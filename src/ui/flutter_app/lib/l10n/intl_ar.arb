{
<<<<<<< HEAD
    "@@locale": "ar",
    "appName": "مطحنة",
    "@appName": {
        "description": "The app name"
    },
    "welcome": "مرحبا",
    "@welcome": {
        "description": "Welcome"
    },
    "yes": "نعم",
    "@yes": {
        "description": "Yes"
    },
    "no": "لا",
    "@no": {
        "description": "No"
    },
    "game": "لعبة",
    "@game": {
        "description": "Game"
    },
    "humanVsAi": "لاعب ضد الآلة",
    "@humanVsAi": {
        "description": "Human Vs AI"
    },
    "humanVsHuman": "لاعب ضد لاعب",
    "@humanVsHuman": {
        "description": "Human Vs Human"
    },
    "aiVsAi": "آلة ضد آلة",
    "@aiVsAi": {
        "description": "AI Vs AI"
    },
    "humanVsCloud": "الإنسان مقابل السحابة",
    "@humanVsCloud": {
        "description": "Human Vs Cloud"
    },
    "humanVsLAN": "الإنسان مقابل LAN",
    "@humanVsLAN": {
        "description": "Human Vs LAN"
    },
    "testViaLAN": "اختبار عبر LAN",
    "@testViaLAN": {
        "description": "Test Via LAN"
    },
    "move": "الحركة",
    "@move": {
        "description": "Move"
    },
    "moves": "  التحركات",
    "@moves": {
        "description": " Moves"
    },
    "showMoveList": "قائمة الحركات",
    "@showMoveList": {
        "description": "Move list"
    },
    "moveList": "قائمة النقل",
    "@moveList": {
        "description": "Move list"
    },
    "noGameRecord": "لا سجلات",
    "@noGameRecord": {
        "description": "No record"
    },
    "ok": "حسنا",
    "@ok": {
        "description": "OK"
    },
    "confirm": "تأكيد",
    "@confirm": {
        "description": "Confirm"
    },
    "cancel": "إلغاء",
    "@cancel": {
        "description": "Cancel"
    },
    "copyright": "حقوق النشر © 2021-2022 Calcitem Studio",
    "@copyright": {
        "description": "Copyright"
    },
    "tipSelectWrong": "حدد القطعة الخاطئة.",
    "@tipSelectWrong": {
        "description": "Select the wrong piece."
    },
    "tipPlace": "ضع قطعك.",
    "@tipPlace": {
        "description": "Place your pieces."
    },
    "tipBanPlace": "لا يمكنك وضعها هنا.",
    "@tipBanPlace": {
        "description": "Cannot place it here."
    },
    "tipPlaced": "تم وضعه.",
    "@tipPlaced": {
        "description": "Placed."
    },
    "tipRemove": "انزع قطعة.",
    "@tipRemove": {
        "description": "Remove a piece."
    },
    "tipBanRemove": "لا يمكنك إزالتها.",
    "@tipBanRemove": {
        "description": "Cannot remove."
    },
    "tipRemoved": "إزالة.",
    "@tipRemoved": {
        "description": "Removed."
    },
    "tipMove": "حرك قطعة.",
    "@tipMove": {
        "description": "Move a piece."
    },
    "tipCannotPlace": "لا يمكنك وضع قطعتك هنا.",
    "@tipCannotPlace": {
        "description": "You can't place your piece here."
    },
    "tipCannotMove": "لا يمكنك تحريك قطعتك الى هنا.",
    "@tipCannotMove": {
        "description": "You can't move your piece here."
    },
    "tipMill": "مطحنة! خذ قطعة خصمك.",
    "@tipMill": {
        "description": "Mill! Take your opponent's piece."
    },
    "tipContinueMill": "استمر في أخذ قطعة خصمك.",
    "@tipContinueMill": {
        "description": "Continue to take your opponent's piece."
    },
    "tipSelectOpponentsPiece": "اختر إحدى قطع خصمك.",
    "@tipSelectOpponentsPiece": {
        "description": "Select one of your opponent's pieces."
    },
    "tipCannotRemovePieceFromMill": "لا يمكنك إزالة قطعة من المطحنة.",
    "@tipCannotRemovePieceFromMill": {
        "description": "You cannot remove a piece from a mill."
    },
    "tipCanMoveOnePoint": "يمكن أن تتحرك القطعة بمقدار نقطة واحدة.",
    "@tipCanMoveOnePoint": {
        "description": "A piece can move 1 point."
    },
    "tipCannotMoveOpponentsPieces": "لا يمكنك تحريك قطع خصمك.",
    "@tipCannotMoveOpponentsPieces": {
        "description": "You can't move your opponent's pieces."
    },
    "tipThreePiecesInLine": "هناك 3 قطع في خط واحد.",
    "@tipThreePiecesInLine": {
        "description": "There are 3 pieces in a line."
    },
    "tipSelectPieceToMove": "حدد قطعتك لنقلها.",
    "@tipSelectPieceToMove": {
        "description": "Select your piece to move."
    },
    "tipHaveThreePiecesLeft": "لديك 3 قطع متبقية.",
    "@tipHaveThreePiecesLeft": {
        "description": "You have 3 pieces left."
    },
    "tipCanMoveToAnyPoint": "يمكنك الانتقال إلى أي نقطة تريدها.",
    "@tipCanMoveToAnyPoint": {
        "description": "You can move to any point you like."
    },
    "tipToMove": " للانتقال.",
    "@tipToMove": {
        "description": " to move."
    },
    "whiteWin": "اللاعب 1 يفوز!",
    "@whiteWin": {
        "description": "Player 1 wins!"
    },
    "blackWin": "اللاعب 2 يفوز!",
    "@blackWin": {
        "description": "Player 2 wins!"
    },
    "won": "فوز",
    "@won": {
        "description": "Won"
    },
    "lost": "خسارة",
    "@lost": {
        "description": "Lost"
    },
    "aborted": "أجهضت",
    "@aborted": {
        "description": "Aborted"
    },
    "thinking": "يفكر ...",
    "@thinking": {
        "description": "Thinking..."
    },
    "newGame": "لعبة جديدة",
    "@newGame": {
        "description": "New game"
    },
    "importGame": "استيراد اللعبة",
    "@importGame": {
        "description": "Import game"
    },
    "exportGame": "تصدير اللعبة",
    "@exportGame": {
        "description": "Export game"
    },
    "gameImported": "تم استيراد اللعبة من الحافظة.",
    "@gameImported": {
        "description": "Game imported from the clipboard."
    },
    "cannotImport": "لا يمكن الاستيراد",
    "@cannotImport": {
        "description": "Cannot import"
    },
    "movesAndRulesNotMatch": "التحركات والقواعد غير متطابقة.",
    "@movesAndRulesNotMatch": {
        "description": "Rules and moves do not match."
    },
    "startRecording": "ابدأ التسجيل",
    "@startRecording": {
        "description": "Start recording"
    },
    "recording": "تسجيل...",
    "@recording": {
        "description": "Recording..."
    },
    "stopRecording": "إيقاف التسجيل",
    "@stopRecording": {
        "description": "Stop recording"
    },
    "showRecording": "إظهار التسجيل",
    "@showRecording": {
        "description": "Show recording"
    },
    "noRecording": "لا تسجيل.",
    "@noRecording": {
        "description": "No recording."
    },
    "pleaseWait": "برجاء الإنتظار...",
    "@pleaseWait": {
        "description": "Please wait..."
    },
    "restartGame": "إعادة تشغيل اللعبة الحالية؟",
    "@restartGame": {
        "description": "Restart current game?"
    },
    "restart": "إعادة تشغيل",
    "@restart": {
        "description": "Restart"
    },
    "gameStarted": "بدأت اللعبة ، من فضلك ضع",
    "@gameStarted": {
        "description": "Game started, please place"
    },
    "analyzing": "جاري التحليل ...",
    "@analyzing": {
        "description": "Analyzing ..."
    },
    "error": "خطأ",
    "@error": {
        "description": "Error"
    },
    "winRate": "معدل الفوز",
    "@winRate": {
        "description": "Win Rate"
    },
    "score": "نتيجة",
    "@score": {
        "description": "Score"
    },
    "white": "اللاعب 1",
    "@white": {
        "description": "Player 1"
    },
    "black": "اللاعب 2",
    "@black": {
        "description": "Player 2"
    },
    "loseReasonlessThanThree": " عدد القطع أقل من ثلاثة.",
    "@loseReasonlessThanThree": {
        "description": " piece count is less than three."
    },
    "loseReasonResign": "  استقيل.",
    "@loseReasonResign": {
        "description": " resign."
    },
    "loseReasonNoWay": "  لا توجد طريقة للذهاب.",
    "@loseReasonNoWay": {
        "description": " is no way to go."
    },
    "loseReasonBoardIsFull": "اللوحة ممتلئة ، ولا توجد طريقة للذهاب.",
    "@loseReasonBoardIsFull": {
        "description": "The board is full, no way to go."
    },
    "loseReasonTimeOver": "انتهى الوقت",
    "@loseReasonTimeOver": {
        "description": "Time Over"
    },
    "drawReasonRule50": "في مرحلة الحركة ، لم تتم إزالة أي قطعة في آخر عدد محدد من الحركات.",
    "@drawReasonRule50": {
        "description": "In the moving phase, no piece has been removed in the last specific number of moves."
    },
    "drawReasonBoardIsFull": "إنه تعادل لأن اللوحة ممتلئة.",
    "@drawReasonBoardIsFull": {
        "description": "It is a Draw because the board is full"
    },
    "drawReasonThreefoldRepetition": "إنه تعادل بسبب التكرار الثلاثي.",
    "@drawReasonThreefoldRepetition": {
        "description": "It is a Draw because of threefold repetition."
    },
    "gameOverUnknownReason": "انتهت اللعبة! سبب غير معلوم.",
    "@gameOverUnknownReason": {
        "description": "Game Over! Unknown reason."
    },
    "gameOver": "انتهت اللعبة",
    "@gameOver": {
        "description": "Game Over"
    },
    "youWin": "فزت! تهانينا!",
    "@youWin": {
        "description": "You win! Congratulations!"
    },
    "challengeHarderLevel": "تحدي المستوى الأصعب؟\nسيكون المستوى الجديد هو المستوى ",
    "@challengeHarderLevel": {
        "description": "Challenge harder level?"
    },
    "youLose": "لقد خسرت!",
    "@youLose": {
        "description": "You Lose!"
    },
    "analyze": "حلل",
    "@analyze": {
        "description": "Analyze"
    },
    "playerName": "اسم اللاعب",
    "@playerName": {
        "description": "Player Name"
    },
    "about": "حول",
    "@about": {
        "description": "About"
    },
    "version": "إصدار",
    "@version": {
        "description": "Version"
    },
    "thanks": "شكرا",
    "@thanks": {
        "description": "Thanks"
    },
    "settings": "إعدادات",
    "@settings": {
        "description": "Settings"
    },
    "options": "خيارات",
    "@options": {
        "description": "Options"
    },
    "preferences": "التفضيلات",
    "@preferences": {
        "description": "Preferences"
    },
    "skillLevel": "مستوى الصعوبة",
    "@skillLevel": {
        "description": "Difficulty level"
    },
    "moveTime": "وقت التفكير للذكاء الاصطناعي",
    "@moveTime": {
        "description": "AI thinking time"
    },
    "difficulty": "الصعوبة",
    "@difficulty": {
        "description": "Difficulty"
    },
    "playSounds": "مؤثرات صوتية",
    "@playSounds": {
        "description": "Sound effects"
    },
    "playSoundsInTheGame": "تشغيل الأصوات في اللعبة",
    "@playSoundsInTheGame": {
        "description": "Play sounds in the game"
    },
    "keepMuteWhenTakingBack": "حافظ على الصمت عند التراجع",
    "@keepMuteWhenTakingBack": {
        "description": "Keep mute when taking back"
    },
    "tone": "نغمة",
    "@tone": {
        "description": "Tone"
    },
    "whoMovesFirst": "الخطوة الأولى",
    "@whoMovesFirst": {
        "description": "First move"
    },
    "human": "لاعب",
    "@human": {
        "description": "Human"
    },
    "ai": "آلة",
    "@ai": {
        "description": "AI"
    },
    "alternate": "البديل",
    "@alternate": {
        "description": "Alternate"
    },
    "isAutoRestart": "إعادة تشغيل اللعبة تلقائيًا عند انتهاء اللعبة",
    "@isAutoRestart": {
        "description": "Auto-restart game when game over"
    },
    "isAutoChangeFirstMove": "تبديل لون القطعة المرة القادمة",
    "@isAutoChangeFirstMove": {
        "description": "Auto Change First Move"
    },
    "resignIfMostLose": "استقيل منظمة العفو الدولية إذا خسر معظمها",
    "@resignIfMostLose": {
        "description": "AI Resign if Most Lose"
    },
    "shufflingEnabled": "حركة عشوائية",
    "@shufflingEnabled": {
        "description": "Random move"
    },
    "learnEndgame": "تعلم نهاية اللعبة",
    "@learnEndgame": {
        "description": "Learn Endgame"
    },
    "openingBook": "كتاب الافتتاح",
    "@openingBook": {
        "description": "Opening Book"
    },
    "misc": "متفرقات",
    "@misc": {
        "description": "Miscellaneous"
    },
    "rules": "قواعد",
    "@rules": {
        "description": "Rules"
    },
    "piecesCount": "عدد القطع التي يمتلكها كل لاعب",
    "@piecesCount": {
        "description": "The number of pieces each player has"
    },
    "piecesCount_Detail": "كم عدد القطع التي يمتلكها كل لاعب؟",
    "@piecesCount_Detail": {
        "description": "How many pieces does each player have?"
    },
    "flyPieceCount": "عدد القطع",
    "@flyPieceCount": {
        "description": "The number of the flying piece"
    },
    "flyPieceCount_Detail": "إذا تم تمكين الطيران ، عندما يتم تقليل عدد قطع اللاعب إلى عدد قطع معين ، فإن قطعه تكون حرة في الانتقال إلى أي نقطة غير مشغولة ، بدلاً من أن تكون مقيدة بالنقاط المجاورة كما هو الحال في بقية اللعبة.",
    "@flyPieceCount_Detail": {
        "description": "If Flying is enabled, when a player is reduced to a specific piece count, her pieces are free to move to any unoccupied point, instead of being restricted to adjacent points as in the rest of the game."
    },
    "piecesAtLeastCount": "قطع على الأقل",
    "@piecesAtLeastCount": {
        "description": "Pieces At Least"
    },
    "hasDiagonalLines": "خطوط قطرية",
    "@hasDiagonalLines": {
        "description": "Diagonal lines"
    },
    "hasDiagonalLines_Detail": "أضف أربعة خطوط قطرية إلى اللوحة.",
    "@hasDiagonalLines_Detail": {
        "description": "Add four diagonal lines to the board."
    },
    "hasBannedLocations": "وضع علامة وتأخير إزالة القطع",
    "@hasBannedLocations": {
        "description": "Mark and delay removing pieces"
    },
    "hasBannedLocations_Detail": "في مرحلة الوضع ، لن يكون من الممكن وضع نقاط القطع التي تم إزالتها.",
    "@hasBannedLocations_Detail": {
        "description": "In the placing phase, the points of removed pieces will no longer be able to be placed unless the moving phase is entered."
    },
    "isDefenderMoveFirst": "اللاعب الثاني يتحرك أولاً",
    "@isDefenderMoveFirst": {
        "description": "The second player moves first"
    },
    "isDefenderMoveFirst_Detail": "اللاعب الذي ينتقل إلى المركز الثاني في مرحلة الترتيب يتحرك أولاً في مرحلة الحركة.",
    "@isDefenderMoveFirst_Detail": {
        "description": "The player who moves second in the placing phase moves first in the moving phase."
    },
    "mayRemoveMultiple": "متعدد الإزالة",
    "@mayRemoveMultiple": {
        "description": "Multi-remove"
    },
    "mayRemoveMultiple_Detail": "إذا أغلق اللاعب أكثر من مطحنة في وقت واحد ، فسيكون قادرًا على إزالة عدد المطاحن التي أغلقتها.",
    "@mayRemoveMultiple_Detail": {
        "description": "If a player closes more than one mill at once, she will be able to remove the number of mills she closed."
    },
    "mayRemoveFromMillsAlways": "تدمير المطاحن",
    "@mayRemoveFromMillsAlways": {
        "description": "Destroy mills"
    },
    "mayRemoveFromMillsAlways_Detail": "بشكل افتراضي ، يجب على اللاعبين إزالة أي قطع أخرى أولاً قبل إزالة قطعة من مطحنة مشكلة. قم بتمكين هذا الخيار لتعطيل التحديد.",
    "@mayRemoveFromMillsAlways_Detail": {
        "description": "mayRemoveFromMillsAlways_Detail"
    },
    "isWhiteLoseButNotDrawWhenBoardFull": "اللاعب الثاني يخسر عندما تكون اللوحة ممتلئة",
    "@isWhiteLoseButNotDrawWhenBoardFull": {
        "description": "The second player loses when the board is full"
    },
    "isWhiteLoseButNotDrawWhenBoardFull_Detail": "في نهاية مرحلة الترتيب ، عندما تكون اللوحة ممتلئة ، يخسر الجانب الذي يضع اللعبة أولاً ، وإلا فإن اللعبة تكون تعادلًا.",
    "@isWhiteLoseButNotDrawWhenBoardFull_Detail": {
        "description": "At the end of the placing phase, when the board is full, the side that places first loses the game, otherwise, the game is a draw."
    },
    "isLoseButNotChangeSideWhenNoWay": "تخسر عندما لا توجد حركات قانونية",
    "@isLoseButNotChangeSideWhenNoWay": {
        "description": "Lose when no legal moves"
    },
    "isLoseButNotChangeSideWhenNoWay_Detail": "سيخسر اللاعب إذا قام خصمه بحظرهم بحيث لا يمكن نقلهم. قم بتغيير الجانب للتحرك إذا تم تعطيل هذا الخيار.",
    "@isLoseButNotChangeSideWhenNoWay_Detail": {
        "description": "The player will lose if his opponent blocks them so that they cannot be moved. Change side to move if this option is disabled."
    },
    "mayFly": "طيران",
    "@mayFly": {
        "description": "Flying"
    },
    "mayFly_Detail": "إذا كان لدى اللاعب ثلاث أو أربع قطع (قابلة للتكوين) فقط ، فيمكنه تحريك القطعة إلى أي نقطة حرة.",
    "@mayFly_Detail": {
        "description": "If a player has only three or four (configurable) pieces left, she can move the piece to any free point."
    },
    "nMoveRule": "حكم N- التحرك",
    "@nMoveRule": {
        "description": "N-move rule"
    },
    "nMoveRule_Detail": "يتم تعادُل اللعبة إذا لم تتم إزالة في عدد معين من النقلات من قبل كل لاعب.",
    "@nMoveRule_Detail": {
        "description": "The game is drawn if there has been no removal in a specific number of moves by each player."
    },
    "rollback": "تراجع",
    "@rollback": {
        "description": "Rollback"
    },
    "pleaseSelect": "الرجاء التحديد",
    "@pleaseSelect": {
        "description": "Please select"
    },
    "copy": "نسخ",
    "@copy": {
        "description": "Copy"
    },
    "moveHistoryCopied": "تم نسخ سجل الحركات إلى الحافظة",
    "@moveHistoryCopied": {
        "description": "Move history copied to clipboard"
    },
    "help": "مساعدة",
    "@help": {
        "description": "Help"
    },
    "feedback": "تعليق",
    "@feedback": {
        "description": "Feedback"
    },
    "exit": "خروج",
    "@exit": {
        "description": "Exit"
    },
    "ruleSettings": "إعدادات القاعدة",
    "@ruleSettings": {
        "description": "Rule Settings"
    },
    "color": "اللون",
    "@color": {
        "description": "Color"
    },
    "boardColor": "لون اللوحة",
    "@boardColor": {
        "description": "Board color"
    },
    "pieceColor": "لون القطعة",
    "@pieceColor": {
        "description": "Piece color"
    },
    "backgroundColor": "لون الخلفية",
    "@backgroundColor": {
        "description": "Background color"
    },
    "lineColor": "لون خط اللوحة",
    "@lineColor": {
        "description": "Board line color"
    },
    "whitePieceColor": "لون قطعة اللاعب 1",
    "@whitePieceColor": {
        "description": "Player 1 piece color"
    },
    "blackPieceColor": "لون قطعة اللاعب 2",
    "@blackPieceColor": {
        "description": "Player 2 piece color"
    },
    "messageColor": "لون الرسالة",
    "@messageColor": {
        "description": "Message color"
    },
    "aiIsLazy": "الذكاء الاصطناعي كسول",
    "@aiIsLazy": {
        "description": "AI is Lazy"
    },
    "isPieceCountInHandShown": "عرض عدد القطع في متناول اليد",
    "@isPieceCountInHandShown": {
        "description": "Show count of pieces in hand"
    },
    "isNotationsShown": "عرض الملاحظات على لوحة اللعب",
    "@isNotationsShown": {
        "description": "Show notations on board"
    },
    "isHistoryNavigationToolbarShown": "إظهار شريط التنقل في السجل",
    "@isHistoryNavigationToolbarShown": {
        "description": "Show history navigation toolbar"
    },
    "display": "عرض",
    "@display": {
        "description": "Display"
    },
    "boardBorderLineWidth": "عرض حدود اللوحة",
    "@boardBorderLineWidth": {
        "description": "Board borderline width"
    },
    "boardInnerLineWidth": "عرض الخط الداخلي لللوحة",
    "@boardInnerLineWidth": {
        "description": "Board inner line width"
    },
    "pieceWidth": "عرض القطعة",
    "@pieceWidth": {
        "description": "Piece width"
    },
    "fontSize": "حجم الخط",
    "@fontSize": {
        "description": "Font size"
    },
    "standardNotation": "التدوين القياسي",
    "@standardNotation": {
        "description": "Standard notation"
    },
    "restore": "استعادة",
    "@restore": {
        "description": "Restore"
    },
    "restoreDefaultSettings": "استعادة الإعدادات الافتراضية",
    "@restoreDefaultSettings": {
        "description": "Restore Default Settings"
    },
    "exitApp": "سيتم الخروج من التطبيق.",
    "@exitApp": {
        "description": "The app will exit."
    },
    "exitAppManually": "يجب عليك إغلاق التطبيق على الفور وإعادة فتحه لتطبيق التغييرات.",
    "@exitAppManually": {
        "description": "You have to close immediately and reopen the app to take effect."
    },
    "pick": "اختر",
    "@pick": {
        "description": "Pick "
    },
    "info": "معلومات",
    "@info": {
        "description": "Info"
    },
    "hint": "تلميح",
    "@hint": {
        "description": "Hint"
    },
    "player": "لاعب",
    "@player": {
        "description": "player"
    },
    "player1": "اللاعب 1",
    "@player1": {
        "description": "Player 1"
    },
    "player2": "اللاعب 2",
    "@player2": {
        "description": "Player 2"
    },
    "howToPlay": "كيف ألعب",
    "@howToPlay": {
        "description": "How to play"
    },
    "toPlacePiece": "اضغط على أي نقطة متاحة لوضع القطعة.",
    "@toPlacePiece": {
        "description": "Tap on any available point to place the piece."
    },
    "toSelectPiece": "اضغط على قطعة لتحريكها.",
    "@toSelectPiece": {
        "description": "Tap on a piece to move it."
    },
    "toMovePiece": "اضغط على النقطة المتصلة بالقطعة لتحريكها.",
    "@toMovePiece": {
        "description": "Tap on point connected to piece to move it."
    },
    "toRemovePiece": "اضغط على قطعة الخصم لإزالتها.",
    "@toRemovePiece": {
        "description": "Tap on the opponent's one piece to remove."
    },
    "needToCreateMillFirst": "تحتاج إلى إنشاء طاحونة أولاً قبل أن تتمكن من إزالة قطعة.",
    "@needToCreateMillFirst": {
        "description": "You need to create a mill first before you can remove a piece."
    },
    "needToPlayWithOwnPieces": "أنت بحاجة للعب بالقطع الخاصة بك.",
    "@needToPlayWithOwnPieces": {
        "description": "You need to play with your pieces."
    },
    "statistics": "إحصائيات",
    "@statistics": {
        "description": "Statistics"
    },
    "totalGames": "إجمالي الألعاب",
    "@totalGames": {
        "description": "Total games"
    },
    "results": "نتائج",
    "@results": {
        "description": "Results"
    },
    "cannotRemoveFromMill": "لا يمكن إزالته من الطاحونة.",
    "@cannotRemoveFromMill": {
        "description": "Cannot remove from the mill."
    },
    "left": "غادر",
    "@left": {
        "description": "left"
    },
    "privacyPolicy": "سياسة الخصوصية",
    "@privacyPolicy": {
        "description": "Privacy Policy"
    },
    "privacyPolicy_Detail_1": "يرجى القراءة بعناية والتأكد من فهمك التام لهذا الأمر والموافقة عليه",
    "@privacyPolicy_Detail_1": {
        "description": "Privacy Policy Detail 1"
    },
    "privacyPolicy_Detail_2": ". إذا كنت لا توافق على هذه السياسة ، يرجى عدم استخدام هذا التطبيق. استخدام التطبيق يعني قبولك لهذه الشروط.",
    "@privacyPolicy_Detail_2": {
        "description": "Privacy Policy Detail 2"
    },
    "and": " و ",
    "accept": "قبول",
    "@accept": {
        "description": "Accept"
    },
    "undo": "الغاء التحميل",
    "@undo": {
        "description": "Undo"
    },
    "undoOption": "خيار التراجع",
    "@undoOption": {
        "description": "Undo option"
    },
    "undoOption_Detail": "من الممكن التراجع عن هذه الخطوة.",
    "@undoOption_Detail": {
        "description": "It is possible to undo a move."
    },
    "takeBack": "استرجع",
    "@takeBack": {
        "description": "Take back"
    },
    "takingBack": "يتراجع...",
    "@takingBack": {
        "description": "Taking back..."
    },
    "waiting": "منتظر...",
    "@waiting": {
        "description": "Waiting..."
    },
    "stepForward": "خطوة للامام",
    "@stepForward": {
        "description": "Step forward"
    },
    "takeBackAll": "استرد كل شيء",
    "@takeBackAll": {
        "description": "Take back all"
    },
    "stepForwardAll": "خطوة إلى الأمام كل شيء",
    "@stepForwardAll": {
        "description": "Step forward all"
    },
    "moveNow": "تحرك الآن",
    "@moveNow": {
        "description": "Move now"
    },
    "done": "تم.",
    "@done": {
        "description": "Done."
    },
    "crackMill": "مطحنة الكراك",
    "@crackMill": {
        "description": "Crack-mill"
    },
    "crackMill_Detail": "إذا كان لدى اللاعب قطع فقط في المطاحن ، فلن يتم قفل القطع الموجودة في المطاحن لإزالتها.",
    "@crackMill_Detail": {
        "description": "If a player has only pieces in mills, the pieces in the mills will not lock to remove."
    },
    "animationDuration": "مدة الرسوم المتحركة",
    "@animationDuration": {
        "description": "Animation duration"
    },
    "none": "بدون",
    "@none": {
        "description": "None"
    },
    "theme": "سمة",
    "@theme": {
        "description": "Theme"
    },
    "helpContent": "تهدف اللعبة إلى ترك الخصم بأقل من ثلاث قطع أو عدم وجود حركات قانونية.\n\nيتم رسم اللعبة تلقائيًا في حالة حدوث مركز للمرة الثالثة ، أو إذا لم تتم إزالة في آخر 100 حركة (قابلة للتكوين).\n\nتستمر اللعبة على ثلاث مراحل:\n\n1. وضع القطع على النقاط الشاغرة\n2. تحريك القطع إلى النقاط المجاورة\n3. (مرحلة اختيارية) تحريك القطع إلى أي نقطة شاغرة عندما يتم تخفيض اللاعب إلى ثلاث قطع\n\nوضع\n\nتبدأ اللعبة بلوحة فارغة تتكون من شبكة بأربع وعشرين نقطة. يتناوب اللاعبون على وضع قطعهم على نقاط شاغرة حتى يضع كل لاعب كل القطع على اللوحة. إذا تمكن اللاعب من وضع ثلاث قطع من قطعه في خط مستقيم ، فسيكون لديه \"طاحونة\" ويمكنه إزالة إحدى قطع خصمه من اللوحة.\n\nفي بعض متغيرات القواعد ، يجب على اللاعبين إزالة أي قطع أخرى أولاً قبل إزالة قطعة من طاحونة مشكلة.\n\nفي بعض متغيرات القواعد ، قد لا يتم وضع جميع النقاط التي تمت إزالتها مرة أخرى في مرحلة الوضع.\n\nبمجرد استخدام جميع القطع ، يتناوب اللاعبون على التحرك.\n\nمتحرك\n\nللتحرك ، يقوم اللاعب بتحريك إحدى قطعه على طول خط اللوحة إلى نقطة مجاورة شاغرة. إذا لم يستطع فعل ذلك ، فقد خسر المباراة. كما هو الحال في مرحلة التسديد ، فإن اللاعب الذي يقوم بمحاذاة ثلاث من قطعه على خط لوح لديه مطحنة ويمكنه إزالة إحدى قطع خصمه. أي لاعب يتقلص إلى قطعتين وليس لديه خيار لتشكيل طواحين جديدة ، وبالتالي يخسر اللعبة. يمكن للاعب أيضًا أن يخسر بأكثر من ثلاث قطع إذا قام خصمه بحظرها بحيث لا يمكن نقلها.\n\nطيران\n\nفي بعض المتغيرات من القواعد ، بمجرد أن يتبقى للاعب ثلاث قطع فقط ، قد \"تطير\" قطعه أو \"تقفز\" أو \"تقفز\" إلى أي نقاط شاغرة ، وليس فقط النقاط المجاورة.",
    "@helpContent": {
        "description": "Help Content"
    },
    "versionInfo": "معلومات الإصدار",
    "@versionInfo": {
        "description": "Version info"
    },
    "eula": "EULA",
    "@eula": {
        "description": "EULA"
    },
    "license": "رخصة",
    "@license": {
        "description": "License"
    },
    "sourceCode": "الشفرة المصدرية",
    "@sourceCode": {
        "description": "Source code"
    },
    "thirdPartyNotices": "إشعارات الطرف الثالث",
    "@thirdPartyNotices": {
        "description": "Third-party notices"
    },
    "appVersion": "نسخة التطبيق",
    "@appVersion": {
        "description": "App Version"
    },
    "general": "عام",
    "@general": {
        "description": "General"
    },
    "advanced": "متقدم",
    "@advanced": {
        "description": "Advanced"
    },
    "placing": "وضع القطع",
    "@placing": {
        "description": "Placing"
    },
    "moving": "الحركة",
    "@moving": {
        "description": "Moving"
    },
    "removing": "الازالة",
    "@removing": {
        "description": "Removing"
    },
    "gameOverCondition": "اللعبة فوق الشرط",
    "@gameOverCondition": {
        "description": "Game over condition"
    },
    "aisPlayStyle": "أسلوب لعب الذكاء الاصطناعي",
    "@aisPlayStyle": {
        "description": "AI's playstyle"
    },
    "passive": "مبني للمجهول",
    "@passive": {
        "description": "Passive"
    },
    "timeout": "نفذ الوقت",
    "@timeout": {
        "description": "Timeout"
    },
    "personalization": "إضفاء الطابع الشخصي",
    "@personalization": {
        "description": "Personalization"
    },
    "forDevelopers": "للمطورين",
    "@forDevelopers": {
        "description": "For developers"
    },
    "developerMode": "وضع المطور",
    "@developerMode": {
        "description": "Developer mode"
    },
    "drawOnHumanExperience": "ارسم من التجربة الإنسانية",
    "@drawOnHumanExperience": {
        "description": "Draw on the human experience"
    },
    "considerMobility": "ضع في اعتبارك إمكانية تحريك القطع",
    "@considerMobility": {
        "description": "Consider mobility of pieces"
    },
    "pieceCount": "عدد القطع",
    "@pieceCount": {
        "description": "Piece count"
    },
    "inHand": "فى اليد",
    "@inHand": {
        "description": "in hand"
    },
    "onBoard": "على اللوحة",
    "@onBoard": {
        "description": "on board"
    },
    "boardTop": "إزاحة اللوحة من الأعلى",
    "@boardTop": {
        "description": "Board offset from the top"
    },
    "notAIsTurn": "لم يحن دور الآلة.",
    "@notAIsTurn": {
        "description": "It is not the AI's turn."
    },
    "aiIsNotThinking": "الذكاء الاصطناعي لا يفكر.",
    "@aiIsNotThinking": {
        "description": "AI is not thinking."
    },
    "autoReplay": "حركات إعادة التشغيل التلقائي",
    "@autoReplay": {
        "description": "Auto re-play moves"
    },
    "atEnd": "في نهاية قائمة الحركة.",
    "@atEnd": {
        "description": "At the end of the move list."
    },
    "tapBackAgainToLeave": "انقر مرة أخرى للمغادرة.",
    "@tapBackAgainToLeave": {
        "description": "Tap back again to leave."
    },
    "environmentVariables": "متغيرات البيئة",
    "@environmentVariables": {
        "description": "Environment variables"
    },
    "more": "أكثر",
    "@more": {
        "description": "More"
    },
    "experimental": "هذه ميزة تجريبية.",
    "@experimental": {
        "description": "This is an experimental feature."
    },
    "experiments": "التجارب",
    "@experiments": {
        "description": "Experiments"
    },
    "ossLicenses": "تراخيص مفتوحة المصدر",
    "@ossLicenses": {
        "description": "Open source licenses"
    },
    "language": "لغة",
    "@language": {
        "description": "Languages"
    },
    "defaultLanguage": "اللغة الافتراضية",
    "@defaultLanguage": {
        "description": "Default language"
    },
    "mayMoveInPlacingPhase": "يمكن أن تتحرك القطع في مرحلة الوضع",
    "@mayMoveInPlacingPhase": {
        "description": "The pieces can move in the placing phase"
    },
    "mayMoveInPlacingPhase_Detail": "لا توجد مراحل وضع وتحريك مميزة ، أي يمكن للاعبين أن يقرروا في كل حركة ما إذا كانوا يريدون وضع قطعة على اللوحة أو نقل إحدى قطعهم (طالما أن لديهم قطعًا متبقية لوضعها).",
    "@mayMoveInPlacingPhase_Detail": {
        "description": "There are no distinct placing and moving phases, i.e. the players can decide at every move whether they want to place a piece on the board or move one of their pieces (as long as they have remaining pieces to place)."
    },
    "drawerColor": "لون القائمة",
    "@drawerColor": {
        "description": "Menu color"
    },
    "drawerTextColor": "لون نص القائمة",
    "@drawerTextColor": {
        "description": "Menu text color"
    },
    "drawerBackgroundColor": "لون خلفية القائمة",
    "@drawerBackgroundColor": {
        "description": "Menu background color"
    },
    "drawerHighlightItemColor": "لون عنصر تسليط الضوء على القائمة",
    "@drawerHighlightItemColor": {
        "description": "Menu highlight item color"
    },
    "mainToolbarBackgroundColor": "لون خلفية شريط الأدوات الرئيسي",
    "@mainToolbarBackgroundColor": {
        "description": "Main toolbar background color"
    },
    "mainToolbarIconColor": "لون رمز شريط الأدوات الرئيسي",
    "@mainToolbarIconColor": {
        "description": "main toolbar icon color"
    },
    "navigationToolbarBackgroundColor": "لون خلفية شريط أدوات التنقل",
    "@navigationToolbarBackgroundColor": {
        "description": "Navigation toolbar background color"
    },
    "navigationToolbarIconColor": "لون رمز شريط أدوات التنقل",
    "@navigationToolbarIconColor": {
        "description": "Navigation toolbar icon color"
    },
    "autoHideToolbar": "إخفاء شريط الأدوات تلقائيًا",
    "@autoHideToolbar": {
        "description": "Automatically hide the toolbar"
    },
    "toolbarLocationOnScreen": "موقع شريط الأدوات على الشاشة",
    "@toolbarLocationOnScreen": {
        "description": "Toolbar location on screen"
    },
    "top": "بالاعلى",
    "@top": {
        "description": "Top"
    },
    "bottom": "بالأسفل",
    "@bottom": {
        "description": "Bottom"
    },
    "center": "بالمنتصف",
    "@center": {
        "description": "Center"
    },
    "solidColor": "اللون الصامد",
    "@solidColor": {
        "description": "Solid color"
    },
    "picture": "صورة",
    "@picture": {
        "description": "Picture"
    },
    "chooseYourPicture": "اختر صورتك",
    "@chooseYourPicture": {
        "description": "Choose your picture"
    },
    "light": "ضوء",
    "@light": {
        "description": "Light"
    },
    "dark": "داكن",
    "@dark": {
        "description": "Dark"
    },
    "themes": "ثيمات",
    "@themes": {
        "description": "Themes"
    },
    "currentTheme": "الموضوع الحالي",
    "@currentTheme": {
        "description": "Current theme"
    },
    "saveTheme": "حفظ الموضوع",
    "@saveTheme": {
        "description": "Save theme"
    },
    "fonts": "الخطوط",
    "@fonts": {
        "description": "Fonts"
    },
    "showAnalysisGraph": "إظهار الرسم البياني للتحليل",
    "@showAnalysisGraph": {
        "description": "Show analysis graph"
    },
    "analysis": "تحليل",
    "@analysis": {
        "description": "Analysis"
    },
    "saveGame": "حفظ اللعبة",
    "@saveGame": {
        "description": "Save game"
    },
    "loadGame": "تحميل لعبة",
    "@loadGame": {
        "description": "Load game"
    },
    "setupPosition": "وضع الإعداد",
    "@setupPosition": {
        "description": "Setup position"
    },
    "showLegalMoves": "إظهار التحركات القانونية",
    "@showLegalMoves": {
        "description": "Show legal moves"
    },
    "showLastMove": "عرض الخطوة الأخيرة",
    "@showLastMove": {
        "description": "Show last move"
    },
    "showArrows": "عرض الاسهم",
    "@showArrows": {
        "description": "Show arrows"
    },
    "pieces": "قطع",
    "@pieces": {
        "description": "Pieces"
    },
    "showAnalysis": "عرض التحليل",
    "@showAnalysis": {
        "description": "Show analysis"
    },
    "threads": "الخيوط",
    "@threads": {
        "description": "Threads"
    },
    "getInvolved": "شارك",
    "@getInvolved": {
        "description": "Get Involved"
    },
    "helpImproveTranslate": "ساعد في تحسين الترجمة",
    "@helpImproveTranslate": {
        "description": "Help improve translate"
    },
    "tutorial": "تعليمي",
    "@tutorial": {
        "description": "Tutorial"
    },
    "classicMill": "المطحنة الكلاسيكية",
    "@classicMill": {
        "description": "Classic Mill"
    },
    "mixedMill": "مطحنة مختلطة",
    "@mixedMill": {
        "description": "Mixed Mill"
    },
    "ceylonMill": "مطحنة سيلان",
    "@ceylonMill": {
        "description": "Ceylon Mill"
    },
    "mayBreakAndRemakeMillRepeatedly": "قد يتم كسر المطحنة وإعادة صنعها بشكل متكرر",
    "@mayBreakAndRemakeMillRepeatedly": {
        "description": "Mill may be broken and remade repeatedly"
    },
    "mayBreakAndRemakeMillRepeatedly_Detail": "إذا كسر لاعب طاحونة لإنشاء طاحونة جديدة على الفور ، فيمكن لهذا اللاعب إعادة هذه القطعة إلى التقاطع الأصلي في حركته التالية إذا قام بعمل طاحونة جديدة.",
    "@mayBreakAndRemakeMillRepeatedly_Detail": {
        "description": "If a player breaks a mill to create a new mill immediately, such player can move such piece back to the original junction in his next move if it makes a new mill."
    },
    "drawIfNoRemovalWithinTenMovesWhenThreeLeft": "تُعادل اللعبة إذا كان للاعب ثلاث قطع وبعد عشر نقلات لا يزيل أي لاعب قطع الخصم",
    "@drawIfNoRemovalWithinTenMovesWhenThreeLeft": {
        "description": "The game is drawn if a player has three pieces and after ten moves neither player removes the opponent's pieces"
    },
    "drawIfNoRemovalWithinTenMovesWhenThreeLeft_Detail": "عندما ينخفض اللاعب إلى ثلاث قطع ، ولا يمكن لأي لاعب إزالة قطعة الخصم في غضون عشر نقلات ، تكون اللعبة بمثابة تعادل.",
    "@drawIfNoRemovalWithinTenMovesWhenThreeLeft_Detail": {
        "description": "When a player is down to three pieces, and neither player can remove an opponent's piece within ten moves, the game is a draw."
    },
    "close": "قريب",
    "@close": {
        "description": "Close"
    },
    "whitePiece": "قطعة بيضاء",
    "@whitePiece": {
        "description": "White piece"
    },
    "blackPiece": "قطعة سوداء",
    "@blackPiece": {
        "description": "Black piece"
    },
    "banPoint": "نقطة الحظر",
    "@banPoint": {
        "description": "Ban point"
    },
    "emptyPoint": "نقطة فارغة",
    "@emptyPoint": {
        "description": "Empty point"
    },
    "noPoint": "لا جدوى",
    "@noPoint": {
        "description": "No point"
    },
    "placingPhase": "مرحلة الوضع",
    "@placingPhase": {
        "placingPhase": "Placing phase"
    },
    "movingPhase": "مرحلة تحريك القطع",
    "@movingPhase": {
        "description": "Moving phase"
    },
    "flyingPhase": "مرحلة الطيران",
    "@flyingPhase": {
        "description": "Flying phase"
    },
    "sideToMove": "جانب للتحرك",
    "@sideToMove": {
        "description": "Side to move"
    },
    "lastMove": "الحركة الاخيرة",
    "@lastMove": {
        "description": "Last move"
    },
    "selected": "المحدد",
    "@selected": {
        "description": "Selected"
    },
    "mainMenu": "القائمة الرئيسية",
    "@mainMenu": {
        "description": "Main menu"
    },
    "accessibility": "إمكانية الوصول",
    "@accessibility": {
        "description": "Accessibility"
    },
    "screenReaderSupport": "دعم قارئ الشاشة",
    "@screenReaderSupport": {
        "description": "Screen reader support"
    },
    "isDraw": "إنه تعادل",
    "@isDraw": {
        "description": "It is a Draw!"
    },
    "draw": "تعادل",
    "@draw": {
        "description": "Draw"
    },
    "pieceHighlightColor": "لون تسليط الضوء على قطعة",
    "@pieceHighlightColor": {
        "description": "Piece highlight color"
    },
    "algorithm": "الخوارزمية",
    "@algorithm": {
        "description": "Algorithm"
    },
    "removeUnplacedPiece": "قم بإزالة القطعة غير الموضوعة",
    "@removeUnplacedPiece": {
        "description": "Remove unplaced piece"
    },
    "removeUnplacedPiece_Detail": "إذا قام اللاعب بتشكيل الطاحونة في مرحلة التسوية ، فسوف يقوم بإزالة القطعة غير الموضوعة للخصم ويستمر في التحرك.",
    "@removeUnplacedPiece_Detail": {
        "description": "If a player forms the mill in the placing phase, she will remove the opponent's unplaced piece and continue to make a move."
    },
    "endgameNMoveRule": "قاعدة N-Move في نهاية اللعبة",
    "@endgameNMoveRule": {
        "description": "Endgame N-Move rule"
    },
    "endgameNMoveRule_Detail": "إذا كان لدى أي من اللاعبين ثلاث قطع فقط ولم يقم أي من اللاعبين بإزالة قطعة في حركة معينة ، يتم تعادُل اللعبة.",
    "@endgameNMoveRule_Detail": {
        "description": "If either player has only three pieces and neither player removes a piece within a specific moves, the game is drawn."
    },
    "drawReasonEndgameRule50": "يمتلك أي لاعب ثلاث قطع فقط ولا يزيل أي لاعب قطعة في حركة معينة.",
    "@drawReasonEndgameRule50": {
        "description": "Either player has only three pieces and neither player removes a piece within a specific moves."
    },
    "threefoldRepetitionRule": "حكم التكرار الثلاثي",
    "@threefoldRepetitionRule": {
        "description": "Threefold repetition rule"
    },
    "threefoldRepetitionRule_Detail": "يتم تعادل اللعبة إذا حدث مركز للمرة الثالثة.",
    "@threefoldRepetitionRule_Detail": {
        "description": "The game is drawn if a position occurs for the third time."
    },
    "continueToMakeMove": "مطحنة! استمر في اتخاذ خطوة.",
    "@continueToMakeMove": {
        "description": "Mill! Continue to make a move."
    },
    "pointStyle": "نمط النقطة",
    "@pointStyle": {
        "description": "Point style"
    },
    "pointWidth": "عرض النقطة",
    "@pointWidth": {
        "description": "Point width"
    },
    "solid": "صلب",
    "@solid": {
        "description": "Solid"
    },
    "hollow": "أجوف",
    "@hollow": {
        "description": "Hollow"
=======
  "appName": "مطحنة",
  "@appName": {
    "description": "The app name"
  },
  "welcome": "مرحبا",
  "@welcome": {
    "description": "Welcome"
  },
  "yes": "نعم",
  "@yes": {
    "description": "Yes"
  },
  "no": "لا",
  "@no": {
    "description": "No"
  },
  "game": "لعبة",
  "@game": {
    "description": "Game"
  },
  "humanVsAi": "لاعب ضد الآلة",
  "@humanVsAi": {
    "description": "Human Vs AI"
  },
  "humanVsHuman": "لاعب ضد لاعب",
  "@humanVsHuman": {
    "description": "Human Vs Human"
  },
  "aiVsAi": "آلة ضد آلة",
  "@aiVsAi": {
    "description": "AI Vs AI"
  },
  "humanVsCloud": "الإنسان مقابل السحابة",
  "@humanVsCloud": {
    "description": "Human Vs Cloud"
  },
  "humanVsLAN": "الإنسان مقابل LAN",
  "@humanVsLAN": {
    "description": "Human Vs LAN"
  },
  "testViaLAN": "اختبار عبر LAN",
  "@testViaLAN": {
    "description": "Test Via LAN"
  },
  "move": "الحركة",
  "@move": {
    "description": "Move"
  },
  "showMoveList": "قائمة الحركات",
  "@showMoveList": {
    "description": "Move list"
  },
  "moveList": "قائمة النقل",
  "@moveList": {
    "description": "Move list"
  },
  "noGameRecord": "لا سجلات",
  "@noGameRecord": {
    "description": "No record"
  },
  "ok": "حسنا",
  "@ok": {
    "description": "OK"
  },
  "confirm": "تأكيد",
  "@confirm": {
    "description": "Confirm"
  },
  "cancel": "إلغاء",
  "@cancel": {
    "description": "Cancel"
  },
  "tipSelectWrong": "حدد القطعة الخاطئة.",
  "@tipSelectWrong": {
    "description": "Select the wrong piece."
  },
  "tipPlace": "ضع قطعك.",
  "@tipPlace": {
    "description": "Place your pieces."
  },
  "tipBanPlace": "لا يمكنك وضعها هنا.",
  "@tipBanPlace": {
    "description": "Cannot place it here."
  },
  "tipPlaced": "تم وضعه.",
  "@tipPlaced": {
    "description": "Placed."
  },
  "tipRemove": "انزع قطعة.",
  "@tipRemove": {
    "description": "Remove a piece."
  },
  "tipBanRemove": "لا يمكنك إزالتها.",
  "@tipBanRemove": {
    "description": "Cannot remove."
  },
  "tipRemoved": "إزالة.",
  "@tipRemoved": {
    "description": "Removed."
  },
  "tipMove": "حرك قطعة.",
  "@tipMove": {
    "description": "Move a piece."
  },
  "tipCannotPlace": "لا يمكنك وضع قطعتك هنا.",
  "@tipCannotPlace": {
    "description": "You can't place your piece here."
  },
  "tipCannotMove": "لا يمكنك تحريك قطعتك الى هنا.",
  "@tipCannotMove": {
    "description": "You can't move your piece here."
  },
  "tipMill": "مطحنة! خذ قطعة خصمك.",
  "@tipMill": {
    "description": "Mill! Take your opponent's piece."
  },
  "tipContinueMill": "استمر في أخذ قطعة خصمك.",
  "@tipContinueMill": {
    "description": "Continue to take your opponent's piece."
  },
  "tipSelectOpponentsPiece": "اختر إحدى قطع خصمك.",
  "@tipSelectOpponentsPiece": {
    "description": "Select one of your opponent's pieces."
  },
  "tipCannotRemovePieceFromMill": "لا يمكنك إزالة قطعة من المطحنة.",
  "@tipCannotRemovePieceFromMill": {
    "description": "You cannot remove a piece from a mill."
  },
  "tipCanMoveOnePoint": "يمكن أن تتحرك القطعة بمقدار نقطة واحدة.",
  "@tipCanMoveOnePoint": {
    "description": "A piece can move 1 point."
  },
  "tipCannotMoveOpponentsPieces": "لا يمكنك تحريك قطع خصمك.",
  "@tipCannotMoveOpponentsPieces": {
    "description": "You can't move your opponent's pieces."
  },
  "tipSelectPieceToMove": "حدد قطعتك لنقلها.",
  "@tipSelectPieceToMove": {
    "description": "Select your piece to move."
  },
  "tipHaveThreePiecesLeft": "لديك 3 قطع متبقية.",
  "@tipHaveThreePiecesLeft": {
    "description": "You have 3 pieces left."
  },
  "tipCanMoveToAnyPoint": "يمكنك الانتقال إلى أي نقطة تريدها.",
  "@tipCanMoveToAnyPoint": {
    "description": "You can move to any point you like."
  },
  "tipToMove": "{player} للتحرك.",
  "@tipToMove": {
    "description": " to move."
  },
  "whiteWin": "اللاعب 1 يفوز!",
  "@whiteWin": {
    "description": "Player 1 wins!"
  },
  "blackWin": "اللاعب 2 يفوز!",
  "@blackWin": {
    "description": "Player 2 wins!"
  },
  "won": "فوز",
  "@won": {
    "description": "Won"
  },
  "lost": "خسارة",
  "@lost": {
    "description": "Lost"
  },
  "thinking": "يفكر…",
  "@thinking": {
    "description": "Thinking..."
  },
  "newGame": "لعبة جديدة",
  "@newGame": {
    "description": "New game"
  },
  "importGame": "استيراد اللعبة",
  "@importGame": {
    "description": "Import game"
  },
  "exportGame": "تصدير اللعبة",
  "@exportGame": {
    "description": "Export game"
  },
  "gameImported": "تم استيراد اللعبة من الحافظة.",
  "@gameImported": {
    "description": "Game imported from the clipboard."
  },
  "cannotImport": "لا يمكن استيراد {invalidMove}",
  "@cannotImport": {
    "description": "Cannot import"
  },
  "movesAndRulesNotMatch": "التحركات والقواعد غير متطابقة.",
  "@movesAndRulesNotMatch": {
    "description": "Rules and moves do not match."
  },
  "pleaseWait": "برجاء الإنتظار...",
  "@pleaseWait": {
    "description": "Please wait..."
  },
  "restartGame": "إعادة تشغيل اللعبة الحالية؟",
  "@restartGame": {
    "description": "Restart current game?"
  },
  "restart": "إعادة تشغيل",
  "@restart": {
    "description": "Restart"
  },
  "gameStarted": "بدأت اللعبة ، من فضلك ضع.",
  "@gameStarted": {
    "description": "Game started, please place"
  },
  "analyzing": "جاري التحليل…",
  "@analyzing": {
    "description": "Analyzing ..."
  },
  "error": "خطأ: {message}",
  "@error": {
    "description": "Error"
  },
  "winRate": "معدل الفوز",
  "@winRate": {
    "description": "Win Rate"
  },
  "score": "نتيجة:",
  "@score": {
    "description": "Score"
  },
  "white": "اللاعب 1",
  "@white": {
    "description": "Player 1"
  },
  "black": "اللاعب 2",
  "@black": {
    "description": "Player 2"
  },
  "loseReasonlessThanThree": "{player} عدد القطع أقل من ثلاثة.",
  "@loseReasonlessThanThree": {
    "description": " piece count is less than three."
  },
  "loseReasonResign": "استقال {player}.",
  "@loseReasonResign": {
    "description": " resign."
  },
  "loseReasonNoWay": "{player} ليس لديه طريقة للذهاب.",
  "@loseReasonNoWay": {
    "description": " is no way to go."
  },
  "loseReasonBoardIsFull": "اللوحة ممتلئة ، وليس أمام {player} طريقة للذهاب.",
  "@loseReasonBoardIsFull": {
    "description": "The board is full, no way to go."
  },
  "loseReasonTimeOver": "انتهى الوقت ، ضاعت {player}.",
  "@loseReasonTimeOver": {
    "description": "Time Over"
  },
  "drawReasonRule50": "في مرحلة الحركة ، لم تتم إزالة أي قطعة في آخر عدد محدد من الحركات.",
  "@drawReasonRule50": {
    "description": "In the moving phase, no piece has been removed in the last specific number of moves."
  },
  "drawReasonBoardIsFull": "إنه تعادل لأن اللوحة ممتلئة.",
  "@drawReasonBoardIsFull": {
    "description": "It is a Draw because the board is full"
  },
  "drawReasonThreefoldRepetition": "إنه تعادل بسبب التكرار الثلاثي.",
  "@drawReasonThreefoldRepetition": {
    "description": "It is a Draw because of threefold repetition."
  },
  "gameOverUnknownReason": "انتهت اللعبة! سبب غير معلوم.",
  "@gameOverUnknownReason": {
    "description": "Game Over! Unknown reason."
  },
  "gameOver": "انتهت اللعبة",
  "@gameOver": {
    "description": "Game Over"
  },
  "youWin": "فزت! تهانينا!",
  "@youWin": {
    "description": "You win! Congratulations!"
  },
  "challengeHarderLevel": "التحدي الأصعب المستوى؟ المستوى الجديد سيكون المستوى {level}!",
  "@challengeHarderLevel": {
    "description": "Challenge harder level?"
  },
  "youLose": "لقد خسرت!",
  "@youLose": {
    "description": "You Lose!"
  },
  "analyze": "حلل",
  "@analyze": {
    "description": "Analyze"
  },
  "about": "حول",
  "@about": {
    "description": "About"
  },
  "version": "الإصدار: {versionNumber}",
  "@version": {
    "description": "Version"
  },
  "thanks": "شكرا",
  "@thanks": {
    "description": "Thanks"
  },
  "settings": "إعدادات",
  "@settings": {
    "description": "Settings"
  },
  "options": "خيارات",
  "@options": {
    "description": "Options"
  },
  "generalSettings": "الاعدادات العامة",
  "@generalSettings": {
    "description": "General Settings"
  },
  "skillLevel": "مستوى الصعوبة",
  "@skillLevel": {
    "description": "Difficulty level"
  },
  "moveTime": "وقت التفكير للذكاء الاصطناعي",
  "@moveTime": {
    "description": "AI thinking time"
  },
  "difficulty": "الصعوبة",
  "@difficulty": {
    "description": "Difficulty"
  },
  "playSounds": "مؤثرات صوتية",
  "@playSounds": {
    "description": "Sound effects"
  },
  "playSoundsInTheGame": "تشغيل الأصوات في اللعبة",
  "@playSoundsInTheGame": {
    "description": "Play sounds in the game"
  },
  "keepMuteWhenTakingBack": "حافظ على الصمت عند التراجع",
  "@keepMuteWhenTakingBack": {
    "description": "Keep mute when taking back"
  },
  "tone": "نغمة",
  "@tone": {
    "description": "Tone"
  },
  "whoMovesFirst": "الخطوة الأولى",
  "@whoMovesFirst": {
    "description": "First move"
  },
  "human": "لاعب",
  "@human": {
    "description": "Human"
  },
  "ai": "آلة",
  "@ai": {
    "description": "AI"
  },
  "alternate": "البديل",
  "@alternate": {
    "description": "Alternate"
  },
  "isAutoRestart": "إعادة تشغيل اللعبة تلقائيًا عند انتهاء اللعبة",
  "@isAutoRestart": {
    "description": "Auto-restart game when game over"
  },
  "isAutoChangeFirstMove": "تبديل لون القطعة المرة القادمة",
  "@isAutoChangeFirstMove": {
    "description": "Auto Change First Move"
  },
  "shufflingEnabled": "حركة عشوائية",
  "@shufflingEnabled": {
    "description": "Random move"
  },
  "misc": "متفرقات",
  "@misc": {
    "description": "Miscellaneous"
  },
  "rules": "قواعد",
  "@rules": {
    "description": "Rules"
  },
  "piecesCount": "عدد القطع التي يمتلكها كل لاعب",
  "@piecesCount": {
    "description": "The number of pieces each player has"
  },
  "piecesCount_Detail": "كم عدد القطع التي يمتلكها كل لاعب؟",
  "@piecesCount_Detail": {
    "description": "How many pieces does each player have?"
  },
  "flyPieceCount": "عدد القطع",
  "@flyPieceCount": {
    "description": "The number of the flying piece"
  },
  "flyPieceCount_Detail": "إذا تم تمكين الطيران ، عندما يتم تقليل عدد قطع اللاعب إلى عدد قطع معين ، فإن قطعه تكون حرة في الانتقال إلى أي نقطة غير مشغولة ، بدلاً من أن تكون مقيدة بالنقاط المجاورة كما هو الحال في بقية اللعبة.",
  "@flyPieceCount_Detail": {
    "description": "If Flying is enabled, when a player is reduced to a specific piece count, her pieces are free to move to any unoccupied point, instead of being restricted to adjacent points as in the rest of the game."
  },
  "piecesAtLeastCount": "قطع على الأقل",
  "@piecesAtLeastCount": {
    "description": "Pieces At Least"
  },
  "hasDiagonalLines": "خطوط قطرية",
  "@hasDiagonalLines": {
    "description": "Diagonal lines"
  },
  "hasDiagonalLines_Detail": "أضف أربعة خطوط قطرية إلى اللوحة.",
  "@hasDiagonalLines_Detail": {
    "description": "Add four diagonal lines to the board."
  },
  "hasBannedLocations": "وضع علامة وتأخير إزالة القطع",
  "@hasBannedLocations": {
    "description": "Mark and delay removing pieces"
  },
  "hasBannedLocations_Detail": "في مرحلة الوضع ، لن يكون من الممكن وضع نقاط القطع التي تم إزالتها.",
  "@hasBannedLocations_Detail": {
    "description": "In the placing phase, the points of removed pieces will no longer be able to be placed unless the moving phase is entered."
  },
  "isDefenderMoveFirst": "اللاعب الثاني يتحرك أولاً",
  "@isDefenderMoveFirst": {
    "description": "The second player moves first"
  },
  "isDefenderMoveFirst_Detail": "اللاعب الذي ينتقل إلى المركز الثاني في مرحلة الترتيب يتحرك أولاً في مرحلة الحركة.",
  "@isDefenderMoveFirst_Detail": {
    "description": "The player who moves second in the placing phase moves first in the moving phase."
  },
  "mayRemoveMultiple": "متعدد الإزالة",
  "@mayRemoveMultiple": {
    "description": "Multi-remove"
  },
  "mayRemoveMultiple_Detail": "إذا أغلق اللاعب أكثر من مطحنة في وقت واحد ، فسيكون قادرًا على إزالة عدد المطاحن التي أغلقتها.",
  "@mayRemoveMultiple_Detail": {
    "description": "If a player closes more than one mill at once, she will be able to remove the number of mills she closed."
  },
  "mayRemoveFromMillsAlways": "تدمير المطاحن",
  "@mayRemoveFromMillsAlways": {
    "description": "Destroy mills"
  },
  "mayRemoveFromMillsAlways_Detail": "بشكل افتراضي ، يجب على اللاعبين إزالة أي قطع أخرى أولاً قبل إزالة قطعة من مطحنة مشكلة. قم بتمكين هذا الخيار لتعطيل التحديد.",
  "@mayRemoveFromMillsAlways_Detail": {
    "description": "mayRemoveFromMillsAlways_Detail"
  },
  "isWhiteLoseButNotDrawWhenBoardFull": "اللاعب الثاني يخسر عندما تكون اللوحة ممتلئة",
  "@isWhiteLoseButNotDrawWhenBoardFull": {
    "description": "The second player loses when the board is full"
  },
  "isWhiteLoseButNotDrawWhenBoardFull_Detail": "في نهاية مرحلة الترتيب ، عندما تكون اللوحة ممتلئة ، يخسر الجانب الذي يضع اللعبة أولاً ، وإلا فإن اللعبة تكون تعادلًا.",
  "@isWhiteLoseButNotDrawWhenBoardFull_Detail": {
    "description": "At the end of the placing phase, when the board is full, the side that places first loses the game, otherwise, the game is a draw."
  },
  "isLoseButNotChangeSideWhenNoWay": "تخسر عندما لا توجد حركات قانونية",
  "@isLoseButNotChangeSideWhenNoWay": {
    "description": "Lose when no legal moves"
  },
  "isLoseButNotChangeSideWhenNoWay_Detail": "سيخسر اللاعب إذا قام خصمه بحظرهم بحيث لا يمكن نقلهم. قم بتغيير الجانب للتحرك إذا تم تعطيل هذا الخيار.",
  "@isLoseButNotChangeSideWhenNoWay_Detail": {
    "description": "The player will lose if his opponent blocks them so that they cannot be moved. Change side to move if this option is disabled."
  },
  "mayFly": "طيران",
  "@mayFly": {
    "description": "Flying"
  },
  "mayFly_Detail": "إذا كان لدى اللاعب ثلاث أو أربع قطع (قابلة للتكوين) فقط ، فيمكنه تحريك القطعة إلى أي نقطة حرة.",
  "@mayFly_Detail": {
    "description": "If a player has only three or four (configurable) pieces left, she can move the piece to any free point."
  },
  "nMoveRule": "حكم N- التحرك",
  "@nMoveRule": {
    "description": "N-move rule"
  },
  "nMoveRule_Detail": "يتم تعادُل اللعبة إذا لم تتم إزالة في عدد معين من النقلات من قبل كل لاعب.",
  "@nMoveRule_Detail": {
    "description": "The game is drawn if there has been no removal in a specific number of moves by each player."
  },
  "rollback": "تراجع",
  "@rollback": {
    "description": "Rollback"
  },
  "pleaseSelect": "الرجاء التحديد",
  "@pleaseSelect": {
    "description": "Please select"
  },
  "copy": "نسخ",
  "@copy": {
    "description": "Copy"
  },
  "moveHistoryCopied": "تم نسخ سجل الحركات إلى الحافظة.",
  "@moveHistoryCopied": {
    "description": "Move history copied to clipboard"
  },
  "help": "مساعدة",
  "@help": {
    "description": "Help"
  },
  "feedback": "تعليق",
  "@feedback": {
    "description": "Feedback"
  },
  "exit": "خروج",
  "@exit": {
    "description": "Exit"
  },
  "ruleSettings": "إعدادات القاعدة",
  "@ruleSettings": {
    "description": "Rule Settings"
  },
  "color": "اللون",
  "@color": {
    "description": "Color"
  },
  "boardColor": "لون اللوحة",
  "@boardColor": {
    "description": "Board color"
  },
  "pieceColor": "لون القطعة",
  "@pieceColor": {
    "description": "Piece color"
  },
  "backgroundColor": "لون الخلفية",
  "@backgroundColor": {
    "description": "Background color"
  },
  "lineColor": "لون خط اللوحة",
  "@lineColor": {
    "description": "Board line color"
  },
  "whitePieceColor": "لون قطعة اللاعب 1",
  "@whitePieceColor": {
    "description": "Player 1 piece color"
  },
  "blackPieceColor": "لون قطعة اللاعب 2",
  "@blackPieceColor": {
    "description": "Player 2 piece color"
  },
  "messageColor": "لون الرسالة",
  "@messageColor": {
    "description": "Message color"
  },
  "isPieceCountInHandShown": "عرض عدد القطع في متناول اليد",
  "@isPieceCountInHandShown": {
    "description": "Show count of pieces in hand"
  },
  "isNotationsShown": "عرض الملاحظات على لوحة اللعب",
  "@isNotationsShown": {
    "description": "Show notations on board"
  },
  "isHistoryNavigationToolbarShown": "إظهار شريط التنقل في السجل",
  "@isHistoryNavigationToolbarShown": {
    "description": "Show history navigation toolbar"
  },
  "display": "عرض",
  "@display": {
    "description": "Display"
  },
  "boardBorderLineWidth": "عرض حدود اللوحة",
  "@boardBorderLineWidth": {
    "description": "Board borderline width"
  },
  "boardInnerLineWidth": "عرض الخط الداخلي لللوحة",
  "@boardInnerLineWidth": {
    "description": "Board inner line width"
  },
  "pieceWidth": "عرض القطعة",
  "@pieceWidth": {
    "description": "Piece width"
  },
  "fontSize": "حجم الخط",
  "@fontSize": {
    "description": "Font size"
  },
  "standardNotation": "التدوين القياسي",
  "@standardNotation": {
    "description": "Standard notation"
  },
  "restore": "استعادة",
  "@restore": {
    "description": "Restore"
  },
  "restoreDefaultSettings": "استعادة الإعدادات الافتراضية",
  "@restoreDefaultSettings": {
    "description": "Restore Default Settings"
  },
  "pick": "اختر {element}",
  "@pick": {
    "description": "Pick "
  },
  "info": "معلومات",
  "@info": {
    "description": "Info"
  },
  "hint": "تلميح",
  "@hint": {
    "description": "Hint"
  },
  "player": "لاعب",
  "@player": {
    "description": "player"
  },
  "player1": "اللاعب 1",
  "@player1": {
    "description": "Player 1"
  },
  "player2": "اللاعب 2",
  "@player2": {
    "description": "Player 2"
  },
  "howToPlay": "كيف ألعب",
  "@howToPlay": {
    "description": "How to play"
  },
  "toPlacePiece": "اضغط على أي نقطة متاحة لوضع القطعة.",
  "@toPlacePiece": {
    "description": "Tap on any available point to place the piece."
  },
  "toSelectPiece": "اضغط على قطعة لتحريكها.",
  "@toSelectPiece": {
    "description": "Tap on a piece to move it."
  },
  "toMovePiece": "اضغط على النقطة المتصلة بالقطعة لتحريكها.",
  "@toMovePiece": {
    "description": "Tap on point connected to piece to move it."
  },
  "toRemovePiece": "اضغط على قطعة الخصم لإزالتها.",
  "@toRemovePiece": {
    "description": "Tap on the opponent's one piece to remove."
  },
  "needToCreateMillFirst": "تحتاج إلى إنشاء طاحونة أولاً قبل أن تتمكن من إزالة قطعة.",
  "@needToCreateMillFirst": {
    "description": "You need to create a mill first before you can remove a piece."
  },
  "needToPlayWithOwnPieces": "أنت بحاجة للعب بالقطع الخاصة بك.",
  "@needToPlayWithOwnPieces": {
    "description": "You need to play with your pieces."
  },
  "statistics": "إحصائيات",
  "@statistics": {
    "description": "Statistics"
  },
  "totalGames": "إجمالي الألعاب",
  "@totalGames": {
    "description": "Total games"
  },
  "results": "نتائج",
  "@results": {
    "description": "Results"
  },
  "left": "غادر",
  "@left": {
    "description": "left"
  },
  "privacyPolicy": "سياسة الخصوصية",
  "@privacyPolicy": {
    "description": "Privacy Policy"
  },
  "privacyPolicy_Detail_1": "يرجى القراءة بعناية والتأكد من فهمك التام لهذا الأمر والموافقة عليه ",
  "@privacyPolicy_Detail_1": {
    "description": "Privacy Policy Detail 1"
  },
  "privacyPolicy_Detail_2": ". إذا كنت لا توافق على هذه السياسة ، يرجى عدم استخدام هذا التطبيق. استخدام التطبيق يعني قبولك لهذه الشروط.",
  "@privacyPolicy_Detail_2": {
    "description": "Privacy Policy Detail 2"
  },
  "and": " و ",
  "@and": {},
  "accept": "قبول",
  "@accept": {
    "description": "Accept"
  },
  "takeBack": "استرجع",
  "@takeBack": {
    "description": "Take back"
  },
  "takingBack": "يتراجع…",
  "@takingBack": {
    "description": "Taking back..."
  },
  "waiting": "منتظر…",
  "@waiting": {
    "description": "Waiting..."
  },
  "stepForward": "خطوة للامام",
  "@stepForward": {
    "description": "Step forward"
  },
  "takeBackAll": "استرد كل شيء",
  "@takeBackAll": {
    "description": "Take back all"
  },
  "stepForwardAll": "خطوة إلى الأمام كل شيء",
  "@stepForwardAll": {
    "description": "Step forward all"
  },
  "moveNow": "تحرك الآن",
  "@moveNow": {
    "description": "Move now"
  },
  "done": "تم.",
  "@done": {
    "description": "Done."
  },
  "crackMill": "مطحنة الكراك",
  "@crackMill": {
    "description": "Crack-mill"
  },
  "crackMill_Detail": "إذا كان لدى اللاعب قطع فقط في المطاحن ، فلن يتم قفل القطع الموجودة في المطاحن لإزالتها.",
  "@crackMill_Detail": {
    "description": "If a player has only pieces in mills, the pieces in the mills will not lock to remove."
  },
  "animationDuration": "مدة الرسوم المتحركة",
  "@animationDuration": {
    "description": "Animation duration"
  },
  "none": "بدون",
  "@none": {
    "description": "None"
  },
  "theme": "سمة",
  "@theme": {
    "description": "Theme"
  },
  "helpContent": "تهدف اللعبة إلى ترك الخصم بأقل من ثلاث قطع أو عدم وجود حركات قانونية.\n\nيتم رسم اللعبة تلقائيًا في حالة حدوث مركز للمرة الثالثة ، أو إذا لم تتم إزالة في آخر 100 حركة (قابلة للتكوين).\n\nتستمر اللعبة على ثلاث مراحل:\n\n1. وضع القطع على النقاط الشاغرة\n2. تحريك القطع إلى النقاط المجاورة\n3. (مرحلة اختيارية) تحريك القطع إلى أي نقطة شاغرة عندما يتم تخفيض اللاعب إلى ثلاث قطع\n\nوضع\n\nتبدأ اللعبة بلوحة فارغة تتكون من شبكة بأربع وعشرين نقطة. يتناوب اللاعبون على وضع قطعهم على نقاط شاغرة حتى يضع كل لاعب كل القطع على اللوحة. إذا تمكن اللاعب من وضع ثلاث قطع من قطعه في خط مستقيم ، فسيكون لديه \"طاحونة\" ويمكنه إزالة إحدى قطع خصمه من اللوحة.\n\nفي بعض متغيرات القواعد ، يجب على اللاعبين إزالة أي قطع أخرى أولاً قبل إزالة قطعة من طاحونة مشكلة.\n\nفي بعض متغيرات القواعد ، قد لا يتم وضع جميع النقاط التي تمت إزالتها مرة أخرى في مرحلة الوضع.\n\nبمجرد استخدام جميع القطع ، يتناوب اللاعبون على التحرك.\n\nمتحرك\n\nللتحرك ، يقوم اللاعب بتحريك إحدى قطعه على طول خط اللوحة إلى نقطة مجاورة شاغرة. إذا لم يستطع فعل ذلك ، فقد خسر المباراة. كما هو الحال في مرحلة التسديد ، فإن اللاعب الذي يقوم بمحاذاة ثلاث من قطعه على خط لوح لديه مطحنة ويمكنه إزالة إحدى قطع خصمه. أي لاعب يتقلص إلى قطعتين وليس لديه خيار لتشكيل طواحين جديدة ، وبالتالي يخسر اللعبة. يمكن للاعب أيضًا أن يخسر بأكثر من ثلاث قطع إذا قام خصمه بحظرها بحيث لا يمكن نقلها.\n\nطيران\n\nفي بعض المتغيرات من القواعد ، بمجرد أن يتبقى للاعب ثلاث قطع فقط ، قد \"تطير\" قطعه أو \"تقفز\" أو \"تقفز\" إلى أي نقاط شاغرة ، وليس فقط النقاط المجاورة.\n",
  "@helpContent": {
    "description": "Help Content"
  },
  "versionInfo": "معلومات الإصدار",
  "@versionInfo": {
    "description": "Version info"
  },
  "eula": "EULA",
  "@eula": {
    "description": "EULA"
  },
  "license": "رخصة",
  "@license": {
    "description": "License"
  },
  "sourceCode": "الشفرة المصدرية",
  "@sourceCode": {
    "description": "Source code"
  },
  "appVersion": "نسخة التطبيق",
  "@appVersion": {
    "description": "App Version"
  },
  "general": "عام",
  "@general": {
    "description": "General"
  },
  "advanced": "متقدم",
  "@advanced": {
    "description": "Advanced"
  },
  "placing": "وضع القطع",
  "@placing": {
    "description": "Placing"
  },
  "moving": "الحركة",
  "@moving": {
    "description": "Moving"
  },
  "removing": "الازالة",
  "@removing": {
    "description": "Removing"
  },
  "gameOverCondition": "اللعبة فوق الشرط",
  "@gameOverCondition": {
    "description": "Game over condition"
  },
  "aisPlayStyle": "أسلوب لعب الذكاء الاصطناعي",
  "@aisPlayStyle": {
    "description": "AI's playstyle"
  },
  "passive": "مبني للمجهول",
  "@passive": {
    "description": "Passive"
  },
  "timeout": "نفذ الوقت",
  "@timeout": {
    "description": "Timeout"
  },
  "appearance": "مظهر خارجي",
  "@appearance": {
    "description": "Appearance"
  },
  "drawOnHumanExperience": "ارسم من التجربة الإنسانية",
  "@drawOnHumanExperience": {
    "description": "Draw on the human experience"
  },
  "considerMobility": "ضع في اعتبارك إمكانية تحريك القطع",
  "@considerMobility": {
    "description": "Consider mobility of pieces"
  },
  "pieceCount": "عدد القطع:",
  "@pieceCount": {
    "description": "Piece count"
  },
  "inHand": "{player} في متناول اليد: {count}",
  "@inHand": {
    "description": "in hand"
  },
  "onBoard": "{player} على متن الطائرة: {count}",
  "@onBoard": {
    "description": "on board"
  },
  "boardTop": "إزاحة اللوحة من الأعلى",
  "@boardTop": {
    "description": "Board offset from the top"
  },
  "notAIsTurn": "لم يحن دور الآلة.",
  "@notAIsTurn": {
    "description": "It is not the AI's turn."
  },
  "aiIsNotThinking": "الذكاء الاصطناعي لا يفكر.",
  "@aiIsNotThinking": {
    "description": "AI is not thinking."
  },
  "atEnd": "في نهاية قائمة الحركة.",
  "@atEnd": {
    "description": "At the end of the move list."
  },
  "tapBackAgainToLeave": "انقر مرة أخرى للمغادرة.",
  "@tapBackAgainToLeave": {
    "description": "Tap back again to leave."
  },
  "more": "أكثر",
  "@more": {
    "description": "More"
  },
  "experimental": "هذه ميزة تجريبية.",
  "@experimental": {
    "description": "This is an experimental feature."
  },
  "experiments": "التجارب",
  "@experiments": {
    "description": "Experiments"
  },
  "ossLicenses": "تراخيص مفتوحة المصدر",
  "@ossLicenses": {
    "description": "Open source licenses"
  },
  "language": "لغة",
  "@language": {
    "description": "Languages"
  },
  "defaultLanguage": "اللغة الافتراضية",
  "@defaultLanguage": {
    "description": "Default language"
  },
  "mayMoveInPlacingPhase": "يمكن أن تتحرك القطع في مرحلة الوضع",
  "@mayMoveInPlacingPhase": {
    "description": "The pieces can move in the placing phase"
  },
  "mayMoveInPlacingPhase_Detail": "لا توجد مراحل وضع وتحريك مميزة ، أي يمكن للاعبين أن يقرروا في كل حركة ما إذا كانوا يريدون وضع قطعة على اللوحة أو نقل إحدى قطعهم (طالما أن لديهم قطعًا متبقية لوضعها).",
  "@mayMoveInPlacingPhase_Detail": {
    "description": "There are no distinct placing and moving phases, i.e. the players can decide at every move whether they want to place a piece on the board or move one of their pieces (as long as they have remaining pieces to place)."
  },
  "drawerColor": "لون القائمة",
  "@drawerColor": {
    "description": "Menu color"
  },
  "drawerTextColor": "لون نص القائمة",
  "@drawerTextColor": {
    "description": "Menu text color"
  },
  "drawerHighlightItemColor": "لون عنصر تسليط الضوء على القائمة",
  "@drawerHighlightItemColor": {
    "description": "Menu highlight item color"
  },
  "mainToolbarBackgroundColor": "لون خلفية شريط الأدوات الرئيسي",
  "@mainToolbarBackgroundColor": {
    "description": "Main toolbar background color"
  },
  "mainToolbarIconColor": "لون رمز شريط الأدوات الرئيسي",
  "@mainToolbarIconColor": {
    "description": "main toolbar icon color"
  },
  "navigationToolbarBackgroundColor": "لون خلفية شريط أدوات التنقل",
  "@navigationToolbarBackgroundColor": {
    "description": "Navigation toolbar background color"
  },
  "navigationToolbarIconColor": "لون رمز شريط أدوات التنقل",
  "@navigationToolbarIconColor": {
    "description": "Navigation toolbar icon color"
  },
  "autoHideToolbar": "إخفاء شريط الأدوات تلقائيًا",
  "@autoHideToolbar": {
    "description": "Automatically hide the toolbar"
  },
  "toolbarLocationOnScreen": "موقع شريط الأدوات على الشاشة",
  "@toolbarLocationOnScreen": {
    "description": "Toolbar location on screen"
  },
  "top": "بالاعلى",
  "@top": {
    "description": "Top"
  },
  "bottom": "بالأسفل",
  "@bottom": {
    "description": "Bottom"
  },
  "center": "بالمنتصف",
  "@center": {
    "description": "Center"
  },
  "solidColor": "اللون الصامد",
  "@solidColor": {
    "description": "Solid color"
  },
  "picture": "صورة",
  "@picture": {
    "description": "Picture"
  },
  "chooseYourPicture": "اختر صورتك",
  "@chooseYourPicture": {
    "description": "Choose your picture"
  },
  "light": "ضوء",
  "@light": {
    "description": "Light"
  },
  "dark": "داكن",
  "@dark": {
    "description": "Dark"
  },
  "themes": "ثيمات",
  "@themes": {
    "description": "Themes"
  },
  "currentTheme": "الموضوع الحالي",
  "@currentTheme": {
    "description": "Current theme"
  },
  "saveTheme": "حفظ الموضوع",
  "@saveTheme": {
    "description": "Save theme"
  },
  "showAnalysisGraph": "إظهار الرسم البياني للتحليل",
  "@showAnalysisGraph": {
    "description": "Show analysis graph"
  },
  "analysis": "تحليل",
  "@analysis": {
    "description": "Analysis"
  },
  "saveGame": "حفظ اللعبة",
  "@saveGame": {
    "description": "Save game"
  },
  "loadGame": "تحميل لعبة",
  "@loadGame": {
    "description": "Load game"
  },
  "setupPosition": "وضع الإعداد",
  "@setupPosition": {
    "description": "Setup position"
  },
  "showLegalMoves": "إظهار التحركات القانونية",
  "@showLegalMoves": {
    "description": "Show legal moves"
  },
  "showLastMove": "عرض الخطوة الأخيرة",
  "@showLastMove": {
    "description": "Show last move"
  },
  "showArrows": "عرض الاسهم",
  "@showArrows": {
    "description": "Show arrows"
  },
  "pieces": "قطع",
  "@pieces": {
    "description": "Pieces"
  },
  "showAnalysis": "عرض التحليل",
  "@showAnalysis": {
    "description": "Show analysis"
  },
  "threads": "الخيوط",
  "@threads": {
    "description": "Threads"
  },
  "getInvolved": "شارك",
  "@getInvolved": {
    "description": "Get Involved"
  },
  "helpImproveTranslate": "ساعد في تحسين الترجمة",
  "@helpImproveTranslate": {
    "description": "Help improve translate"
  },
  "tutorial": "تعليمي",
  "@tutorial": {
    "description": "Tutorial"
  },
  "classicMill": "المطحنة الكلاسيكية",
  "@classicMill": {
    "description": "Classic Mill"
  },
  "mixedMill": "مطحنة مختلطة",
  "@mixedMill": {
    "description": "Mixed Mill"
  },
  "ceylonMill": "مطحنة سيلان",
  "@ceylonMill": {
    "description": "Ceylon Mill"
  },
  "mayBreakAndRemakeMillRepeatedly": "قد يتم كسر المطحنة وإعادة صنعها بشكل متكرر",
  "@mayBreakAndRemakeMillRepeatedly": {
    "description": "Mill may be broken and remade repeatedly"
  },
  "mayBreakAndRemakeMillRepeatedly_Detail": "إذا كسر لاعب طاحونة لإنشاء طاحونة جديدة على الفور ، فيمكن لهذا اللاعب إعادة هذه القطعة إلى التقاطع الأصلي في حركته التالية إذا قام بعمل طاحونة جديدة.",
  "@mayBreakAndRemakeMillRepeatedly_Detail": {
    "description": "If a player breaks a mill to create a new mill immediately, such player can move such piece back to the original junction in his next move if it makes a new mill."
  },
  "drawIfNoRemovalWithinTenMovesWhenThreeLeft": "تُعادل اللعبة إذا كان للاعب ثلاث قطع وبعد عشر نقلات لا يزيل أي لاعب قطع الخصم",
  "@drawIfNoRemovalWithinTenMovesWhenThreeLeft": {
    "description": "The game is drawn if a player has three pieces and after ten moves neither player removes the opponent's pieces"
  },
  "drawIfNoRemovalWithinTenMovesWhenThreeLeft_Detail": "عندما ينخفض اللاعب إلى ثلاث قطع ، ولا يمكن لأي لاعب إزالة قطعة الخصم في غضون عشر نقلات ، تكون اللعبة بمثابة تعادل.",
  "@drawIfNoRemovalWithinTenMovesWhenThreeLeft_Detail": {
    "description": "When a player is down to three pieces, and neither player can remove an opponent's piece within ten moves, the game is a draw."
  },
  "close": "قريب",
  "@close": {
    "description": "Close"
  },
  "whitePiece": "قطعة بيضاء",
  "@whitePiece": {
    "description": "White piece"
  },
  "blackPiece": "قطعة سوداء",
  "@blackPiece": {
    "description": "Black piece"
  },
  "banPoint": "نقطة الحظر",
  "@banPoint": {
    "description": "Ban point"
  },
  "emptyPoint": "نقطة فارغة",
  "@emptyPoint": {
    "description": "Empty point"
  },
  "noPoint": "لا جدوى",
  "@noPoint": {
    "description": "No point"
  },
  "placingPhase": "مرحلة الوضع",
  "@placingPhase": {
    "placingPhase": "Placing phase"
  },
  "movingPhase": "مرحلة تحريك القطع",
  "@movingPhase": {
    "description": "Moving phase"
  },
  "flyingPhase": "مرحلة الطيران",
  "@flyingPhase": {
    "description": "Flying phase"
  },
  "sideToMove": "جانب للتحرك: {player}",
  "@sideToMove": {
    "description": "Side to move"
  },
  "lastMove": "آخر حركة: {move}",
  "@lastMove": {
    "description": "Last move"
  },
  "selected": "المحدد",
  "@selected": {
    "description": "Selected"
  },
  "accessibility": "إمكانية الوصول",
  "@accessibility": {
    "description": "Accessibility"
  },
  "screenReaderSupport": "دعم قارئ الشاشة",
  "@screenReaderSupport": {
    "description": "Screen reader support"
  },
  "isDraw": "إنه قرعة!",
  "@isDraw": {
    "description": "It is a Draw!"
  },
  "draw": "تعادل",
  "@draw": {
    "description": "Draw"
  },
  "pieceHighlightColor": "لون تسليط الضوء على قطعة",
  "@pieceHighlightColor": {
    "description": "Piece highlight color"
  },
  "algorithm": "الخوارزمية",
  "@algorithm": {
    "description": "Algorithm"
  },
  "removeUnplacedPiece": "قم بإزالة القطعة غير الموضوعة",
  "@removeUnplacedPiece": {
    "description": "Remove unplaced piece"
  },
  "removeUnplacedPiece_Detail": "إذا قام اللاعب بتشكيل الطاحونة في مرحلة التسوية ، فسوف يقوم بإزالة القطعة غير الموضوعة للخصم ويستمر في التحرك.",
  "@removeUnplacedPiece_Detail": {
    "description": "If a player forms the mill in the placing phase, she will remove the opponent's unplaced piece and continue to make a move."
  },
  "endgameNMoveRule": "قاعدة N-Move في نهاية اللعبة",
  "@endgameNMoveRule": {
    "description": "Endgame N-Move rule"
  },
  "endgameNMoveRule_Detail": "إذا كان لدى أي من اللاعبين ثلاث قطع فقط ولم يقم أي من اللاعبين بإزالة قطعة في حركة معينة ، يتم تعادُل اللعبة.",
  "@endgameNMoveRule_Detail": {
    "description": "If either player has only three pieces and neither player removes a piece within a specific moves, the game is drawn."
  },
  "drawReasonEndgameRule50": "يمتلك أي لاعب ثلاث قطع فقط ولا يزيل أي لاعب قطعة في حركة معينة.",
  "@drawReasonEndgameRule50": {
    "description": "Either player has only three pieces and neither player removes a piece within a specific moves."
  },
  "threefoldRepetitionRule": "حكم التكرار الثلاثي",
  "@threefoldRepetitionRule": {
    "description": "Threefold repetition rule"
  },
  "threefoldRepetitionRule_Detail": "يتم تعادل اللعبة إذا حدث مركز للمرة الثالثة.",
  "@threefoldRepetitionRule_Detail": {
    "description": "The game is drawn if a position occurs for the third time."
  },
  "continueToMakeMove": "مطحنة! استمر في اتخاذ خطوة.",
  "@continueToMakeMove": {
    "description": "Mill! Continue to make a move."
  },
  "pointStyle": "نمط النقطة",
  "@pointStyle": {
    "description": "Point style"
  },
  "pointWidth": "عرض النقطة",
  "@pointWidth": {
    "description": "Point width"
  },
  "solid": "صلب",
  "@solid": {
    "description": "Solid"
  },
  "hollow": "أجوف",
  "@hollow": {
    "description": "Hollow"
  },
  "languageName": "عربى",
  "@languageName": {
    "description": "The name of the current language"
  },
  "moveNumber": "{count,plural, =0{نقل}=1{{count} نقل}other{{count} التحركات}}",
  "@moveNumber": {
    "description": "Moves to take back",
    "placeholders": {
      "count": {
        "description": "Number of Moves",
        "example": "3"
      }
>>>>>>> 92c2f33f
    }
  },
  "filename": "اسم الملف",
  "@filename": {
    "description": "File name"
  },
  "loadFailed": "فشل التحميل.",
  "@loadFailed": {
    "description": "Load failed."
  },
  "gameSavedTo": "تم حفظ اللعبة في",
  "@gameSavedTo": {
    "description": "The game is saved to"
  },
  "browse": "تصفح…",
  "@browse": {
    "description": "Browse…"
  },
  "gameFiles": "ملفات اللعبة",
  "@gameFiles": {
    "description": "Game files"
  }
}<|MERGE_RESOLUTION|>--- conflicted
+++ resolved
@@ -1,1255 +1,4 @@
 {
-<<<<<<< HEAD
-    "@@locale": "ar",
-    "appName": "مطحنة",
-    "@appName": {
-        "description": "The app name"
-    },
-    "welcome": "مرحبا",
-    "@welcome": {
-        "description": "Welcome"
-    },
-    "yes": "نعم",
-    "@yes": {
-        "description": "Yes"
-    },
-    "no": "لا",
-    "@no": {
-        "description": "No"
-    },
-    "game": "لعبة",
-    "@game": {
-        "description": "Game"
-    },
-    "humanVsAi": "لاعب ضد الآلة",
-    "@humanVsAi": {
-        "description": "Human Vs AI"
-    },
-    "humanVsHuman": "لاعب ضد لاعب",
-    "@humanVsHuman": {
-        "description": "Human Vs Human"
-    },
-    "aiVsAi": "آلة ضد آلة",
-    "@aiVsAi": {
-        "description": "AI Vs AI"
-    },
-    "humanVsCloud": "الإنسان مقابل السحابة",
-    "@humanVsCloud": {
-        "description": "Human Vs Cloud"
-    },
-    "humanVsLAN": "الإنسان مقابل LAN",
-    "@humanVsLAN": {
-        "description": "Human Vs LAN"
-    },
-    "testViaLAN": "اختبار عبر LAN",
-    "@testViaLAN": {
-        "description": "Test Via LAN"
-    },
-    "move": "الحركة",
-    "@move": {
-        "description": "Move"
-    },
-    "moves": "  التحركات",
-    "@moves": {
-        "description": " Moves"
-    },
-    "showMoveList": "قائمة الحركات",
-    "@showMoveList": {
-        "description": "Move list"
-    },
-    "moveList": "قائمة النقل",
-    "@moveList": {
-        "description": "Move list"
-    },
-    "noGameRecord": "لا سجلات",
-    "@noGameRecord": {
-        "description": "No record"
-    },
-    "ok": "حسنا",
-    "@ok": {
-        "description": "OK"
-    },
-    "confirm": "تأكيد",
-    "@confirm": {
-        "description": "Confirm"
-    },
-    "cancel": "إلغاء",
-    "@cancel": {
-        "description": "Cancel"
-    },
-    "copyright": "حقوق النشر © 2021-2022 Calcitem Studio",
-    "@copyright": {
-        "description": "Copyright"
-    },
-    "tipSelectWrong": "حدد القطعة الخاطئة.",
-    "@tipSelectWrong": {
-        "description": "Select the wrong piece."
-    },
-    "tipPlace": "ضع قطعك.",
-    "@tipPlace": {
-        "description": "Place your pieces."
-    },
-    "tipBanPlace": "لا يمكنك وضعها هنا.",
-    "@tipBanPlace": {
-        "description": "Cannot place it here."
-    },
-    "tipPlaced": "تم وضعه.",
-    "@tipPlaced": {
-        "description": "Placed."
-    },
-    "tipRemove": "انزع قطعة.",
-    "@tipRemove": {
-        "description": "Remove a piece."
-    },
-    "tipBanRemove": "لا يمكنك إزالتها.",
-    "@tipBanRemove": {
-        "description": "Cannot remove."
-    },
-    "tipRemoved": "إزالة.",
-    "@tipRemoved": {
-        "description": "Removed."
-    },
-    "tipMove": "حرك قطعة.",
-    "@tipMove": {
-        "description": "Move a piece."
-    },
-    "tipCannotPlace": "لا يمكنك وضع قطعتك هنا.",
-    "@tipCannotPlace": {
-        "description": "You can't place your piece here."
-    },
-    "tipCannotMove": "لا يمكنك تحريك قطعتك الى هنا.",
-    "@tipCannotMove": {
-        "description": "You can't move your piece here."
-    },
-    "tipMill": "مطحنة! خذ قطعة خصمك.",
-    "@tipMill": {
-        "description": "Mill! Take your opponent's piece."
-    },
-    "tipContinueMill": "استمر في أخذ قطعة خصمك.",
-    "@tipContinueMill": {
-        "description": "Continue to take your opponent's piece."
-    },
-    "tipSelectOpponentsPiece": "اختر إحدى قطع خصمك.",
-    "@tipSelectOpponentsPiece": {
-        "description": "Select one of your opponent's pieces."
-    },
-    "tipCannotRemovePieceFromMill": "لا يمكنك إزالة قطعة من المطحنة.",
-    "@tipCannotRemovePieceFromMill": {
-        "description": "You cannot remove a piece from a mill."
-    },
-    "tipCanMoveOnePoint": "يمكن أن تتحرك القطعة بمقدار نقطة واحدة.",
-    "@tipCanMoveOnePoint": {
-        "description": "A piece can move 1 point."
-    },
-    "tipCannotMoveOpponentsPieces": "لا يمكنك تحريك قطع خصمك.",
-    "@tipCannotMoveOpponentsPieces": {
-        "description": "You can't move your opponent's pieces."
-    },
-    "tipThreePiecesInLine": "هناك 3 قطع في خط واحد.",
-    "@tipThreePiecesInLine": {
-        "description": "There are 3 pieces in a line."
-    },
-    "tipSelectPieceToMove": "حدد قطعتك لنقلها.",
-    "@tipSelectPieceToMove": {
-        "description": "Select your piece to move."
-    },
-    "tipHaveThreePiecesLeft": "لديك 3 قطع متبقية.",
-    "@tipHaveThreePiecesLeft": {
-        "description": "You have 3 pieces left."
-    },
-    "tipCanMoveToAnyPoint": "يمكنك الانتقال إلى أي نقطة تريدها.",
-    "@tipCanMoveToAnyPoint": {
-        "description": "You can move to any point you like."
-    },
-    "tipToMove": " للانتقال.",
-    "@tipToMove": {
-        "description": " to move."
-    },
-    "whiteWin": "اللاعب 1 يفوز!",
-    "@whiteWin": {
-        "description": "Player 1 wins!"
-    },
-    "blackWin": "اللاعب 2 يفوز!",
-    "@blackWin": {
-        "description": "Player 2 wins!"
-    },
-    "won": "فوز",
-    "@won": {
-        "description": "Won"
-    },
-    "lost": "خسارة",
-    "@lost": {
-        "description": "Lost"
-    },
-    "aborted": "أجهضت",
-    "@aborted": {
-        "description": "Aborted"
-    },
-    "thinking": "يفكر ...",
-    "@thinking": {
-        "description": "Thinking..."
-    },
-    "newGame": "لعبة جديدة",
-    "@newGame": {
-        "description": "New game"
-    },
-    "importGame": "استيراد اللعبة",
-    "@importGame": {
-        "description": "Import game"
-    },
-    "exportGame": "تصدير اللعبة",
-    "@exportGame": {
-        "description": "Export game"
-    },
-    "gameImported": "تم استيراد اللعبة من الحافظة.",
-    "@gameImported": {
-        "description": "Game imported from the clipboard."
-    },
-    "cannotImport": "لا يمكن الاستيراد",
-    "@cannotImport": {
-        "description": "Cannot import"
-    },
-    "movesAndRulesNotMatch": "التحركات والقواعد غير متطابقة.",
-    "@movesAndRulesNotMatch": {
-        "description": "Rules and moves do not match."
-    },
-    "startRecording": "ابدأ التسجيل",
-    "@startRecording": {
-        "description": "Start recording"
-    },
-    "recording": "تسجيل...",
-    "@recording": {
-        "description": "Recording..."
-    },
-    "stopRecording": "إيقاف التسجيل",
-    "@stopRecording": {
-        "description": "Stop recording"
-    },
-    "showRecording": "إظهار التسجيل",
-    "@showRecording": {
-        "description": "Show recording"
-    },
-    "noRecording": "لا تسجيل.",
-    "@noRecording": {
-        "description": "No recording."
-    },
-    "pleaseWait": "برجاء الإنتظار...",
-    "@pleaseWait": {
-        "description": "Please wait..."
-    },
-    "restartGame": "إعادة تشغيل اللعبة الحالية؟",
-    "@restartGame": {
-        "description": "Restart current game?"
-    },
-    "restart": "إعادة تشغيل",
-    "@restart": {
-        "description": "Restart"
-    },
-    "gameStarted": "بدأت اللعبة ، من فضلك ضع",
-    "@gameStarted": {
-        "description": "Game started, please place"
-    },
-    "analyzing": "جاري التحليل ...",
-    "@analyzing": {
-        "description": "Analyzing ..."
-    },
-    "error": "خطأ",
-    "@error": {
-        "description": "Error"
-    },
-    "winRate": "معدل الفوز",
-    "@winRate": {
-        "description": "Win Rate"
-    },
-    "score": "نتيجة",
-    "@score": {
-        "description": "Score"
-    },
-    "white": "اللاعب 1",
-    "@white": {
-        "description": "Player 1"
-    },
-    "black": "اللاعب 2",
-    "@black": {
-        "description": "Player 2"
-    },
-    "loseReasonlessThanThree": " عدد القطع أقل من ثلاثة.",
-    "@loseReasonlessThanThree": {
-        "description": " piece count is less than three."
-    },
-    "loseReasonResign": "  استقيل.",
-    "@loseReasonResign": {
-        "description": " resign."
-    },
-    "loseReasonNoWay": "  لا توجد طريقة للذهاب.",
-    "@loseReasonNoWay": {
-        "description": " is no way to go."
-    },
-    "loseReasonBoardIsFull": "اللوحة ممتلئة ، ولا توجد طريقة للذهاب.",
-    "@loseReasonBoardIsFull": {
-        "description": "The board is full, no way to go."
-    },
-    "loseReasonTimeOver": "انتهى الوقت",
-    "@loseReasonTimeOver": {
-        "description": "Time Over"
-    },
-    "drawReasonRule50": "في مرحلة الحركة ، لم تتم إزالة أي قطعة في آخر عدد محدد من الحركات.",
-    "@drawReasonRule50": {
-        "description": "In the moving phase, no piece has been removed in the last specific number of moves."
-    },
-    "drawReasonBoardIsFull": "إنه تعادل لأن اللوحة ممتلئة.",
-    "@drawReasonBoardIsFull": {
-        "description": "It is a Draw because the board is full"
-    },
-    "drawReasonThreefoldRepetition": "إنه تعادل بسبب التكرار الثلاثي.",
-    "@drawReasonThreefoldRepetition": {
-        "description": "It is a Draw because of threefold repetition."
-    },
-    "gameOverUnknownReason": "انتهت اللعبة! سبب غير معلوم.",
-    "@gameOverUnknownReason": {
-        "description": "Game Over! Unknown reason."
-    },
-    "gameOver": "انتهت اللعبة",
-    "@gameOver": {
-        "description": "Game Over"
-    },
-    "youWin": "فزت! تهانينا!",
-    "@youWin": {
-        "description": "You win! Congratulations!"
-    },
-    "challengeHarderLevel": "تحدي المستوى الأصعب؟\nسيكون المستوى الجديد هو المستوى ",
-    "@challengeHarderLevel": {
-        "description": "Challenge harder level?"
-    },
-    "youLose": "لقد خسرت!",
-    "@youLose": {
-        "description": "You Lose!"
-    },
-    "analyze": "حلل",
-    "@analyze": {
-        "description": "Analyze"
-    },
-    "playerName": "اسم اللاعب",
-    "@playerName": {
-        "description": "Player Name"
-    },
-    "about": "حول",
-    "@about": {
-        "description": "About"
-    },
-    "version": "إصدار",
-    "@version": {
-        "description": "Version"
-    },
-    "thanks": "شكرا",
-    "@thanks": {
-        "description": "Thanks"
-    },
-    "settings": "إعدادات",
-    "@settings": {
-        "description": "Settings"
-    },
-    "options": "خيارات",
-    "@options": {
-        "description": "Options"
-    },
-    "preferences": "التفضيلات",
-    "@preferences": {
-        "description": "Preferences"
-    },
-    "skillLevel": "مستوى الصعوبة",
-    "@skillLevel": {
-        "description": "Difficulty level"
-    },
-    "moveTime": "وقت التفكير للذكاء الاصطناعي",
-    "@moveTime": {
-        "description": "AI thinking time"
-    },
-    "difficulty": "الصعوبة",
-    "@difficulty": {
-        "description": "Difficulty"
-    },
-    "playSounds": "مؤثرات صوتية",
-    "@playSounds": {
-        "description": "Sound effects"
-    },
-    "playSoundsInTheGame": "تشغيل الأصوات في اللعبة",
-    "@playSoundsInTheGame": {
-        "description": "Play sounds in the game"
-    },
-    "keepMuteWhenTakingBack": "حافظ على الصمت عند التراجع",
-    "@keepMuteWhenTakingBack": {
-        "description": "Keep mute when taking back"
-    },
-    "tone": "نغمة",
-    "@tone": {
-        "description": "Tone"
-    },
-    "whoMovesFirst": "الخطوة الأولى",
-    "@whoMovesFirst": {
-        "description": "First move"
-    },
-    "human": "لاعب",
-    "@human": {
-        "description": "Human"
-    },
-    "ai": "آلة",
-    "@ai": {
-        "description": "AI"
-    },
-    "alternate": "البديل",
-    "@alternate": {
-        "description": "Alternate"
-    },
-    "isAutoRestart": "إعادة تشغيل اللعبة تلقائيًا عند انتهاء اللعبة",
-    "@isAutoRestart": {
-        "description": "Auto-restart game when game over"
-    },
-    "isAutoChangeFirstMove": "تبديل لون القطعة المرة القادمة",
-    "@isAutoChangeFirstMove": {
-        "description": "Auto Change First Move"
-    },
-    "resignIfMostLose": "استقيل منظمة العفو الدولية إذا خسر معظمها",
-    "@resignIfMostLose": {
-        "description": "AI Resign if Most Lose"
-    },
-    "shufflingEnabled": "حركة عشوائية",
-    "@shufflingEnabled": {
-        "description": "Random move"
-    },
-    "learnEndgame": "تعلم نهاية اللعبة",
-    "@learnEndgame": {
-        "description": "Learn Endgame"
-    },
-    "openingBook": "كتاب الافتتاح",
-    "@openingBook": {
-        "description": "Opening Book"
-    },
-    "misc": "متفرقات",
-    "@misc": {
-        "description": "Miscellaneous"
-    },
-    "rules": "قواعد",
-    "@rules": {
-        "description": "Rules"
-    },
-    "piecesCount": "عدد القطع التي يمتلكها كل لاعب",
-    "@piecesCount": {
-        "description": "The number of pieces each player has"
-    },
-    "piecesCount_Detail": "كم عدد القطع التي يمتلكها كل لاعب؟",
-    "@piecesCount_Detail": {
-        "description": "How many pieces does each player have?"
-    },
-    "flyPieceCount": "عدد القطع",
-    "@flyPieceCount": {
-        "description": "The number of the flying piece"
-    },
-    "flyPieceCount_Detail": "إذا تم تمكين الطيران ، عندما يتم تقليل عدد قطع اللاعب إلى عدد قطع معين ، فإن قطعه تكون حرة في الانتقال إلى أي نقطة غير مشغولة ، بدلاً من أن تكون مقيدة بالنقاط المجاورة كما هو الحال في بقية اللعبة.",
-    "@flyPieceCount_Detail": {
-        "description": "If Flying is enabled, when a player is reduced to a specific piece count, her pieces are free to move to any unoccupied point, instead of being restricted to adjacent points as in the rest of the game."
-    },
-    "piecesAtLeastCount": "قطع على الأقل",
-    "@piecesAtLeastCount": {
-        "description": "Pieces At Least"
-    },
-    "hasDiagonalLines": "خطوط قطرية",
-    "@hasDiagonalLines": {
-        "description": "Diagonal lines"
-    },
-    "hasDiagonalLines_Detail": "أضف أربعة خطوط قطرية إلى اللوحة.",
-    "@hasDiagonalLines_Detail": {
-        "description": "Add four diagonal lines to the board."
-    },
-    "hasBannedLocations": "وضع علامة وتأخير إزالة القطع",
-    "@hasBannedLocations": {
-        "description": "Mark and delay removing pieces"
-    },
-    "hasBannedLocations_Detail": "في مرحلة الوضع ، لن يكون من الممكن وضع نقاط القطع التي تم إزالتها.",
-    "@hasBannedLocations_Detail": {
-        "description": "In the placing phase, the points of removed pieces will no longer be able to be placed unless the moving phase is entered."
-    },
-    "isDefenderMoveFirst": "اللاعب الثاني يتحرك أولاً",
-    "@isDefenderMoveFirst": {
-        "description": "The second player moves first"
-    },
-    "isDefenderMoveFirst_Detail": "اللاعب الذي ينتقل إلى المركز الثاني في مرحلة الترتيب يتحرك أولاً في مرحلة الحركة.",
-    "@isDefenderMoveFirst_Detail": {
-        "description": "The player who moves second in the placing phase moves first in the moving phase."
-    },
-    "mayRemoveMultiple": "متعدد الإزالة",
-    "@mayRemoveMultiple": {
-        "description": "Multi-remove"
-    },
-    "mayRemoveMultiple_Detail": "إذا أغلق اللاعب أكثر من مطحنة في وقت واحد ، فسيكون قادرًا على إزالة عدد المطاحن التي أغلقتها.",
-    "@mayRemoveMultiple_Detail": {
-        "description": "If a player closes more than one mill at once, she will be able to remove the number of mills she closed."
-    },
-    "mayRemoveFromMillsAlways": "تدمير المطاحن",
-    "@mayRemoveFromMillsAlways": {
-        "description": "Destroy mills"
-    },
-    "mayRemoveFromMillsAlways_Detail": "بشكل افتراضي ، يجب على اللاعبين إزالة أي قطع أخرى أولاً قبل إزالة قطعة من مطحنة مشكلة. قم بتمكين هذا الخيار لتعطيل التحديد.",
-    "@mayRemoveFromMillsAlways_Detail": {
-        "description": "mayRemoveFromMillsAlways_Detail"
-    },
-    "isWhiteLoseButNotDrawWhenBoardFull": "اللاعب الثاني يخسر عندما تكون اللوحة ممتلئة",
-    "@isWhiteLoseButNotDrawWhenBoardFull": {
-        "description": "The second player loses when the board is full"
-    },
-    "isWhiteLoseButNotDrawWhenBoardFull_Detail": "في نهاية مرحلة الترتيب ، عندما تكون اللوحة ممتلئة ، يخسر الجانب الذي يضع اللعبة أولاً ، وإلا فإن اللعبة تكون تعادلًا.",
-    "@isWhiteLoseButNotDrawWhenBoardFull_Detail": {
-        "description": "At the end of the placing phase, when the board is full, the side that places first loses the game, otherwise, the game is a draw."
-    },
-    "isLoseButNotChangeSideWhenNoWay": "تخسر عندما لا توجد حركات قانونية",
-    "@isLoseButNotChangeSideWhenNoWay": {
-        "description": "Lose when no legal moves"
-    },
-    "isLoseButNotChangeSideWhenNoWay_Detail": "سيخسر اللاعب إذا قام خصمه بحظرهم بحيث لا يمكن نقلهم. قم بتغيير الجانب للتحرك إذا تم تعطيل هذا الخيار.",
-    "@isLoseButNotChangeSideWhenNoWay_Detail": {
-        "description": "The player will lose if his opponent blocks them so that they cannot be moved. Change side to move if this option is disabled."
-    },
-    "mayFly": "طيران",
-    "@mayFly": {
-        "description": "Flying"
-    },
-    "mayFly_Detail": "إذا كان لدى اللاعب ثلاث أو أربع قطع (قابلة للتكوين) فقط ، فيمكنه تحريك القطعة إلى أي نقطة حرة.",
-    "@mayFly_Detail": {
-        "description": "If a player has only three or four (configurable) pieces left, she can move the piece to any free point."
-    },
-    "nMoveRule": "حكم N- التحرك",
-    "@nMoveRule": {
-        "description": "N-move rule"
-    },
-    "nMoveRule_Detail": "يتم تعادُل اللعبة إذا لم تتم إزالة في عدد معين من النقلات من قبل كل لاعب.",
-    "@nMoveRule_Detail": {
-        "description": "The game is drawn if there has been no removal in a specific number of moves by each player."
-    },
-    "rollback": "تراجع",
-    "@rollback": {
-        "description": "Rollback"
-    },
-    "pleaseSelect": "الرجاء التحديد",
-    "@pleaseSelect": {
-        "description": "Please select"
-    },
-    "copy": "نسخ",
-    "@copy": {
-        "description": "Copy"
-    },
-    "moveHistoryCopied": "تم نسخ سجل الحركات إلى الحافظة",
-    "@moveHistoryCopied": {
-        "description": "Move history copied to clipboard"
-    },
-    "help": "مساعدة",
-    "@help": {
-        "description": "Help"
-    },
-    "feedback": "تعليق",
-    "@feedback": {
-        "description": "Feedback"
-    },
-    "exit": "خروج",
-    "@exit": {
-        "description": "Exit"
-    },
-    "ruleSettings": "إعدادات القاعدة",
-    "@ruleSettings": {
-        "description": "Rule Settings"
-    },
-    "color": "اللون",
-    "@color": {
-        "description": "Color"
-    },
-    "boardColor": "لون اللوحة",
-    "@boardColor": {
-        "description": "Board color"
-    },
-    "pieceColor": "لون القطعة",
-    "@pieceColor": {
-        "description": "Piece color"
-    },
-    "backgroundColor": "لون الخلفية",
-    "@backgroundColor": {
-        "description": "Background color"
-    },
-    "lineColor": "لون خط اللوحة",
-    "@lineColor": {
-        "description": "Board line color"
-    },
-    "whitePieceColor": "لون قطعة اللاعب 1",
-    "@whitePieceColor": {
-        "description": "Player 1 piece color"
-    },
-    "blackPieceColor": "لون قطعة اللاعب 2",
-    "@blackPieceColor": {
-        "description": "Player 2 piece color"
-    },
-    "messageColor": "لون الرسالة",
-    "@messageColor": {
-        "description": "Message color"
-    },
-    "aiIsLazy": "الذكاء الاصطناعي كسول",
-    "@aiIsLazy": {
-        "description": "AI is Lazy"
-    },
-    "isPieceCountInHandShown": "عرض عدد القطع في متناول اليد",
-    "@isPieceCountInHandShown": {
-        "description": "Show count of pieces in hand"
-    },
-    "isNotationsShown": "عرض الملاحظات على لوحة اللعب",
-    "@isNotationsShown": {
-        "description": "Show notations on board"
-    },
-    "isHistoryNavigationToolbarShown": "إظهار شريط التنقل في السجل",
-    "@isHistoryNavigationToolbarShown": {
-        "description": "Show history navigation toolbar"
-    },
-    "display": "عرض",
-    "@display": {
-        "description": "Display"
-    },
-    "boardBorderLineWidth": "عرض حدود اللوحة",
-    "@boardBorderLineWidth": {
-        "description": "Board borderline width"
-    },
-    "boardInnerLineWidth": "عرض الخط الداخلي لللوحة",
-    "@boardInnerLineWidth": {
-        "description": "Board inner line width"
-    },
-    "pieceWidth": "عرض القطعة",
-    "@pieceWidth": {
-        "description": "Piece width"
-    },
-    "fontSize": "حجم الخط",
-    "@fontSize": {
-        "description": "Font size"
-    },
-    "standardNotation": "التدوين القياسي",
-    "@standardNotation": {
-        "description": "Standard notation"
-    },
-    "restore": "استعادة",
-    "@restore": {
-        "description": "Restore"
-    },
-    "restoreDefaultSettings": "استعادة الإعدادات الافتراضية",
-    "@restoreDefaultSettings": {
-        "description": "Restore Default Settings"
-    },
-    "exitApp": "سيتم الخروج من التطبيق.",
-    "@exitApp": {
-        "description": "The app will exit."
-    },
-    "exitAppManually": "يجب عليك إغلاق التطبيق على الفور وإعادة فتحه لتطبيق التغييرات.",
-    "@exitAppManually": {
-        "description": "You have to close immediately and reopen the app to take effect."
-    },
-    "pick": "اختر",
-    "@pick": {
-        "description": "Pick "
-    },
-    "info": "معلومات",
-    "@info": {
-        "description": "Info"
-    },
-    "hint": "تلميح",
-    "@hint": {
-        "description": "Hint"
-    },
-    "player": "لاعب",
-    "@player": {
-        "description": "player"
-    },
-    "player1": "اللاعب 1",
-    "@player1": {
-        "description": "Player 1"
-    },
-    "player2": "اللاعب 2",
-    "@player2": {
-        "description": "Player 2"
-    },
-    "howToPlay": "كيف ألعب",
-    "@howToPlay": {
-        "description": "How to play"
-    },
-    "toPlacePiece": "اضغط على أي نقطة متاحة لوضع القطعة.",
-    "@toPlacePiece": {
-        "description": "Tap on any available point to place the piece."
-    },
-    "toSelectPiece": "اضغط على قطعة لتحريكها.",
-    "@toSelectPiece": {
-        "description": "Tap on a piece to move it."
-    },
-    "toMovePiece": "اضغط على النقطة المتصلة بالقطعة لتحريكها.",
-    "@toMovePiece": {
-        "description": "Tap on point connected to piece to move it."
-    },
-    "toRemovePiece": "اضغط على قطعة الخصم لإزالتها.",
-    "@toRemovePiece": {
-        "description": "Tap on the opponent's one piece to remove."
-    },
-    "needToCreateMillFirst": "تحتاج إلى إنشاء طاحونة أولاً قبل أن تتمكن من إزالة قطعة.",
-    "@needToCreateMillFirst": {
-        "description": "You need to create a mill first before you can remove a piece."
-    },
-    "needToPlayWithOwnPieces": "أنت بحاجة للعب بالقطع الخاصة بك.",
-    "@needToPlayWithOwnPieces": {
-        "description": "You need to play with your pieces."
-    },
-    "statistics": "إحصائيات",
-    "@statistics": {
-        "description": "Statistics"
-    },
-    "totalGames": "إجمالي الألعاب",
-    "@totalGames": {
-        "description": "Total games"
-    },
-    "results": "نتائج",
-    "@results": {
-        "description": "Results"
-    },
-    "cannotRemoveFromMill": "لا يمكن إزالته من الطاحونة.",
-    "@cannotRemoveFromMill": {
-        "description": "Cannot remove from the mill."
-    },
-    "left": "غادر",
-    "@left": {
-        "description": "left"
-    },
-    "privacyPolicy": "سياسة الخصوصية",
-    "@privacyPolicy": {
-        "description": "Privacy Policy"
-    },
-    "privacyPolicy_Detail_1": "يرجى القراءة بعناية والتأكد من فهمك التام لهذا الأمر والموافقة عليه",
-    "@privacyPolicy_Detail_1": {
-        "description": "Privacy Policy Detail 1"
-    },
-    "privacyPolicy_Detail_2": ". إذا كنت لا توافق على هذه السياسة ، يرجى عدم استخدام هذا التطبيق. استخدام التطبيق يعني قبولك لهذه الشروط.",
-    "@privacyPolicy_Detail_2": {
-        "description": "Privacy Policy Detail 2"
-    },
-    "and": " و ",
-    "accept": "قبول",
-    "@accept": {
-        "description": "Accept"
-    },
-    "undo": "الغاء التحميل",
-    "@undo": {
-        "description": "Undo"
-    },
-    "undoOption": "خيار التراجع",
-    "@undoOption": {
-        "description": "Undo option"
-    },
-    "undoOption_Detail": "من الممكن التراجع عن هذه الخطوة.",
-    "@undoOption_Detail": {
-        "description": "It is possible to undo a move."
-    },
-    "takeBack": "استرجع",
-    "@takeBack": {
-        "description": "Take back"
-    },
-    "takingBack": "يتراجع...",
-    "@takingBack": {
-        "description": "Taking back..."
-    },
-    "waiting": "منتظر...",
-    "@waiting": {
-        "description": "Waiting..."
-    },
-    "stepForward": "خطوة للامام",
-    "@stepForward": {
-        "description": "Step forward"
-    },
-    "takeBackAll": "استرد كل شيء",
-    "@takeBackAll": {
-        "description": "Take back all"
-    },
-    "stepForwardAll": "خطوة إلى الأمام كل شيء",
-    "@stepForwardAll": {
-        "description": "Step forward all"
-    },
-    "moveNow": "تحرك الآن",
-    "@moveNow": {
-        "description": "Move now"
-    },
-    "done": "تم.",
-    "@done": {
-        "description": "Done."
-    },
-    "crackMill": "مطحنة الكراك",
-    "@crackMill": {
-        "description": "Crack-mill"
-    },
-    "crackMill_Detail": "إذا كان لدى اللاعب قطع فقط في المطاحن ، فلن يتم قفل القطع الموجودة في المطاحن لإزالتها.",
-    "@crackMill_Detail": {
-        "description": "If a player has only pieces in mills, the pieces in the mills will not lock to remove."
-    },
-    "animationDuration": "مدة الرسوم المتحركة",
-    "@animationDuration": {
-        "description": "Animation duration"
-    },
-    "none": "بدون",
-    "@none": {
-        "description": "None"
-    },
-    "theme": "سمة",
-    "@theme": {
-        "description": "Theme"
-    },
-    "helpContent": "تهدف اللعبة إلى ترك الخصم بأقل من ثلاث قطع أو عدم وجود حركات قانونية.\n\nيتم رسم اللعبة تلقائيًا في حالة حدوث مركز للمرة الثالثة ، أو إذا لم تتم إزالة في آخر 100 حركة (قابلة للتكوين).\n\nتستمر اللعبة على ثلاث مراحل:\n\n1. وضع القطع على النقاط الشاغرة\n2. تحريك القطع إلى النقاط المجاورة\n3. (مرحلة اختيارية) تحريك القطع إلى أي نقطة شاغرة عندما يتم تخفيض اللاعب إلى ثلاث قطع\n\nوضع\n\nتبدأ اللعبة بلوحة فارغة تتكون من شبكة بأربع وعشرين نقطة. يتناوب اللاعبون على وضع قطعهم على نقاط شاغرة حتى يضع كل لاعب كل القطع على اللوحة. إذا تمكن اللاعب من وضع ثلاث قطع من قطعه في خط مستقيم ، فسيكون لديه \"طاحونة\" ويمكنه إزالة إحدى قطع خصمه من اللوحة.\n\nفي بعض متغيرات القواعد ، يجب على اللاعبين إزالة أي قطع أخرى أولاً قبل إزالة قطعة من طاحونة مشكلة.\n\nفي بعض متغيرات القواعد ، قد لا يتم وضع جميع النقاط التي تمت إزالتها مرة أخرى في مرحلة الوضع.\n\nبمجرد استخدام جميع القطع ، يتناوب اللاعبون على التحرك.\n\nمتحرك\n\nللتحرك ، يقوم اللاعب بتحريك إحدى قطعه على طول خط اللوحة إلى نقطة مجاورة شاغرة. إذا لم يستطع فعل ذلك ، فقد خسر المباراة. كما هو الحال في مرحلة التسديد ، فإن اللاعب الذي يقوم بمحاذاة ثلاث من قطعه على خط لوح لديه مطحنة ويمكنه إزالة إحدى قطع خصمه. أي لاعب يتقلص إلى قطعتين وليس لديه خيار لتشكيل طواحين جديدة ، وبالتالي يخسر اللعبة. يمكن للاعب أيضًا أن يخسر بأكثر من ثلاث قطع إذا قام خصمه بحظرها بحيث لا يمكن نقلها.\n\nطيران\n\nفي بعض المتغيرات من القواعد ، بمجرد أن يتبقى للاعب ثلاث قطع فقط ، قد \"تطير\" قطعه أو \"تقفز\" أو \"تقفز\" إلى أي نقاط شاغرة ، وليس فقط النقاط المجاورة.",
-    "@helpContent": {
-        "description": "Help Content"
-    },
-    "versionInfo": "معلومات الإصدار",
-    "@versionInfo": {
-        "description": "Version info"
-    },
-    "eula": "EULA",
-    "@eula": {
-        "description": "EULA"
-    },
-    "license": "رخصة",
-    "@license": {
-        "description": "License"
-    },
-    "sourceCode": "الشفرة المصدرية",
-    "@sourceCode": {
-        "description": "Source code"
-    },
-    "thirdPartyNotices": "إشعارات الطرف الثالث",
-    "@thirdPartyNotices": {
-        "description": "Third-party notices"
-    },
-    "appVersion": "نسخة التطبيق",
-    "@appVersion": {
-        "description": "App Version"
-    },
-    "general": "عام",
-    "@general": {
-        "description": "General"
-    },
-    "advanced": "متقدم",
-    "@advanced": {
-        "description": "Advanced"
-    },
-    "placing": "وضع القطع",
-    "@placing": {
-        "description": "Placing"
-    },
-    "moving": "الحركة",
-    "@moving": {
-        "description": "Moving"
-    },
-    "removing": "الازالة",
-    "@removing": {
-        "description": "Removing"
-    },
-    "gameOverCondition": "اللعبة فوق الشرط",
-    "@gameOverCondition": {
-        "description": "Game over condition"
-    },
-    "aisPlayStyle": "أسلوب لعب الذكاء الاصطناعي",
-    "@aisPlayStyle": {
-        "description": "AI's playstyle"
-    },
-    "passive": "مبني للمجهول",
-    "@passive": {
-        "description": "Passive"
-    },
-    "timeout": "نفذ الوقت",
-    "@timeout": {
-        "description": "Timeout"
-    },
-    "personalization": "إضفاء الطابع الشخصي",
-    "@personalization": {
-        "description": "Personalization"
-    },
-    "forDevelopers": "للمطورين",
-    "@forDevelopers": {
-        "description": "For developers"
-    },
-    "developerMode": "وضع المطور",
-    "@developerMode": {
-        "description": "Developer mode"
-    },
-    "drawOnHumanExperience": "ارسم من التجربة الإنسانية",
-    "@drawOnHumanExperience": {
-        "description": "Draw on the human experience"
-    },
-    "considerMobility": "ضع في اعتبارك إمكانية تحريك القطع",
-    "@considerMobility": {
-        "description": "Consider mobility of pieces"
-    },
-    "pieceCount": "عدد القطع",
-    "@pieceCount": {
-        "description": "Piece count"
-    },
-    "inHand": "فى اليد",
-    "@inHand": {
-        "description": "in hand"
-    },
-    "onBoard": "على اللوحة",
-    "@onBoard": {
-        "description": "on board"
-    },
-    "boardTop": "إزاحة اللوحة من الأعلى",
-    "@boardTop": {
-        "description": "Board offset from the top"
-    },
-    "notAIsTurn": "لم يحن دور الآلة.",
-    "@notAIsTurn": {
-        "description": "It is not the AI's turn."
-    },
-    "aiIsNotThinking": "الذكاء الاصطناعي لا يفكر.",
-    "@aiIsNotThinking": {
-        "description": "AI is not thinking."
-    },
-    "autoReplay": "حركات إعادة التشغيل التلقائي",
-    "@autoReplay": {
-        "description": "Auto re-play moves"
-    },
-    "atEnd": "في نهاية قائمة الحركة.",
-    "@atEnd": {
-        "description": "At the end of the move list."
-    },
-    "tapBackAgainToLeave": "انقر مرة أخرى للمغادرة.",
-    "@tapBackAgainToLeave": {
-        "description": "Tap back again to leave."
-    },
-    "environmentVariables": "متغيرات البيئة",
-    "@environmentVariables": {
-        "description": "Environment variables"
-    },
-    "more": "أكثر",
-    "@more": {
-        "description": "More"
-    },
-    "experimental": "هذه ميزة تجريبية.",
-    "@experimental": {
-        "description": "This is an experimental feature."
-    },
-    "experiments": "التجارب",
-    "@experiments": {
-        "description": "Experiments"
-    },
-    "ossLicenses": "تراخيص مفتوحة المصدر",
-    "@ossLicenses": {
-        "description": "Open source licenses"
-    },
-    "language": "لغة",
-    "@language": {
-        "description": "Languages"
-    },
-    "defaultLanguage": "اللغة الافتراضية",
-    "@defaultLanguage": {
-        "description": "Default language"
-    },
-    "mayMoveInPlacingPhase": "يمكن أن تتحرك القطع في مرحلة الوضع",
-    "@mayMoveInPlacingPhase": {
-        "description": "The pieces can move in the placing phase"
-    },
-    "mayMoveInPlacingPhase_Detail": "لا توجد مراحل وضع وتحريك مميزة ، أي يمكن للاعبين أن يقرروا في كل حركة ما إذا كانوا يريدون وضع قطعة على اللوحة أو نقل إحدى قطعهم (طالما أن لديهم قطعًا متبقية لوضعها).",
-    "@mayMoveInPlacingPhase_Detail": {
-        "description": "There are no distinct placing and moving phases, i.e. the players can decide at every move whether they want to place a piece on the board or move one of their pieces (as long as they have remaining pieces to place)."
-    },
-    "drawerColor": "لون القائمة",
-    "@drawerColor": {
-        "description": "Menu color"
-    },
-    "drawerTextColor": "لون نص القائمة",
-    "@drawerTextColor": {
-        "description": "Menu text color"
-    },
-    "drawerBackgroundColor": "لون خلفية القائمة",
-    "@drawerBackgroundColor": {
-        "description": "Menu background color"
-    },
-    "drawerHighlightItemColor": "لون عنصر تسليط الضوء على القائمة",
-    "@drawerHighlightItemColor": {
-        "description": "Menu highlight item color"
-    },
-    "mainToolbarBackgroundColor": "لون خلفية شريط الأدوات الرئيسي",
-    "@mainToolbarBackgroundColor": {
-        "description": "Main toolbar background color"
-    },
-    "mainToolbarIconColor": "لون رمز شريط الأدوات الرئيسي",
-    "@mainToolbarIconColor": {
-        "description": "main toolbar icon color"
-    },
-    "navigationToolbarBackgroundColor": "لون خلفية شريط أدوات التنقل",
-    "@navigationToolbarBackgroundColor": {
-        "description": "Navigation toolbar background color"
-    },
-    "navigationToolbarIconColor": "لون رمز شريط أدوات التنقل",
-    "@navigationToolbarIconColor": {
-        "description": "Navigation toolbar icon color"
-    },
-    "autoHideToolbar": "إخفاء شريط الأدوات تلقائيًا",
-    "@autoHideToolbar": {
-        "description": "Automatically hide the toolbar"
-    },
-    "toolbarLocationOnScreen": "موقع شريط الأدوات على الشاشة",
-    "@toolbarLocationOnScreen": {
-        "description": "Toolbar location on screen"
-    },
-    "top": "بالاعلى",
-    "@top": {
-        "description": "Top"
-    },
-    "bottom": "بالأسفل",
-    "@bottom": {
-        "description": "Bottom"
-    },
-    "center": "بالمنتصف",
-    "@center": {
-        "description": "Center"
-    },
-    "solidColor": "اللون الصامد",
-    "@solidColor": {
-        "description": "Solid color"
-    },
-    "picture": "صورة",
-    "@picture": {
-        "description": "Picture"
-    },
-    "chooseYourPicture": "اختر صورتك",
-    "@chooseYourPicture": {
-        "description": "Choose your picture"
-    },
-    "light": "ضوء",
-    "@light": {
-        "description": "Light"
-    },
-    "dark": "داكن",
-    "@dark": {
-        "description": "Dark"
-    },
-    "themes": "ثيمات",
-    "@themes": {
-        "description": "Themes"
-    },
-    "currentTheme": "الموضوع الحالي",
-    "@currentTheme": {
-        "description": "Current theme"
-    },
-    "saveTheme": "حفظ الموضوع",
-    "@saveTheme": {
-        "description": "Save theme"
-    },
-    "fonts": "الخطوط",
-    "@fonts": {
-        "description": "Fonts"
-    },
-    "showAnalysisGraph": "إظهار الرسم البياني للتحليل",
-    "@showAnalysisGraph": {
-        "description": "Show analysis graph"
-    },
-    "analysis": "تحليل",
-    "@analysis": {
-        "description": "Analysis"
-    },
-    "saveGame": "حفظ اللعبة",
-    "@saveGame": {
-        "description": "Save game"
-    },
-    "loadGame": "تحميل لعبة",
-    "@loadGame": {
-        "description": "Load game"
-    },
-    "setupPosition": "وضع الإعداد",
-    "@setupPosition": {
-        "description": "Setup position"
-    },
-    "showLegalMoves": "إظهار التحركات القانونية",
-    "@showLegalMoves": {
-        "description": "Show legal moves"
-    },
-    "showLastMove": "عرض الخطوة الأخيرة",
-    "@showLastMove": {
-        "description": "Show last move"
-    },
-    "showArrows": "عرض الاسهم",
-    "@showArrows": {
-        "description": "Show arrows"
-    },
-    "pieces": "قطع",
-    "@pieces": {
-        "description": "Pieces"
-    },
-    "showAnalysis": "عرض التحليل",
-    "@showAnalysis": {
-        "description": "Show analysis"
-    },
-    "threads": "الخيوط",
-    "@threads": {
-        "description": "Threads"
-    },
-    "getInvolved": "شارك",
-    "@getInvolved": {
-        "description": "Get Involved"
-    },
-    "helpImproveTranslate": "ساعد في تحسين الترجمة",
-    "@helpImproveTranslate": {
-        "description": "Help improve translate"
-    },
-    "tutorial": "تعليمي",
-    "@tutorial": {
-        "description": "Tutorial"
-    },
-    "classicMill": "المطحنة الكلاسيكية",
-    "@classicMill": {
-        "description": "Classic Mill"
-    },
-    "mixedMill": "مطحنة مختلطة",
-    "@mixedMill": {
-        "description": "Mixed Mill"
-    },
-    "ceylonMill": "مطحنة سيلان",
-    "@ceylonMill": {
-        "description": "Ceylon Mill"
-    },
-    "mayBreakAndRemakeMillRepeatedly": "قد يتم كسر المطحنة وإعادة صنعها بشكل متكرر",
-    "@mayBreakAndRemakeMillRepeatedly": {
-        "description": "Mill may be broken and remade repeatedly"
-    },
-    "mayBreakAndRemakeMillRepeatedly_Detail": "إذا كسر لاعب طاحونة لإنشاء طاحونة جديدة على الفور ، فيمكن لهذا اللاعب إعادة هذه القطعة إلى التقاطع الأصلي في حركته التالية إذا قام بعمل طاحونة جديدة.",
-    "@mayBreakAndRemakeMillRepeatedly_Detail": {
-        "description": "If a player breaks a mill to create a new mill immediately, such player can move such piece back to the original junction in his next move if it makes a new mill."
-    },
-    "drawIfNoRemovalWithinTenMovesWhenThreeLeft": "تُعادل اللعبة إذا كان للاعب ثلاث قطع وبعد عشر نقلات لا يزيل أي لاعب قطع الخصم",
-    "@drawIfNoRemovalWithinTenMovesWhenThreeLeft": {
-        "description": "The game is drawn if a player has three pieces and after ten moves neither player removes the opponent's pieces"
-    },
-    "drawIfNoRemovalWithinTenMovesWhenThreeLeft_Detail": "عندما ينخفض اللاعب إلى ثلاث قطع ، ولا يمكن لأي لاعب إزالة قطعة الخصم في غضون عشر نقلات ، تكون اللعبة بمثابة تعادل.",
-    "@drawIfNoRemovalWithinTenMovesWhenThreeLeft_Detail": {
-        "description": "When a player is down to three pieces, and neither player can remove an opponent's piece within ten moves, the game is a draw."
-    },
-    "close": "قريب",
-    "@close": {
-        "description": "Close"
-    },
-    "whitePiece": "قطعة بيضاء",
-    "@whitePiece": {
-        "description": "White piece"
-    },
-    "blackPiece": "قطعة سوداء",
-    "@blackPiece": {
-        "description": "Black piece"
-    },
-    "banPoint": "نقطة الحظر",
-    "@banPoint": {
-        "description": "Ban point"
-    },
-    "emptyPoint": "نقطة فارغة",
-    "@emptyPoint": {
-        "description": "Empty point"
-    },
-    "noPoint": "لا جدوى",
-    "@noPoint": {
-        "description": "No point"
-    },
-    "placingPhase": "مرحلة الوضع",
-    "@placingPhase": {
-        "placingPhase": "Placing phase"
-    },
-    "movingPhase": "مرحلة تحريك القطع",
-    "@movingPhase": {
-        "description": "Moving phase"
-    },
-    "flyingPhase": "مرحلة الطيران",
-    "@flyingPhase": {
-        "description": "Flying phase"
-    },
-    "sideToMove": "جانب للتحرك",
-    "@sideToMove": {
-        "description": "Side to move"
-    },
-    "lastMove": "الحركة الاخيرة",
-    "@lastMove": {
-        "description": "Last move"
-    },
-    "selected": "المحدد",
-    "@selected": {
-        "description": "Selected"
-    },
-    "mainMenu": "القائمة الرئيسية",
-    "@mainMenu": {
-        "description": "Main menu"
-    },
-    "accessibility": "إمكانية الوصول",
-    "@accessibility": {
-        "description": "Accessibility"
-    },
-    "screenReaderSupport": "دعم قارئ الشاشة",
-    "@screenReaderSupport": {
-        "description": "Screen reader support"
-    },
-    "isDraw": "إنه تعادل",
-    "@isDraw": {
-        "description": "It is a Draw!"
-    },
-    "draw": "تعادل",
-    "@draw": {
-        "description": "Draw"
-    },
-    "pieceHighlightColor": "لون تسليط الضوء على قطعة",
-    "@pieceHighlightColor": {
-        "description": "Piece highlight color"
-    },
-    "algorithm": "الخوارزمية",
-    "@algorithm": {
-        "description": "Algorithm"
-    },
-    "removeUnplacedPiece": "قم بإزالة القطعة غير الموضوعة",
-    "@removeUnplacedPiece": {
-        "description": "Remove unplaced piece"
-    },
-    "removeUnplacedPiece_Detail": "إذا قام اللاعب بتشكيل الطاحونة في مرحلة التسوية ، فسوف يقوم بإزالة القطعة غير الموضوعة للخصم ويستمر في التحرك.",
-    "@removeUnplacedPiece_Detail": {
-        "description": "If a player forms the mill in the placing phase, she will remove the opponent's unplaced piece and continue to make a move."
-    },
-    "endgameNMoveRule": "قاعدة N-Move في نهاية اللعبة",
-    "@endgameNMoveRule": {
-        "description": "Endgame N-Move rule"
-    },
-    "endgameNMoveRule_Detail": "إذا كان لدى أي من اللاعبين ثلاث قطع فقط ولم يقم أي من اللاعبين بإزالة قطعة في حركة معينة ، يتم تعادُل اللعبة.",
-    "@endgameNMoveRule_Detail": {
-        "description": "If either player has only three pieces and neither player removes a piece within a specific moves, the game is drawn."
-    },
-    "drawReasonEndgameRule50": "يمتلك أي لاعب ثلاث قطع فقط ولا يزيل أي لاعب قطعة في حركة معينة.",
-    "@drawReasonEndgameRule50": {
-        "description": "Either player has only three pieces and neither player removes a piece within a specific moves."
-    },
-    "threefoldRepetitionRule": "حكم التكرار الثلاثي",
-    "@threefoldRepetitionRule": {
-        "description": "Threefold repetition rule"
-    },
-    "threefoldRepetitionRule_Detail": "يتم تعادل اللعبة إذا حدث مركز للمرة الثالثة.",
-    "@threefoldRepetitionRule_Detail": {
-        "description": "The game is drawn if a position occurs for the third time."
-    },
-    "continueToMakeMove": "مطحنة! استمر في اتخاذ خطوة.",
-    "@continueToMakeMove": {
-        "description": "Mill! Continue to make a move."
-    },
-    "pointStyle": "نمط النقطة",
-    "@pointStyle": {
-        "description": "Point style"
-    },
-    "pointWidth": "عرض النقطة",
-    "@pointWidth": {
-        "description": "Point width"
-    },
-    "solid": "صلب",
-    "@solid": {
-        "description": "Solid"
-    },
-    "hollow": "أجوف",
-    "@hollow": {
-        "description": "Hollow"
-=======
   "appName": "مطحنة",
   "@appName": {
     "description": "The app name"
@@ -2400,7 +1149,6 @@
         "description": "Number of Moves",
         "example": "3"
       }
->>>>>>> 92c2f33f
     }
   },
   "filename": "اسم الملف",
