--- conflicted
+++ resolved
@@ -1,1255 +1,4 @@
 {
-<<<<<<< HEAD
-    "@@locale": "de",
-    "appName": "Mühle",
-    "@appName": {
-        "description": "The app name"
-    },
-    "welcome": "Herzlich willkommen",
-    "@welcome": {
-        "description": "Welcome"
-    },
-    "yes": "Ja",
-    "@yes": {
-        "description": "Yes"
-    },
-    "no": "Nein",
-    "@no": {
-        "description": "No"
-    },
-    "game": "Spiel",
-    "@game": {
-        "description": "Game"
-    },
-    "humanVsAi": "Mensch gegen Computer",
-    "@humanVsAi": {
-        "description": "Human Vs AI"
-    },
-    "humanVsHuman": "Mensch gegen Mensch",
-    "@humanVsHuman": {
-        "description": "Human Vs Human"
-    },
-    "aiVsAi": "Computer gegen Computer",
-    "@aiVsAi": {
-        "description": "AI Vs AI"
-    },
-    "humanVsCloud": "Mensch gegen Cloud",
-    "@humanVsCloud": {
-        "description": "Human Vs Cloud"
-    },
-    "humanVsLAN": "Mensch gegen LAN",
-    "@humanVsLAN": {
-        "description": "Human Vs LAN"
-    },
-    "testViaLAN": "Test über LAN",
-    "@testViaLAN": {
-        "description": "Test Via LAN"
-    },
-    "move": "Ziehen",
-    "@move": {
-        "description": "Move"
-    },
-    "moves": " Zieht",
-    "@moves": {
-        "description": " Moves"
-    },
-    "showMoveList": "Zugliste",
-    "@showMoveList": {
-        "description": "Move list"
-    },
-    "moveList": "Zugliste",
-    "@moveList": {
-        "description": "Move list"
-    },
-    "noGameRecord": "Kein Rekord",
-    "@noGameRecord": {
-        "description": "No record"
-    },
-    "ok": "OK",
-    "@ok": {
-        "description": "OK"
-    },
-    "confirm": "Bestätigen",
-    "@confirm": {
-        "description": "Confirm"
-    },
-    "cancel": "Abbrechen",
-    "@cancel": {
-        "description": "Cancel"
-    },
-    "copyright": "Copyright © 2021-2022 Calcitem Studio",
-    "@copyright": {
-        "description": "Copyright"
-    },
-    "tipSelectWrong": "Falscher Stein ausgewählt.",
-    "@tipSelectWrong": {
-        "description": "Select the wrong piece."
-    },
-    "tipPlace": "Setze deinen Stein.",
-    "@tipPlace": {
-        "description": "Place your pieces."
-    },
-    "tipBanPlace": "Hier kannst du nicht hinsetzen.",
-    "@tipBanPlace": {
-        "description": "Cannot place it here."
-    },
-    "tipPlaced": "Gesetzt.",
-    "@tipPlaced": {
-        "description": "Placed."
-    },
-    "tipRemove": "Nimm einen Stein weg.",
-    "@tipRemove": {
-        "description": "Remove a piece."
-    },
-    "tipBanRemove": "Kann nicht wegnehmen.",
-    "@tipBanRemove": {
-        "description": "Cannot remove."
-    },
-    "tipRemoved": "Weggenommen.",
-    "@tipRemoved": {
-        "description": "Removed."
-    },
-    "tipMove": "Ziehe einen Stein.",
-    "@tipMove": {
-        "description": "Move a piece."
-    },
-    "tipCannotPlace": "Du kannst deinen Stein nicht dahin setzen.",
-    "@tipCannotPlace": {
-        "description": "You can't place your piece here."
-    },
-    "tipCannotMove": "Du kannst deinen Stein nicht dahin ziehen.",
-    "@tipCannotMove": {
-        "description": "You can't move your piece here."
-    },
-    "tipMill": "Mühle! Nimm einen gegnerischen Stein.",
-    "@tipMill": {
-        "description": "Mill! Take your opponent's piece."
-    },
-    "tipContinueMill": "Nimm noch einen gegnerischen Stein.",
-    "@tipContinueMill": {
-        "description": "Continue to take your opponent's piece."
-    },
-    "tipSelectOpponentsPiece": "Wähle einen gegnerischen Stein.",
-    "@tipSelectOpponentsPiece": {
-        "description": "Select one of your opponent's pieces."
-    },
-    "tipCannotRemovePieceFromMill": "Du kannst keinen Stein aus einer Mühle nehmen.",
-    "@tipCannotRemovePieceFromMill": {
-        "description": "You cannot remove a piece from a mill."
-    },
-    "tipCanMoveOnePoint": "Ein Stein kann nur 1 Feld weit gezogen werden.",
-    "@tipCanMoveOnePoint": {
-        "description": "A piece can move 1 point."
-    },
-    "tipCannotMoveOpponentsPieces": "Du kannst keine gegnerischen Steine nehmen.",
-    "@tipCannotMoveOpponentsPieces": {
-        "description": "You can't move your opponent's pieces."
-    },
-    "tipThreePiecesInLine": "Es sind 3 Steine in einer Reihe.",
-    "@tipThreePiecesInLine": {
-        "description": "There are 3 pieces in a line."
-    },
-    "tipSelectPieceToMove": "Wähle deinen Stein zum Ziehen.",
-    "@tipSelectPieceToMove": {
-        "description": "Select your piece to move."
-    },
-    "tipHaveThreePiecesLeft": "Du hast noch 3 Steine übrig.",
-    "@tipHaveThreePiecesLeft": {
-        "description": "You have 3 pieces left."
-    },
-    "tipCanMoveToAnyPoint": "Du kannst an jede beliebige Position springen.",
-    "@tipCanMoveToAnyPoint": {
-        "description": "You can move to any point you like."
-    },
-    "tipToMove": " ist am Zug.",
-    "@tipToMove": {
-        "description": " to move."
-    },
-    "whiteWin": "Spieler 1 gewinnt!",
-    "@whiteWin": {
-        "description": "Player 1 wins!"
-    },
-    "blackWin": "Spieler 2 gewinnt!",
-    "@blackWin": {
-        "description": "Player 2 wins!"
-    },
-    "won": "Gewonnen",
-    "@won": {
-        "description": "Won"
-    },
-    "lost": "Verloren",
-    "@lost": {
-        "description": "Lost"
-    },
-    "aborted": "Abgebrochen",
-    "@aborted": {
-        "description": "Aborted"
-    },
-    "thinking": "Denke nach...",
-    "@thinking": {
-        "description": "Thinking..."
-    },
-    "newGame": "Neues Spiel",
-    "@newGame": {
-        "description": "New game"
-    },
-    "importGame": "Spiel importieren",
-    "@importGame": {
-        "description": "Import game"
-    },
-    "exportGame": "Spiel exportieren",
-    "@exportGame": {
-        "description": "Export game"
-    },
-    "gameImported": "Spiel aus der Zwischenablage importiert.",
-    "@gameImported": {
-        "description": "Game imported from the clipboard."
-    },
-    "cannotImport": "Kann nicht importieren",
-    "@cannotImport": {
-        "description": "Cannot import"
-    },
-    "movesAndRulesNotMatch": "Regeln und Züge stimmen nicht überein.",
-    "@movesAndRulesNotMatch": {
-        "description": "Rules and moves do not match."
-    },
-    "startRecording": "Starte die Aufnahme",
-    "@startRecording": {
-        "description": "Start recording"
-    },
-    "recording": "Aufzeichnung...",
-    "@recording": {
-        "description": "Recording..."
-    },
-    "stopRecording": "Höre auf, aufzunehmen",
-    "@stopRecording": {
-        "description": "Stop recording"
-    },
-    "showRecording": "Aufnahme anzeigen",
-    "@showRecording": {
-        "description": "Show recording"
-    },
-    "noRecording": "Kein Aufnehmen.",
-    "@noRecording": {
-        "description": "No recording."
-    },
-    "pleaseWait": "Warten Sie mal...",
-    "@pleaseWait": {
-        "description": "Please wait..."
-    },
-    "restartGame": "Spiel neu beginnen?",
-    "@restartGame": {
-        "description": "Restart current game?"
-    },
-    "restart": "Neustart",
-    "@restart": {
-        "description": "Restart"
-    },
-    "gameStarted": "Spiel begonnen, bitte Stein platzieren",
-    "@gameStarted": {
-        "description": "Game started, please place"
-    },
-    "analyzing": "Analysiere ...",
-    "@analyzing": {
-        "description": "Analyzing ..."
-    },
-    "error": "Fehler",
-    "@error": {
-        "description": "Error"
-    },
-    "winRate": "Gewinnquote",
-    "@winRate": {
-        "description": "Win Rate"
-    },
-    "score": "Punkte",
-    "@score": {
-        "description": "Score"
-    },
-    "white": "Spieler 1",
-    "@white": {
-        "description": "Player 1"
-    },
-    "black": "Spieler 2",
-    "@black": {
-        "description": "Player 2"
-    },
-    "loseReasonlessThanThree": " hat weniger als 3 Steine.",
-    "@loseReasonlessThanThree": {
-        "description": " piece count is less than three."
-    },
-    "loseReasonResign": " gibt auf.",
-    "@loseReasonResign": {
-        "description": " resign."
-    },
-    "loseReasonNoWay": " kann nicht mehr ziehen.",
-    "@loseReasonNoWay": {
-        "description": " is no way to go."
-    },
-    "loseReasonBoardIsFull": "Das Brett ist voll.",
-    "@loseReasonBoardIsFull": {
-        "description": "The board is full, no way to go."
-    },
-    "loseReasonTimeOver": "Die Zeit ist um.",
-    "@loseReasonTimeOver": {
-        "description": "Time Over"
-    },
-    "drawReasonRule50": "In der Bewegungsphase wurde in der letzten bestimmten Anzahl von Zügen kein Stein entfernt.",
-    "@drawReasonRule50": {
-        "description": "In the moving phase, no piece has been removed in the last specific number of moves."
-    },
-    "drawReasonBoardIsFull": "Unentschieden weil das Brett voll ist.",
-    "@drawReasonBoardIsFull": {
-        "description": "It is a Draw because the board is full"
-    },
-    "drawReasonThreefoldRepetition": "Unentschieden wegen dreimaliger Wiederholung.",
-    "@drawReasonThreefoldRepetition": {
-        "description": "It is a Draw because of threefold repetition."
-    },
-    "gameOverUnknownReason": "Spiel vorbei! Unbekannter Grund.",
-    "@gameOverUnknownReason": {
-        "description": "Game Over! Unknown reason."
-    },
-    "gameOver": "Spiel vorbei",
-    "@gameOver": {
-        "description": "Game Over"
-    },
-    "youWin": "Glückwunsch, du hast gewonnen!",
-    "@youWin": {
-        "description": "You win! Congratulations!"
-    },
-    "challengeHarderLevel": "Eine schwerere Stufe probieren?\nNeue Stufe:  ",
-    "@challengeHarderLevel": {
-        "description": "Challenge harder level?"
-    },
-    "youLose": "Du hast verloren!",
-    "@youLose": {
-        "description": "You Lose!"
-    },
-    "analyze": "Analysiere",
-    "@analyze": {
-        "description": "Analyze"
-    },
-    "playerName": "Spielername",
-    "@playerName": {
-        "description": "Player Name"
-    },
-    "about": "Über",
-    "@about": {
-        "description": "About"
-    },
-    "version": "Version",
-    "@version": {
-        "description": "Version"
-    },
-    "thanks": "Danksagung",
-    "@thanks": {
-        "description": "Thanks"
-    },
-    "settings": "Einstellungen",
-    "@settings": {
-        "description": "Settings"
-    },
-    "options": "Optionen",
-    "@options": {
-        "description": "Options"
-    },
-    "preferences": "Einstellungen",
-    "@preferences": {
-        "description": "Preferences"
-    },
-    "skillLevel": "Schwierigkeitsstufe",
-    "@skillLevel": {
-        "description": "Difficulty level"
-    },
-    "moveTime": "Bedenkzeit Computer",
-    "@moveTime": {
-        "description": "AI thinking time"
-    },
-    "difficulty": "Schwierigkeit",
-    "@difficulty": {
-        "description": "Difficulty"
-    },
-    "playSounds": "Töne",
-    "@playSounds": {
-        "description": "Sound effects"
-    },
-    "playSoundsInTheGame": "Töne beim Spielen abspielen",
-    "@playSoundsInTheGame": {
-        "description": "Play sounds in the game"
-    },
-    "keepMuteWhenTakingBack": "Beim Zurücknehmen stumm bleiben",
-    "@keepMuteWhenTakingBack": {
-        "description": "Keep mute when taking back"
-    },
-    "tone": "Tone",
-    "@tone": {
-        "description": "Tone"
-    },
-    "whoMovesFirst": "Erster Zug",
-    "@whoMovesFirst": {
-        "description": "First move"
-    },
-    "human": "Mensch",
-    "@human": {
-        "description": "Human"
-    },
-    "ai": "Computer",
-    "@ai": {
-        "description": "AI"
-    },
-    "alternate": "Abwechselnd",
-    "@alternate": {
-        "description": "Alternate"
-    },
-    "isAutoRestart": "Nach Spielende automatisch neustarten",
-    "@isAutoRestart": {
-        "description": "Auto-restart game when game over"
-    },
-    "isAutoChangeFirstMove": "Ersten Zug automatisch ändern",
-    "@isAutoChangeFirstMove": {
-        "description": "Auto Change First Move"
-    },
-    "resignIfMostLose": "AI Resign if Most Lose",
-    "@resignIfMostLose": {
-        "description": "AI Resign if Most Lose"
-    },
-    "shufflingEnabled": "Zufallszüge",
-    "@shufflingEnabled": {
-        "description": "Random move"
-    },
-    "learnEndgame": "Endspiel lernen",
-    "@learnEndgame": {
-        "description": "Learn Endgame"
-    },
-    "openingBook": "Eröffnungsbuch",
-    "@openingBook": {
-        "description": "Opening Book"
-    },
-    "misc": "Verschiedenes",
-    "@misc": {
-        "description": "Miscellaneous"
-    },
-    "rules": "Regeln",
-    "@rules": {
-        "description": "Rules"
-    },
-    "piecesCount": "Anzahl Steine für jeden Spieler",
-    "@piecesCount": {
-        "description": "The number of pieces each player has"
-    },
-    "piecesCount_Detail": "Wie viele Steine hat jeder Spieler?",
-    "@piecesCount_Detail": {
-        "description": "How many pieces does each player have?"
-    },
-    "flyPieceCount": "Anzahl der fliegenden Steine",
-    "@flyPieceCount": {
-        "description": "The number of the flying piece"
-    },
-    "flyPieceCount_Detail": "Wenn Fliegen aktiviert ist und ein Spieler auf eine bestimmte Steinzahl reduziert wird, können sich seine Steine frei zu jedem unbesetzten Punkt bewegen, anstatt wie im Rest des Spiels auf benachbarte Punkte beschränkt zu sein.",
-    "@flyPieceCount_Detail": {
-        "description": "If Flying is enabled, when a player is reduced to a specific piece count, her pieces are free to move to any unoccupied point, instead of being restricted to adjacent points as in the rest of the game."
-    },
-    "piecesAtLeastCount": "Steine mindestens",
-    "@piecesAtLeastCount": {
-        "description": "Pieces At Least"
-    },
-    "hasDiagonalLines": "Diagonale Linien",
-    "@hasDiagonalLines": {
-        "description": "Diagonal lines"
-    },
-    "hasDiagonalLines_Detail": "Vier diagonale Linien zum Brett hinzufügen.",
-    "@hasDiagonalLines_Detail": {
-        "description": "Add four diagonal lines to the board."
-    },
-    "hasBannedLocations": "Punkte entfernter Steine sperren",
-    "@hasBannedLocations": {
-        "description": "Mark and delay removing pieces"
-    },
-    "hasBannedLocations_Detail": "In der Setzphase können keine Steine auf Punkte von entfernten Steinen gesetzt werden.",
-    "@hasBannedLocations_Detail": {
-        "description": "In the placing phase, the points of removed pieces will no longer be able to be placed unless the moving phase is entered."
-    },
-    "isDefenderMoveFirst": "Der zweite Spieler zieht zuerst",
-    "@isDefenderMoveFirst": {
-        "description": "The second player moves first"
-    },
-    "isDefenderMoveFirst_Detail": "Der in der Setzphase zweite Spieler zieht in der Zugphase zuerst.",
-    "@isDefenderMoveFirst_Detail": {
-        "description": "The player who moves second in the placing phase moves first in the moving phase."
-    },
-    "mayRemoveMultiple": "Mehrfaches Entfernen",
-    "@mayRemoveMultiple": {
-        "description": "Multi-remove"
-    },
-    "mayRemoveMultiple_Detail": "Wenn ein Spieler mehr als eine Mühle gleichzeitig schließt, darf er entsprechend viele Steine entfernen.",
-    "@mayRemoveMultiple_Detail": {
-        "description": "If a player closes more than one mill at once, she will be able to remove the number of mills she closed."
-    },
-    "mayRemoveFromMillsAlways": "Mühlen zerstören",
-    "@mayRemoveFromMillsAlways": {
-        "description": "Destroy mills"
-    },
-    "mayRemoveFromMillsAlways_Detail": "Normalerweise müssen Spieler alle freien Steine entfernen, bevor Steine aus einer Mühle entfernt werden dürfen. Diese Option hebt diese Beschränkung auf.",
-    "@mayRemoveFromMillsAlways_Detail": {
-        "description": "mayRemoveFromMillsAlways_Detail"
-    },
-    "isWhiteLoseButNotDrawWhenBoardFull": "Zweiter Spieler verliert wenn das Brett voll ist",
-    "@isWhiteLoseButNotDrawWhenBoardFull": {
-        "description": "The second player loses when the board is full"
-    },
-    "isWhiteLoseButNotDrawWhenBoardFull_Detail": "Wenn das Brett am Ende der Setzphase voll ist, verliert der Spieler, der zuerst gezogen hat. Sonst unentschieden.",
-    "@isWhiteLoseButNotDrawWhenBoardFull_Detail": {
-        "description": "At the end of the placing phase, when the board is full, the side that places first loses the game, otherwise, the game is a draw."
-    },
-    "isLoseButNotChangeSideWhenNoWay": "Verlieren wenn kein Zug möglich ist",
-    "@isLoseButNotChangeSideWhenNoWay": {
-        "description": "Lose when no legal moves"
-    },
-    "isLoseButNotChangeSideWhenNoWay_Detail": "Der Spieler verliert, wenn der Gegner ihn so blockiert, daß er keinen Steine mehr bewegen kann. Wenn die Option deaktiviert ist wird die Seite gewechselt.",
-    "@isLoseButNotChangeSideWhenNoWay_Detail": {
-        "description": "The player will lose if his opponent blocks them so that they cannot be moved. Change side to move if this option is disabled."
-    },
-    "mayFly": "Fliegen",
-    "@mayFly": {
-        "description": "Flying"
-    },
-    "mayFly_Detail": "Wenn ein Spieler nur noch drei Steine hat, darf ein Stein an beliebige Punkte gezogen werden.",
-    "@mayFly_Detail": {
-        "description": "If a player has only three or four (configurable) pieces left, she can move the piece to any free point."
-    },
-    "nMoveRule": "N-Züge-Regel",
-    "@nMoveRule": {
-        "description": "N-move rule"
-    },
-    "nMoveRule_Detail": "Das Spiel ist unentschieden, wenn in einer bestimmten Anzahl von Zügen von jedem Spieler keine Entfernung erfolgt ist.",
-    "@nMoveRule_Detail": {
-        "description": "The game is drawn if there has been no removal in a specific number of moves by each player."
-    },
-    "rollback": "Rollback",
-    "@rollback": {
-        "description": "Rollback"
-    },
-    "pleaseSelect": "Bitte auswählen",
-    "@pleaseSelect": {
-        "description": "Please select"
-    },
-    "copy": "Kopieren",
-    "@copy": {
-        "description": "Copy"
-    },
-    "moveHistoryCopied": "Zugverlauf in die Zwischenablage kopiert",
-    "@moveHistoryCopied": {
-        "description": "Move history copied to clipboard"
-    },
-    "help": "Hilfe",
-    "@help": {
-        "description": "Help"
-    },
-    "feedback": "Feedback",
-    "@feedback": {
-        "description": "Feedback"
-    },
-    "exit": "Beenden",
-    "@exit": {
-        "description": "Exit"
-    },
-    "ruleSettings": "Regeln",
-    "@ruleSettings": {
-        "description": "Rule Settings"
-    },
-    "color": "Farben",
-    "@color": {
-        "description": "Color"
-    },
-    "boardColor": "Brettfarbe",
-    "@boardColor": {
-        "description": "Board color"
-    },
-    "pieceColor": "Steinfarbe",
-    "@pieceColor": {
-        "description": "Piece color"
-    },
-    "backgroundColor": "Hintergrundfarbe",
-    "@backgroundColor": {
-        "description": "Background color"
-    },
-    "lineColor": "Linienfarbe",
-    "@lineColor": {
-        "description": "Board line color"
-    },
-    "whitePieceColor": "Steinfarbe Spieler 1",
-    "@whitePieceColor": {
-        "description": "Player 1 piece color"
-    },
-    "blackPieceColor": "Steinfarbe Spieler 2",
-    "@blackPieceColor": {
-        "description": "Player 2 piece color"
-    },
-    "messageColor": "Nachrichtenfarbe",
-    "@messageColor": {
-        "description": "Message color"
-    },
-    "aiIsLazy": "Computer ist faul",
-    "@aiIsLazy": {
-        "description": "AI is Lazy"
-    },
-    "isPieceCountInHandShown": "Anzahl an Steinen auf der Hand anzeigen",
-    "@isPieceCountInHandShown": {
-        "description": "Show count of pieces in hand"
-    },
-    "isNotationsShown": "Notizen auf dem Brett anzeigen",
-    "@isNotationsShown": {
-        "description": "Show notations on board"
-    },
-    "isHistoryNavigationToolbarShown": "Symbolleiste für die Verlaufsnavigation anzeigen",
-    "@isHistoryNavigationToolbarShown": {
-        "description": "Show history navigation toolbar"
-    },
-    "display": "Darstellung",
-    "@display": {
-        "description": "Display"
-    },
-    "boardBorderLineWidth": "Linienbreite Spielbrettrand",
-    "@boardBorderLineWidth": {
-        "description": "Board borderline width"
-    },
-    "boardInnerLineWidth": "Innere Linienbreite des Spielbrettes",
-    "@boardInnerLineWidth": {
-        "description": "Board inner line width"
-    },
-    "pieceWidth": "Steingröße",
-    "@pieceWidth": {
-        "description": "Piece width"
-    },
-    "fontSize": "Schriftgröße",
-    "@fontSize": {
-        "description": "Font size"
-    },
-    "standardNotation": "WMD-Notation",
-    "@standardNotation": {
-        "description": "Standard notation"
-    },
-    "restore": "Wiederherstellen",
-    "@restore": {
-        "description": "Restore"
-    },
-    "restoreDefaultSettings": "Standardeinstellungen wiederherstellen",
-    "@restoreDefaultSettings": {
-        "description": "Restore Default Settings"
-    },
-    "exitApp": "Die App wird beendet.",
-    "@exitApp": {
-        "description": "The app will exit."
-    },
-    "exitAppManually": "Du musst die App sofort beenden und neustarten, damit die Einstellungen benutzt werden",
-    "@exitAppManually": {
-        "description": "You have to close immediately and reopen the app to take effect."
-    },
-    "pick": "Nehmen",
-    "@pick": {
-        "description": "Pick "
-    },
-    "info": "Info",
-    "@info": {
-        "description": "Info"
-    },
-    "hint": "Hinweis",
-    "@hint": {
-        "description": "Hint"
-    },
-    "player": "Spieler",
-    "@player": {
-        "description": "player"
-    },
-    "player1": "Spieler 1",
-    "@player1": {
-        "description": "Player 1"
-    },
-    "player2": "Spieler 2",
-    "@player2": {
-        "description": "Player 2"
-    },
-    "howToPlay": "Spielanleitung",
-    "@howToPlay": {
-        "description": "How to play"
-    },
-    "toPlacePiece": "Tippe auf einen freien Punkt, um den Stein zu setzen.",
-    "@toPlacePiece": {
-        "description": "Tap on any available point to place the piece."
-    },
-    "toSelectPiece": "Tippe auf einen Stein, um ihn zu ziehen.",
-    "@toSelectPiece": {
-        "description": "Tap on a piece to move it."
-    },
-    "toMovePiece": "Tippe auf einen mit einem Stein verbundenen Punkt, um ihn zu ziehen.",
-    "@toMovePiece": {
-        "description": "Tap on point connected to piece to move it."
-    },
-    "toRemovePiece": "Tippe auf einen gegnerischen Stein, um ihn zu entfernen.",
-    "@toRemovePiece": {
-        "description": "Tap on the opponent's one piece to remove."
-    },
-    "needToCreateMillFirst": "Du musst erst eine Mühle machen, bevor du einen Stein entfernen kannst.",
-    "@needToCreateMillFirst": {
-        "description": "You need to create a mill first before you can remove a piece."
-    },
-    "needToPlayWithOwnPieces": "Du musst mit deinen eigenen Steinen spielen.",
-    "@needToPlayWithOwnPieces": {
-        "description": "You need to play with your pieces."
-    },
-    "statistics": "Statistiken",
-    "@statistics": {
-        "description": "Statistics"
-    },
-    "totalGames": "Gesamtzahl Spiele",
-    "@totalGames": {
-        "description": "Total games"
-    },
-    "results": "Ergebnisse",
-    "@results": {
-        "description": "Results"
-    },
-    "cannotRemoveFromMill": "Kann nicht aus einer Mühle entfernen.",
-    "@cannotRemoveFromMill": {
-        "description": "Cannot remove from the mill."
-    },
-    "left": "links",
-    "@left": {
-        "description": "left"
-    },
-    "privacyPolicy": "Datenschutzerklärung",
-    "@privacyPolicy": {
-        "description": "Privacy Policy"
-    },
-    "privacyPolicy_Detail_1": "Bitte lies sorgfältig und stelle sicher, daß du alles verstanden hast und zustimmst ",
-    "@privacyPolicy_Detail_1": {
-        "description": "Privacy Policy Detail 1"
-    },
-    "privacyPolicy_Detail_2": ". Wenn du den Bestimmungen nicht zustimmst, darfst du diese App nicht benutzen. Die Benutzung der App impliziert, daß du diesen Bestimmungen zustimmst.",
-    "@privacyPolicy_Detail_2": {
-        "description": "Privacy Policy Detail 2"
-    },
-    "and": " und ",
-    "accept": "Akzeptieren",
-    "@accept": {
-        "description": "Accept"
-    },
-    "undo": "Rückgängig",
-    "@undo": {
-        "description": "Undo"
-    },
-    "undoOption": "Rückgängig",
-    "@undoOption": {
-        "description": "Undo option"
-    },
-    "undoOption_Detail": "Es ist möglich, einen Zug rückgängig zu machen.",
-    "@undoOption_Detail": {
-        "description": "It is possible to undo a move."
-    },
-    "takeBack": "Zurücknehmen",
-    "@takeBack": {
-        "description": "Take back"
-    },
-    "takingBack": "Nehme zurück...",
-    "@takingBack": {
-        "description": "Taking back..."
-    },
-    "waiting": "Warte...",
-    "@waiting": {
-        "description": "Waiting..."
-    },
-    "stepForward": "Schritt vorwärts",
-    "@stepForward": {
-        "description": "Step forward"
-    },
-    "takeBackAll": "Alles zurücknehmen",
-    "@takeBackAll": {
-        "description": "Take back all"
-    },
-    "stepForwardAll": "Alles wiederholen",
-    "@stepForwardAll": {
-        "description": "Step forward all"
-    },
-    "moveNow": "Jetzt ziehen",
-    "@moveNow": {
-        "description": "Move now"
-    },
-    "done": "Fertig.",
-    "@done": {
-        "description": "Done."
-    },
-    "crackMill": "Crack-Mühle",
-    "@crackMill": {
-        "description": "Crack-mill"
-    },
-    "crackMill_Detail": "Wenn ein Spieler nur Steine in Mühlen hat, können diese Steine entfernt werden.",
-    "@crackMill_Detail": {
-        "description": "If a player has only pieces in mills, the pieces in the mills will not lock to remove."
-    },
-    "animationDuration": "Animationsdauer",
-    "@animationDuration": {
-        "description": "Animation duration"
-    },
-    "none": "Kein",
-    "@none": {
-        "description": "None"
-    },
-    "theme": "Thema",
-    "@theme": {
-        "description": "Theme"
-    },
-    "helpContent": "Das Ziel des Spiels ist es, daß der Gegner weniger als drei Steine hat oder sich nicht mehr bewegen kann.\n\nDas Spiel endet automatisch unentschieden, wenn eine Spielposition das dritte mal auftritt, oder wenn in den letzten 100 (konfigurierbar) Zügen kein Stein entfernt wurde.\n\nDas Spiel läuft in drei Phasen ab:\n\n1. Steine auf freie Punkte setzen\n2. Steine auf angrenzende Punkte schieben\n3. (optionale Phase) Steine auf beliebige freie Punkte setzen wenn der Spieler nur noch drei Steine hat\n\nSetzphase\n\nDas Spiel beginnt mit einem leeren Spielbrett, das aus einem Gitter mit vierundzwanzig Punkten besteht. Die Spieler setzen abwechselnd Steine auf freie Punkte, bis jeder Spieler alle Steine gesetzt hat. Wenn ein Spieler drei Steine in einer geraden Linie setzt, dann hat er eine \"Mühle\" und darf einen gegnerischen Stein vom Spielbrett nehmen.\n\nIn einigen Regelvarianten müssen die Spieler alle anderen Steine entfernen, bevor ein Stein aus einer Mühle genommen werden kann.\n\nIn einigen Regelvarianten dürfen Steine in der Setzphase nicht wieder auf Punkte gesetzt werden, von denen bereits Steine genommen wurden.\n\nWenn alle Steine gesetzt worden sind, ziehen die Spieler abwechselnd einen Stein.\n\nZugphase\n\nBeim Ziehen bewegt ein Spieler einen seiner Steine entlang einer Linie zum nächsten freien Punkt. Wenn er das nicht kann, hat er verloren. Genau wie in der Setzphase führen drei Steine in einer Linie zu einer Mühle, und der Spieler darf einen der gegnerischen Steine entfernen. Ein Spieler mit nur zwei Steinen kann keine Mühlen mehr bekommen und verliert deshalb. Ein Spieler kann auch mit mehr als drei Steinen verlieren, wenn sein Gegner ihn so blockiert hat, daß er seine Steine nicht mehr bewegen kann.\n\nEndphase\n\nIn einigen Regelvarianten kann ein Spieler, dem nur noch drei Steine verbleiben, mit seinen Steinen auf jeden freien Punkt \"fliegen\", \"hüpfen\" oder \"springen\", nicht nur auf benachbarte.\n\n",
-    "@helpContent": {
-        "description": "Help Content"
-    },
-    "versionInfo": "Versionsinformation",
-    "@versionInfo": {
-        "description": "Version info"
-    },
-    "eula": "EULA",
-    "@eula": {
-        "description": "EULA"
-    },
-    "license": "Lizenz",
-    "@license": {
-        "description": "License"
-    },
-    "sourceCode": "Quellcode",
-    "@sourceCode": {
-        "description": "Source code"
-    },
-    "thirdPartyNotices": "Drittanbieterhinweise",
-    "@thirdPartyNotices": {
-        "description": "Third-party notices"
-    },
-    "appVersion": "App-Version",
-    "@appVersion": {
-        "description": "App Version"
-    },
-    "general": "Generell",
-    "@general": {
-        "description": "General"
-    },
-    "advanced": "Fortgeschritten",
-    "@advanced": {
-        "description": "Advanced"
-    },
-    "placing": "Setze",
-    "@placing": {
-        "description": "Placing"
-    },
-    "moving": "Bewege",
-    "@moving": {
-        "description": "Moving"
-    },
-    "removing": "Entferne",
-    "@removing": {
-        "description": "Removing"
-    },
-    "gameOverCondition": "Spielendebedingung",
-    "@gameOverCondition": {
-        "description": "Game over condition"
-    },
-    "aisPlayStyle": "Spielstil des Computers",
-    "@aisPlayStyle": {
-        "description": "AI's playstyle"
-    },
-    "passive": "Passiv",
-    "@passive": {
-        "description": "Passive"
-    },
-    "timeout": "Zeitlimit",
-    "@timeout": {
-        "description": "Timeout"
-    },
-    "personalization": "Personalisierung",
-    "@personalization": {
-        "description": "Personalization"
-    },
-    "forDevelopers": "Für Entwickler",
-    "@forDevelopers": {
-        "description": "For developers"
-    },
-    "developerMode": "Entwicklermodus",
-    "@developerMode": {
-        "description": "Developer mode"
-    },
-    "drawOnHumanExperience": "Auf menschliche Erfahrung zurückgreifen",
-    "@drawOnHumanExperience": {
-        "description": "Draw on the human experience"
-    },
-    "considerMobility": "Verbessern Sie die Beweglichkeit von Steinen",
-    "@considerMobility": {
-        "description": "Consider mobility of pieces"
-    },
-    "pieceCount": "Anzahl Steine",
-    "@pieceCount": {
-        "description": "Piece count"
-    },
-    "inHand": "auf der Hand",
-    "@inHand": {
-        "description": "in hand"
-    },
-    "onBoard": "auf dem Spielbrett",
-    "@onBoard": {
-        "description": "on board"
-    },
-    "boardTop": "Abstand Spielbrett von oben",
-    "@boardTop": {
-        "description": "Board offset from the top"
-    },
-    "notAIsTurn": "Der Computer ist nicht am Zug",
-    "@notAIsTurn": {
-        "description": "It is not the AI's turn."
-    },
-    "aiIsNotThinking": "Computer denkt nicht.",
-    "@aiIsNotThinking": {
-        "description": "AI is not thinking."
-    },
-    "autoReplay": "Spielzüge automatisch wiederholen",
-    "@autoReplay": {
-        "description": "Auto re-play moves"
-    },
-    "atEnd": "Am Ende der Spielzugliste",
-    "@atEnd": {
-        "description": "At the end of the move list."
-    },
-    "tapBackAgainToLeave": "Nochmal drücken um zu Beenden.",
-    "@tapBackAgainToLeave": {
-        "description": "Tap back again to leave."
-    },
-    "environmentVariables": "Umgebungsvariablen",
-    "@environmentVariables": {
-        "description": "Environment variables"
-    },
-    "more": "Mehr",
-    "@more": {
-        "description": "More"
-    },
-    "experimental": "Dies ist eine experimentelle Funktion.",
-    "@experimental": {
-        "description": "This is an experimental feature."
-    },
-    "experiments": "Experimente",
-    "@experiments": {
-        "description": "Experiments"
-    },
-    "ossLicenses": "Open Source Lizenzen",
-    "@ossLicenses": {
-        "description": "Open source licenses"
-    },
-    "language": "Sprache",
-    "@language": {
-        "description": "Languages"
-    },
-    "defaultLanguage": "Standardsprache",
-    "@defaultLanguage": {
-        "description": "Default language"
-    },
-    "mayMoveInPlacingPhase": "Die Steine können sich in der Setzphase bewegen",
-    "@mayMoveInPlacingPhase": {
-        "description": "The pieces can move in the placing phase"
-    },
-    "mayMoveInPlacingPhase_Detail": "Es gibt keine getrennten Setz- und Zugphasen, d.h. die Spieler können bei jedem Zug entscheiden, ob sie einen Stein auf dem Brett setzen oder einen ihrer Steine bewegen wollen (solange sie noch Steine zum Setzen haben).",
-    "@mayMoveInPlacingPhase_Detail": {
-        "description": "There are no distinct placing and moving phases, i.e. the players can decide at every move whether they want to place a piece on the board or move one of their pieces (as long as they have remaining pieces to place)."
-    },
-    "drawerColor": "Menüfarbe",
-    "@drawerColor": {
-        "description": "Menu color"
-    },
-    "drawerTextColor": "Menütextfarbe",
-    "@drawerTextColor": {
-        "description": "Menu text color"
-    },
-    "drawerBackgroundColor": "Menühintergrundfarbe",
-    "@drawerBackgroundColor": {
-        "description": "Menu background color"
-    },
-    "drawerHighlightItemColor": "Farbe des Menümarkierungselements",
-    "@drawerHighlightItemColor": {
-        "description": "Menu highlight item color"
-    },
-    "mainToolbarBackgroundColor": "Hintergrundfarbe der Hauptsymbolleiste",
-    "@mainToolbarBackgroundColor": {
-        "description": "Main toolbar background color"
-    },
-    "mainToolbarIconColor": "Symbolfarbe der Hauptsymbolleiste",
-    "@mainToolbarIconColor": {
-        "description": "main toolbar icon color"
-    },
-    "navigationToolbarBackgroundColor": "Hintergrundfarbe der Navigationsleiste",
-    "@navigationToolbarBackgroundColor": {
-        "description": "Navigation toolbar background color"
-    },
-    "navigationToolbarIconColor": "Symbolfarbe der Navigationssymbolleiste",
-    "@navigationToolbarIconColor": {
-        "description": "Navigation toolbar icon color"
-    },
-    "autoHideToolbar": "Symbolleiste automatisch ausblenden",
-    "@autoHideToolbar": {
-        "description": "Automatically hide the toolbar"
-    },
-    "toolbarLocationOnScreen": "Position der Symbolleiste auf dem Bildschirm",
-    "@toolbarLocationOnScreen": {
-        "description": "Toolbar location on screen"
-    },
-    "top": "Oben",
-    "@top": {
-        "description": "Top"
-    },
-    "bottom": "Unterseite",
-    "@bottom": {
-        "description": "Bottom"
-    },
-    "center": "Center",
-    "@center": {
-        "description": "Center"
-    },
-    "solidColor": "Einfarbig",
-    "@solidColor": {
-        "description": "Solid color"
-    },
-    "picture": "Bild",
-    "@picture": {
-        "description": "Picture"
-    },
-    "chooseYourPicture": "Wähle dein Bild",
-    "@chooseYourPicture": {
-        "description": "Choose your picture"
-    },
-    "light": "Licht",
-    "@light": {
-        "description": "Light"
-    },
-    "dark": "Dunkel",
-    "@dark": {
-        "description": "Dark"
-    },
-    "themes": "Themen",
-    "@themes": {
-        "description": "Themes"
-    },
-    "currentTheme": "Aktuelles Thema",
-    "@currentTheme": {
-        "description": "Current theme"
-    },
-    "saveTheme": "Thema speichern",
-    "@saveTheme": {
-        "description": "Save theme"
-    },
-    "fonts": "Schriftarten",
-    "@fonts": {
-        "description": "Fonts"
-    },
-    "showAnalysisGraph": "Analysegrafik anzeigen",
-    "@showAnalysisGraph": {
-        "description": "Show analysis graph"
-    },
-    "analysis": "Analyse",
-    "@analysis": {
-        "description": "Analysis"
-    },
-    "saveGame": "Spiel speichern",
-    "@saveGame": {
-        "description": "Save game"
-    },
-    "loadGame": "Spiel laden",
-    "@loadGame": {
-        "description": "Load game"
-    },
-    "setupPosition": "Aufstellungsposition",
-    "@setupPosition": {
-        "description": "Setup position"
-    },
-    "showLegalMoves": "Legale Züge anzeigen",
-    "@showLegalMoves": {
-        "description": "Show legal moves"
-    },
-    "showLastMove": "Letzten Zug anzeigen",
-    "@showLastMove": {
-        "description": "Show last move"
-    },
-    "showArrows": "Pfeile zeigen",
-    "@showArrows": {
-        "description": "Show arrows"
-    },
-    "pieces": "Stücke",
-    "@pieces": {
-        "description": "Pieces"
-    },
-    "showAnalysis": "Analyse anzeigen",
-    "@showAnalysis": {
-        "description": "Show analysis"
-    },
-    "threads": "Themen",
-    "@threads": {
-        "description": "Threads"
-    },
-    "getInvolved": "Machen Sie mit",
-    "@getInvolved": {
-        "description": "Get Involved"
-    },
-    "helpImproveTranslate": "Helfen Sie mit, die Übersetzung zu verbessern",
-    "@helpImproveTranslate": {
-        "description": "Help improve translate"
-    },
-    "tutorial": "Lernprogramm",
-    "@tutorial": {
-        "description": "Tutorial"
-    },
-    "classicMill": "Klassische Mühle",
-    "@classicMill": {
-        "description": "Classic Mill"
-    },
-    "mixedMill": "Gemischte Mühle",
-    "@mixedMill": {
-        "description": "Mixed Mill"
-    },
-    "ceylonMill": "Ceylon-Mühle",
-    "@ceylonMill": {
-        "description": "Ceylon Mill"
-    },
-    "mayBreakAndRemakeMillRepeatedly": "Mühle kann wiederholt gebrochen und neu hergestellt werden",
-    "@mayBreakAndRemakeMillRepeatedly": {
-        "description": "Mill may be broken and remade repeatedly"
-    },
-    "mayBreakAndRemakeMillRepeatedly_Detail": "Wenn ein Spieler eine Mühle zerstört, um sofort eine neue Mühle zu bauen, kann dieser Spieler diesen Stein in seinem nächsten Zug zurück zur ursprünglichen Kreuzung bewegen, wenn er eine neue Mühle baut.",
-    "@mayBreakAndRemakeMillRepeatedly_Detail": {
-        "description": "If a player breaks a mill to create a new mill immediately, such player can move such piece back to the original junction in his next move if it makes a new mill."
-    },
-    "drawIfNoRemovalWithinTenMovesWhenThreeLeft": "Das Spiel ist unentschieden, wenn ein Spieler drei Steine hat und nach zehn Zügen keiner der Spieler die Steine des Gegners entfernt remove",
-    "@drawIfNoRemovalWithinTenMovesWhenThreeLeft": {
-        "description": "The game is drawn if a player has three pieces and after ten moves neither player removes the opponent's pieces"
-    },
-    "drawIfNoRemovalWithinTenMovesWhenThreeLeft_Detail": "Wenn ein Spieler nur noch drei Steine übrig hat und keiner der Spieler einen gegnerischen Stein innerhalb von zehn Zügen entfernen kann, ist das Spiel unentschieden.",
-    "@drawIfNoRemovalWithinTenMovesWhenThreeLeft_Detail": {
-        "description": "When a player is down to three pieces, and neither player can remove an opponent's piece within ten moves, the game is a draw."
-    },
-    "close": "Schließen Sie",
-    "@close": {
-        "description": "Close"
-    },
-    "whitePiece": "Weißer Stein",
-    "@whitePiece": {
-        "description": "White piece"
-    },
-    "blackPiece": "Schwarzer Stein",
-    "@blackPiece": {
-        "description": "Black piece"
-    },
-    "banPoint": "Verbotsstelle",
-    "@banPoint": {
-        "description": "Ban point"
-    },
-    "emptyPoint": "Leere Stelle",
-    "@emptyPoint": {
-        "description": "Empty point"
-    },
-    "noPoint": "Kein Punkt",
-    "@noPoint": {
-        "description": "No point"
-    },
-    "placingPhase": "Setzphase",
-    "@placingPhase": {
-        "placingPhase": "Placing phase"
-    },
-    "movingPhase": "Bewegungsphase",
-    "@movingPhase": {
-        "description": "Moving phase"
-    },
-    "flyingPhase": "Flugphase",
-    "@flyingPhase": {
-        "description": "Flying phase"
-    },
-    "sideToMove": "Wer soll umziehen",
-    "@sideToMove": {
-        "description": "Side to move"
-    },
-    "lastMove": "Letzter Zug",
-    "@lastMove": {
-        "description": "Last move"
-    },
-    "selected": "Ausgewählt",
-    "@selected": {
-        "description": "Selected"
-    },
-    "mainMenu": "Hauptmenü",
-    "@mainMenu": {
-        "description": "Main menu"
-    },
-    "accessibility": "Barrierefreiheit",
-    "@accessibility": {
-        "description": "Accessibility"
-    },
-    "screenReaderSupport": "Unterstützung für Bildschirmlesegeräte",
-    "@screenReaderSupport": {
-        "description": "Screen reader support"
-    },
-    "isDraw": "Es ist ein Unentschieden!",
-    "@isDraw": {
-        "description": "It is a Draw!"
-    },
-    "draw": "Zeichnen",
-    "@draw": {
-        "description": "Draw"
-    },
-    "pieceHighlightColor": "Farbe des Stein-Highlights",
-    "@pieceHighlightColor": {
-        "description": "Piece highlight color"
-    },
-    "algorithm": "Algorithmus",
-    "@algorithm": {
-        "description": "Algorithm"
-    },
-    "removeUnplacedPiece": "Entfernen Sie nicht platzierte Steine",
-    "@removeUnplacedPiece": {
-        "description": "Remove unplaced piece"
-    },
-    "removeUnplacedPiece_Detail": "Wenn ein Spieler in der Platzierungsphase die Mühle bildet, entfernt er den nicht platzierten Stein des Gegners und macht weiter seinen Zug.",
-    "@removeUnplacedPiece_Detail": {
-        "description": "If a player forms the mill in the placing phase, she will remove the opponent's unplaced piece and continue to make a move."
-    },
-    "endgameNMoveRule": "Endspiel N-Züge-Regel",
-    "@endgameNMoveRule": {
-        "description": "Endgame N-Move rule"
-    },
-    "endgameNMoveRule_Detail": "Wenn einer der beiden Spieler nur drei Steine hat und keiner der beiden Spieler innerhalb eines bestimmten Zuges einen Stein entfernt, ist das Spiel unentschieden.",
-    "@endgameNMoveRule_Detail": {
-        "description": "If either player has only three pieces and neither player removes a piece within a specific moves, the game is drawn."
-    },
-    "drawReasonEndgameRule50": "Jeder der beiden Spieler hat nur drei Steine und keiner der beiden Spieler entfernt einen Stein innerhalb eines bestimmten Zuges.",
-    "@drawReasonEndgameRule50": {
-        "description": "Either player has only three pieces and neither player removes a piece within a specific moves."
-    },
-    "threefoldRepetitionRule": "Dreifache Wiederholungsregel",
-    "@threefoldRepetitionRule": {
-        "description": "Threefold repetition rule"
-    },
-    "threefoldRepetitionRule_Detail": "Das Spiel ist unentschieden, wenn eine Stellung zum dritten Mal auftritt.",
-    "@threefoldRepetitionRule_Detail": {
-        "description": "The game is drawn if a position occurs for the third time."
-    },
-    "continueToMakeMove": "Mühle! Bewegen Sie sich weiter.",
-    "@continueToMakeMove": {
-        "description": "Mill! Continue to make a move."
-    },
-    "pointStyle": "Punkt-Stil",
-    "@pointStyle": {
-        "description": "Point style"
-    },
-    "pointWidth": "Breite der Punkte",
-    "@pointWidth": {
-        "description": "Point width"
-    },
-    "solid": "Solide",
-    "@solid": {
-        "description": "Solid"
-    },
-    "hollow": "Hohle",
-    "@hollow": {
-        "description": "Hollow"
-=======
   "appName": "Mühle",
   "@appName": {
     "description": "The app name"
@@ -2400,7 +1149,6 @@
         "description": "Number of Moves",
         "example": "3"
       }
->>>>>>> 92c2f33f
     }
   },
   "loadFailed": "Laden fehlgeschlagen.",
