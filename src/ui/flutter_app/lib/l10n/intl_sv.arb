{
<<<<<<< HEAD
    "@@locale": "sv",
    "appName": "Kvarn",
    "@appName": {
        "description": "The app name"
    },
    "welcome": "Välkommen",
    "@welcome": {
        "description": "Welcome"
    },
    "yes": "Ja",
    "@yes": {
        "description": "Yes"
    },
    "no": "Nej",
    "@no": {
        "description": "No"
    },
    "game": "Spel",
    "@game": {
        "description": "Game"
    },
    "humanVsAi": "Människan mot AI",
    "@humanVsAi": {
        "description": "Human Vs AI"
    },
    "humanVsHuman": "Människan mot människan",
    "@humanVsHuman": {
        "description": "Human Vs Human"
    },
    "aiVsAi": "AI mot AI",
    "@aiVsAi": {
        "description": "AI Vs AI"
    },
    "humanVsCloud": "Människan mot molnet",
    "@humanVsCloud": {
        "description": "Human Vs Cloud"
    },
    "humanVsLAN": "Människan mot LAN",
    "@humanVsLAN": {
        "description": "Human Vs LAN"
    },
    "testViaLAN": "Test via LAN",
    "@testViaLAN": {
        "description": "Test Via LAN"
    },
    "move": "Flytta",
    "@move": {
        "description": "Move"
    },
    "moves": " Flyttar",
    "@moves": {
        "description": " Moves"
    },
    "showMoveList": "Förteckning över flyttningar",
    "@showMoveList": {
        "description": "Move list"
    },
    "moveList": "Förteckning över rörelser",
    "@moveList": {
        "description": "Move list"
    },
    "noGameRecord": "Ingen registrering",
    "@noGameRecord": {
        "description": "No record"
    },
    "ok": "OK",
    "@ok": {
        "description": "OK"
    },
    "confirm": "Bekräfta",
    "@confirm": {
        "description": "Confirm"
    },
    "cancel": "Avbryt",
    "@cancel": {
        "description": "Cancel"
    },
    "copyright": "Copyright © 2021-2022 Calcitem Studio",
    "@copyright": {
        "description": "Copyright"
    },
    "tipSelectWrong": "Du har valt fel bit.",
    "@tipSelectWrong": {
        "description": "Select the wrong piece."
    },
    "tipPlace": "Placera dina bitar.",
    "@tipPlace": {
        "description": "Place your pieces."
    },
    "tipBanPlace": "Du kan inte placera den här.",
    "@tipBanPlace": {
        "description": "Cannot place it here."
    },
    "tipPlaced": "Du har placerat.",
    "@tipPlaced": {
        "description": "Placed."
    },
    "tipRemove": "Ta bort en bit.",
    "@tipRemove": {
        "description": "Remove a piece."
    },
    "tipBanRemove": "Du kan inte ta bort den.",
    "@tipBanRemove": {
        "description": "Cannot remove."
    },
    "tipRemoved": "Du har tagit bort den.",
    "@tipRemoved": {
        "description": "Removed."
    },
    "tipMove": "Flytta en pjäs.",
    "@tipMove": {
        "description": "Move a piece."
    },
    "tipCannotPlace": "Du kan inte placera din pjäs här.",
    "@tipCannotPlace": {
        "description": "You can't place your piece here."
    },
    "tipCannotMove": "Du kan inte flytta din pjäs hit.",
    "@tipCannotMove": {
        "description": "You can't move your piece here."
    },
    "tipMill": "Mill! Ta din motståndares pjäs.",
    "@tipMill": {
        "description": "Mill! Take your opponent's piece."
    },
    "tipContinueMill": "Fortsätt att ta din motståndares pjäs.",
    "@tipContinueMill": {
        "description": "Continue to take your opponent's piece."
    },
    "tipSelectOpponentsPiece": "Välj en av din motståndares pjäser.",
    "@tipSelectOpponentsPiece": {
        "description": "Select one of your opponent's pieces."
    },
    "tipCannotRemovePieceFromMill": "Du kan inte ta bort en pjäs från en kvarn.",
    "@tipCannotRemovePieceFromMill": {
        "description": "You cannot remove a piece from a mill."
    },
    "tipCanMoveOnePoint": "En pjäs kan förflytta sig 1 poäng.",
    "@tipCanMoveOnePoint": {
        "description": "A piece can move 1 point."
    },
    "tipCannotMoveOpponentsPieces": "Du kan inte flytta din motståndares pjäser.",
    "@tipCannotMoveOpponentsPieces": {
        "description": "You can't move your opponent's pieces."
    },
    "tipThreePiecesInLine": "Det finns tre pjäser på en linje.",
    "@tipThreePiecesInLine": {
        "description": "There are 3 pieces in a line."
    },
    "tipSelectPieceToMove": "Välj din pjäs som ska flyttas.",
    "@tipSelectPieceToMove": {
        "description": "Select your piece to move."
    },
    "tipHaveThreePiecesLeft": "Du har tre bitar kvar.",
    "@tipHaveThreePiecesLeft": {
        "description": "You have 3 pieces left."
    },
    "tipCanMoveToAnyPoint": "Du kan flytta till vilken punkt du vill.",
    "@tipCanMoveToAnyPoint": {
        "description": "You can move to any point you like."
    },
    "tipToMove": " för att flytta.",
    "@tipToMove": {
        "description": " to move."
    },
    "whiteWin": "Spelare 1 vinner!",
    "@whiteWin": {
        "description": "Player 1 wins!"
    },
    "blackWin": "Spelare 2 vinner!",
    "@blackWin": {
        "description": "Player 2 wins!"
    },
    "won": "Vann",
    "@won": {
        "description": "Won"
    },
    "lost": "Förlorat",
    "@lost": {
        "description": "Lost"
    },
    "aborted": "Avbruten",
    "@aborted": {
        "description": "Aborted"
    },
    "thinking": "Tänker...",
    "@thinking": {
        "description": "Thinking..."
    },
    "newGame": "Nytt spel",
    "@newGame": {
        "description": "New game"
    },
    "importGame": "Importera spel",
    "@importGame": {
        "description": "Import game"
    },
    "exportGame": "Exportera spel",
    "@exportGame": {
        "description": "Export game"
    },
    "gameImported": "Spel som importeras från klippbordet.",
    "@gameImported": {
        "description": "Game imported from the clipboard."
    },
    "cannotImport": "Kan inte importera",
    "@cannotImport": {
        "description": "Cannot import"
    },
    "movesAndRulesNotMatch": "Flyttningar och regler stämmer inte överens.",
    "@movesAndRulesNotMatch": {
        "description": "Rules and moves do not match."
    },
    "startRecording": "Starta inspelning",
    "@startRecording": {
        "description": "Start recording"
    },
    "recording": "Inspelning...",
    "@recording": {
        "description": "Recording..."
    },
    "stopRecording": "Stoppa inspelningen",
    "@stopRecording": {
        "description": "Stop recording"
    },
    "showRecording": "Visa inspelning",
    "@showRecording": {
        "description": "Show recording"
    },
    "noRecording": "Ingen inspelning.",
    "@noRecording": {
        "description": "No recording."
    },
    "pleaseWait": "Vänligen vänta.",
    "@pleaseWait": {
        "description": "Please wait..."
    },
    "restartGame": "Starta om det pågående spelet?",
    "@restartGame": {
        "description": "Restart current game?"
    },
    "restart": "Starta om",
    "@restart": {
        "description": "Restart"
    },
    "gameStarted": "Spelet har startat, var god och placera",
    "@gameStarted": {
        "description": "Game started, please place"
    },
    "analyzing": "Analyserar ...",
    "@analyzing": {
        "description": "Analyzing ..."
    },
    "error": "Fel",
    "@error": {
        "description": "Error"
    },
    "winRate": "Vinstfrekvens",
    "@winRate": {
        "description": "Win Rate"
    },
    "score": "Poäng",
    "@score": {
        "description": "Score"
    },
    "white": "Spelare 1",
    "@white": {
        "description": "Player 1"
    },
    "black": "Spelare 2",
    "@black": {
        "description": "Player 2"
    },
    "loseReasonlessThanThree": " Antalet pjäser är mindre än tre.",
    "@loseReasonlessThanThree": {
        "description": " piece count is less than three."
    },
    "loseReasonResign": " avgå.",
    "@loseReasonResign": {
        "description": " resign."
    },
    "loseReasonNoWay": " är ingen väg att gå.",
    "@loseReasonNoWay": {
        "description": " is no way to go."
    },
    "loseReasonBoardIsFull": "Brädet är fullt, och det finns inget sätt att gå.",
    "@loseReasonBoardIsFull": {
        "description": "The board is full, no way to go."
    },
    "loseReasonTimeOver": "Tiden är slut.",
    "@loseReasonTimeOver": {
        "description": "Time Over"
    },
    "drawReasonRule50": "I flyttfasen har ingen pjäs tagits bort under det senaste specifika antalet drag.",
    "@drawReasonRule50": {
        "description": "In the moving phase, no piece has been removed in the last specific number of moves."
    },
    "drawReasonBoardIsFull": "Det är oavgjort eftersom brädet är fullt.",
    "@drawReasonBoardIsFull": {
        "description": "It is a Draw because the board is full"
    },
    "drawReasonThreefoldRepetition": "Det är oavgjort på grund av trefaldig upprepning.",
    "@drawReasonThreefoldRepetition": {
        "description": "It is a Draw because of threefold repetition."
    },
    "gameOverUnknownReason": "Spelet är slut! Okänd orsak.",
    "@gameOverUnknownReason": {
        "description": "Game Over! Unknown reason."
    },
    "gameOver": "Spelet är slut.",
    "@gameOver": {
        "description": "Game Over"
    },
    "youWin": "Du vinner! Grattis!",
    "@youWin": {
        "description": "You win! Congratulations!"
    },
    "challengeHarderLevel": "Vill du utmana en svårare nivå? Den nya nivån kommer att vara nivå ",
    "@challengeHarderLevel": {
        "description": "Challenge harder level?"
    },
    "youLose": "Du förlorar!",
    "@youLose": {
        "description": "You Lose!"
    },
    "analyze": "Analysera",
    "@analyze": {
        "description": "Analyze"
    },
    "playerName": "Starta om det pågående spelet?",
    "@playerName": {
        "description": "Player Name"
    },
    "about": "Om",
    "@about": {
        "description": "About"
    },
    "version": "Version",
    "@version": {
        "description": "Version"
    },
    "thanks": "Tack",
    "@thanks": {
        "description": "Thanks"
    },
    "settings": "Inställningar",
    "@settings": {
        "description": "Settings"
    },
    "options": "Alternativ",
    "@options": {
        "description": "Options"
    },
    "preferences": "Inställningar",
    "@preferences": {
        "description": "Preferences"
    },
    "skillLevel": "Svårighetsnivå",
    "@skillLevel": {
        "description": "Difficulty level"
    },
    "moveTime": "AI:s tanketid",
    "@moveTime": {
        "description": "AI thinking time"
    },
    "difficulty": "Svårighetsgrad",
    "@difficulty": {
        "description": "Difficulty"
    },
    "playSounds": "Ljudeffekter",
    "@playSounds": {
        "description": "Sound effects"
    },
    "playSoundsInTheGame": "Spela upp ljud i spelet",
    "@playSoundsInTheGame": {
        "description": "Play sounds in the game"
    },
    "keepMuteWhenTakingBack": "Håll tyst när du tar tillbaka",
    "@keepMuteWhenTakingBack": {
        "description": "Keep mute when taking back"
    },
    "tone": "Ton",
    "@tone": {
        "description": "Tone"
    },
    "whoMovesFirst": "Första drag",
    "@whoMovesFirst": {
        "description": "First move"
    },
    "human": "Människan",
    "@human": {
        "description": "Human"
    },
    "ai": "AI",
    "@ai": {
        "description": "AI"
    },
    "alternate": "Alternativt",
    "@alternate": {
        "description": "Alternate"
    },
    "isAutoRestart": "Automatisk omstart av spelet när spelet är slut",
    "@isAutoRestart": {
        "description": "Auto-restart game when game over"
    },
    "isAutoChangeFirstMove": "Automatisk ändring av första drag",
    "@isAutoChangeFirstMove": {
        "description": "Auto Change First Move"
    },
    "resignIfMostLose": "AI avgår om de flesta förlorar",
    "@resignIfMostLose": {
        "description": "AI Resign if Most Lose"
    },
    "shufflingEnabled": "Slumpmässigt drag",
    "@shufflingEnabled": {
        "description": "Random move"
    },
    "learnEndgame": "Lär dig slutspelet",
    "@learnEndgame": {
        "description": "Learn Endgame"
    },
    "openingBook": "Öppningsbok",
    "@openingBook": {
        "description": "Opening Book"
    },
    "misc": "Diverse",
    "@misc": {
        "description": "Miscellaneous"
    },
    "rules": "Regler",
    "@rules": {
        "description": "Rules"
    },
    "piecesCount": "Antalet pjäser som varje spelare har",
    "@piecesCount": {
        "description": "The number of pieces each player has"
    },
    "piecesCount_Detail": "Hur många pjäser har varje spelare?",
    "@piecesCount_Detail": {
        "description": "How many pieces does each player have?"
    },
    "flyPieceCount": "Numret på den flygande pjäsen",
    "@flyPieceCount": {
        "description": "The number of the flying piece"
    },
    "flyPieceCount_Detail": "Om flygande är aktiverat, när en spelare är reducerad till ett visst antal pjäser, är hennes pjäser fria att flytta sig till vilken oockuperad punkt som helst istället för att begränsas till intilliggande punkter som i resten av spelet.",
    "@flyPieceCount_Detail": {
        "description": "If Flying is enabled, when a player is reduced to a specific piece count, her pieces are free to move to any unoccupied point, instead of being restricted to adjacent points as in the rest of the game."
    },
    "piecesAtLeastCount": "Minst antal bitar",
    "@piecesAtLeastCount": {
        "description": "Pieces At Least"
    },
    "hasDiagonalLines": "Diagonala linjer",
    "@hasDiagonalLines": {
        "description": "Diagonal lines"
    },
    "hasDiagonalLines_Detail": "Lägg till fyra diagonala linjer på brädet.",
    "@hasDiagonalLines_Detail": {
        "description": "Add four diagonal lines to the board."
    },
    "hasBannedLocations": "Markera och fördröja borttagandet av pjäser.",
    "@hasBannedLocations": {
        "description": "Mark and delay removing pieces"
    },
    "hasBannedLocations_Detail": "I placeringsfasen kommer punkterna för borttagna pjäser inte längre att kunna placeras.",
    "@hasBannedLocations_Detail": {
        "description": "In the placing phase, the points of removed pieces will no longer be able to be placed unless the moving phase is entered."
    },
    "isDefenderMoveFirst": "Den andra spelaren flyttar först",
    "@isDefenderMoveFirst": {
        "description": "The second player moves first"
    },
    "isDefenderMoveFirst_Detail": "Den spelare som flyttar näst längst i placeringsfasen flyttar först i flyttfasen.",
    "@isDefenderMoveFirst_Detail": {
        "description": "The player who moves second in the placing phase moves first in the moving phase."
    },
    "mayRemoveMultiple": "Flera flyttningar",
    "@mayRemoveMultiple": {
        "description": "Multi-remove"
    },
    "mayRemoveMultiple_Detail": "Om en spelare stänger mer än en kvarn på en gång, tar hon bort det antal kvarnar hon stängt.",
    "@mayRemoveMultiple_Detail": {
        "description": "If a player closes more than one mill at once, she will be able to remove the number of mills she closed."
    },
    "mayRemoveFromMillsAlways": "Förstör kvarnar",
    "@mayRemoveFromMillsAlways": {
        "description": "Destroy mills"
    },
    "mayRemoveFromMillsAlways_Detail": "Som standard måste spelarna först ta bort alla andra pjäser innan de tar bort en pjäs från en bildad kvarn. Aktivera det här alternativet för att inaktivera begränsningen.",
    "@mayRemoveFromMillsAlways_Detail": {
        "description": "mayRemoveFromMillsAlways_Detail"
    },
    "isWhiteLoseButNotDrawWhenBoardFull": "Den andra spelaren förlorar när brädet är fullt.",
    "@isWhiteLoseButNotDrawWhenBoardFull": {
        "description": "The second player loses when the board is full"
    },
    "isWhiteLoseButNotDrawWhenBoardFull_Detail": "När brädet är fullt i slutet av placeringsfasen förlorar den sida som placerar först spelet. I annat fall är spelet oavgjort.",
    "@isWhiteLoseButNotDrawWhenBoardFull_Detail": {
        "description": "At the end of the placing phase, when the board is full, the side that places first loses the game, otherwise, the game is a draw."
    },
    "isLoseButNotChangeSideWhenNoWay": "Förlorar när det inte finns några lagliga drag",
    "@isLoseButNotChangeSideWhenNoWay": {
        "description": "Lose when no legal moves"
    },
    "isLoseButNotChangeSideWhenNoWay_Detail": "Spelaren förlorar om motståndaren blockerar dem så att de inte kan flyttas. Byt sida för att flytta om det här alternativet är inaktiverat.",
    "@isLoseButNotChangeSideWhenNoWay_Detail": {
        "description": "The player will lose if his opponent blocks them so that they cannot be moved. Change side to move if this option is disabled."
    },
    "mayFly": "Flygande",
    "@mayFly": {
        "description": "Flying"
    },
    "mayFly_Detail": "Om en spelare bara har tre eller fyra (konfigurerbara) pjäser kvar kan hon flytta pjäsen till vilken fri punkt som helst.",
    "@mayFly_Detail": {
        "description": "If a player has only three or four (configurable) pieces left, she can move the piece to any free point."
    },
    "nMoveRule": "N-förflyttningsregeln",
    "@nMoveRule": {
        "description": "N-move rule"
    },
    "nMoveRule_Detail": "Spelet är oavgjort om det inte har skett någon flyttning inom ett visst antal drag av varje spelare.",
    "@nMoveRule_Detail": {
        "description": "The game is drawn if there has been no removal in a specific number of moves by each player."
    },
    "rollback": "Rollback",
    "@rollback": {
        "description": "Rollback"
    },
    "pleaseSelect": "Välj",
    "@pleaseSelect": {
        "description": "Please select"
    },
    "copy": "Kopiera",
    "@copy": {
        "description": "Copy"
    },
    "moveHistoryCopied": "Flyghistorik kopieras till urklipp",
    "@moveHistoryCopied": {
        "description": "Move history copied to clipboard"
    },
    "help": "Hjälp",
    "@help": {
        "description": "Help"
    },
    "feedback": "Återkoppling",
    "@feedback": {
        "description": "Feedback"
    },
    "exit": "Avsluta",
    "@exit": {
        "description": "Exit"
    },
    "ruleSettings": "Inställningar för regler",
    "@ruleSettings": {
        "description": "Rule Settings"
    },
    "color": "Färg",
    "@color": {
        "description": "Color"
    },
    "boardColor": "Styrelsens färg",
    "@boardColor": {
        "description": "Board color"
    },
    "pieceColor": "Färg på pjäsen",
    "@pieceColor": {
        "description": "Piece color"
    },
    "backgroundColor": "Bakgrundsfärg",
    "@backgroundColor": {
        "description": "Background color"
    },
    "lineColor": "Färg på brädans linje",
    "@lineColor": {
        "description": "Board line color"
    },
    "whitePieceColor": "Spelare 1 pjäsens färg",
    "@whitePieceColor": {
        "description": "Player 1 piece color"
    },
    "blackPieceColor": "Spelare 2 pjäsens färg",
    "@blackPieceColor": {
        "description": "Player 2 piece color"
    },
    "messageColor": "Färg på meddelandet",
    "@messageColor": {
        "description": "Message color"
    },
    "aiIsLazy": "AI är lat",
    "@aiIsLazy": {
        "description": "AI is Lazy"
    },
    "isPieceCountInHandShown": "Visa antalet bitar på handen",
    "@isPieceCountInHandShown": {
        "description": "Show count of pieces in hand"
    },
    "isNotationsShown": "Visa noteringar på brädet",
    "@isNotationsShown": {
        "description": "Show notations on board"
    },
    "isHistoryNavigationToolbarShown": "Visa navigationsverktyg för historik",
    "@isHistoryNavigationToolbarShown": {
        "description": "Show history navigation toolbar"
    },
    "display": "Visa",
    "@display": {
        "description": "Display"
    },
    "boardBorderLineWidth": "Bredd på brädans gränslinje",
    "@boardBorderLineWidth": {
        "description": "Board borderline width"
    },
    "boardInnerLineWidth": "Bredden på den inre linjen på brädet",
    "@boardInnerLineWidth": {
        "description": "Board inner line width"
    },
    "pieceWidth": "Bredd på bit",
    "@pieceWidth": {
        "description": "Piece width"
    },
    "fontSize": "Teckensnittsstorlek",
    "@fontSize": {
        "description": "Font size"
    },
    "standardNotation": "WMD-notation",
    "@standardNotation": {
        "description": "Standard notation"
    },
    "restore": "Återställ",
    "@restore": {
        "description": "Restore"
    },
    "restoreDefaultSettings": "Återställer standardinställningar",
    "@restoreDefaultSettings": {
        "description": "Restore Default Settings"
    },
    "exitApp": "Appen avslutas.",
    "@exitApp": {
        "description": "The app will exit."
    },
    "exitAppManually": "Du måste stänga omedelbart och öppna appen igen för att det ska få effekt.",
    "@exitAppManually": {
        "description": "You have to close immediately and reopen the app to take effect."
    },
    "pick": "Välj",
    "@pick": {
        "description": "Pick "
    },
    "info": "Info",
    "@info": {
        "description": "Info"
    },
    "hint": "Tips",
    "@hint": {
        "description": "Hint"
    },
    "player": "spelare",
    "@player": {
        "description": "player"
    },
    "player1": "Spelare 1",
    "@player1": {
        "description": "Player 1"
    },
    "player2": "Spelare 2",
    "@player2": {
        "description": "Player 2"
    },
    "howToPlay": "Hur man spelar",
    "@howToPlay": {
        "description": "How to play"
    },
    "toPlacePiece": "Tryck på en tillgänglig punkt för att placera pjäsen.",
    "@toPlacePiece": {
        "description": "Tap on any available point to place the piece."
    },
    "toSelectPiece": "Tryck på en pjäs för att flytta den.",
    "@toSelectPiece": {
        "description": "Tap on a piece to move it."
    },
    "toMovePiece": "Tryck på en punkt som är kopplad till en pjäs för att flytta den.",
    "@toMovePiece": {
        "description": "Tap on point connected to piece to move it."
    },
    "toRemovePiece": "Tryck på motståndarens en pjäs för att ta bort den.",
    "@toRemovePiece": {
        "description": "Tap on the opponent's one piece to remove."
    },
    "needToCreateMillFirst": "Du måste skapa en kvarn först innan du kan ta bort en pjäs.",
    "@needToCreateMillFirst": {
        "description": "You need to create a mill first before you can remove a piece."
    },
    "needToPlayWithOwnPieces": "Du måste spela med dina pjäser.",
    "@needToPlayWithOwnPieces": {
        "description": "You need to play with your pieces."
    },
    "statistics": "Statistik",
    "@statistics": {
        "description": "Statistics"
    },
    "totalGames": "Totalt antal spel",
    "@totalGames": {
        "description": "Total games"
    },
    "results": "Resultat",
    "@results": {
        "description": "Results"
    },
    "cannotRemoveFromMill": "Det går inte att ta bort från kvarnen.",
    "@cannotRemoveFromMill": {
        "description": "Cannot remove from the mill."
    },
    "left": "vänster",
    "@left": {
        "description": "left"
    },
    "privacyPolicy": "Integritetspolicy",
    "@privacyPolicy": {
        "description": "Privacy Policy"
    },
    "privacyPolicy_Detail_1": "Läs igenom noggrant och se till att du förstår och godkänner denna helt och hållet. ",
    "@privacyPolicy_Detail_1": {
        "description": "Privacy Policy Detail 1"
    },
    "privacyPolicy_Detail_2": ". Om du inte godkänner denna policy får du inte använda denna app. Att använda appen innebär att du accepterar dessa villkor.",
    "@privacyPolicy_Detail_2": {
        "description": "Privacy Policy Detail 2"
    },
    "and": " och ",
    "accept": "Acceptera",
    "@accept": {
        "description": "Accept"
    },
    "undo": "Ångra",
    "@undo": {
        "description": "Undo"
    },
    "undoOption": "Alternativet Ångra",
    "@undoOption": {
        "description": "Undo option"
    },
    "undoOption_Detail": "Det är möjligt att ångra en flyttning.",
    "@undoOption_Detail": {
        "description": "It is possible to undo a move."
    },
    "takeBack": "Ta tillbaka",
    "@takeBack": {
        "description": "Take back"
    },
    "takingBack": "Ta tillbaka",
    "@takingBack": {
        "description": "Taking back..."
    },
    "waiting": "Vänta",
    "@waiting": {
        "description": "Waiting..."
    },
    "stepForward": "Steg framåt",
    "@stepForward": {
        "description": "Step forward"
    },
    "takeBackAll": "Ta tillbaka allt",
    "@takeBackAll": {
        "description": "Take back all"
    },
    "stepForwardAll": "Alla steg framåt",
    "@stepForwardAll": {
        "description": "Step forward all"
    },
    "moveNow": "Flytta dig nu",
    "@moveNow": {
        "description": "Move now"
    },
    "done": "Klart.",
    "@done": {
        "description": "Done."
    },
    "crackMill": "Crack-mill",
    "@crackMill": {
        "description": "Crack-mill"
    },
    "crackMill_Detail": "Om en spelare bara har pjäser i kvarnar, kommer pjäserna i kvarnarna inte att låsas för att tas bort.",
    "@crackMill_Detail": {
        "description": "If a player has only pieces in mills, the pieces in the mills will not lock to remove."
    },
    "animationDuration": "Animationens varaktighet",
    "@animationDuration": {
        "description": "Animation duration"
    },
    "none": "Ingen",
    "@none": {
        "description": "None"
    },
    "theme": "Tema",
    "@theme": {
        "description": "Theme"
    },
    "helpContent": "Målet är att motståndaren ska ha färre än tre pjäser eller inga lagliga drag kvar.\n\nSpelet är automatiskt oavgjort om en position uppträder för tredje gången eller om ingen flyttning sker under de senaste 100 (konfigurerbara) dragen.\n\nSpelet pågår i tre faser:\n\n1. Placering av pjäser på lediga punkter.\n2. Flyttning av pjäser till angränsande punkter\n3. (valfri fas) Flytta pjäser till en ledig punkt när spelaren har tre pjäser kvar.\n\nPlacering av\n\nSpelet börjar med en tom bräda som består av ett rutnät med tjugofyra punkter. Spelarna turas om att placera sina pjäser på lediga punkter tills varje spelare har placerat alla pjäser på brädet. Om en spelare kan placera tre av sina pjäser rakt har han en \"kvarn\" och får ta bort en av motståndarens pjäser från brädet.\n\nI vissa regler måste spelarna först ta bort alla andra pjäser innan de tar bort en pjäs från en bildad kvarn.\n\nI vissa regler kan man inte placera pjäserna till de borttagna pjäsernas punkter igen i placeringsfasen.\n\nNär använda alla pjäser turas spelarna om att flytta.\n\nFlyttning\n\nFör att flytta flyttar en spelare en av sina pjäser längs en brädlinje till en ledig intilliggande punkt. Om han inte kan göra det har han förlorat spelet. Precis som i placeringsfasen har en spelare som ställer in tre av sina pjäser på en brädlinje en kvarn och får ta bort en av motståndarens pjäser. En spelare som reduceras till två pjäser har ingen möjlighet att bilda nya kvarnar och förlorar därmed spelet. En spelare kan också förlora om han har fler än tre pjäser om hans motståndare hindrar dem från att röra sig.\n\nFlygande\n\nI vissa varianter av reglerna kan en spelare, när han bara har tre bitar kvar, få sina bitar att flyga, hoppa eller hoppa till alla lediga punkter, inte bara till intilliggande punkter.",
    "@helpContent": {
        "description": "Help Content"
    },
    "versionInfo": "Information om version",
    "@versionInfo": {
        "description": "Version info"
    },
    "eula": "EULA",
    "@eula": {
        "description": "EULA"
    },
    "license": "Licens",
    "@license": {
        "description": "License"
    },
    "sourceCode": "Källkod",
    "@sourceCode": {
        "description": "Source code"
    },
    "thirdPartyNotices": "Meddelanden från tredje part",
    "@thirdPartyNotices": {
        "description": "Third-party notices"
    },
    "appVersion": "Version av appen",
    "@appVersion": {
        "description": "App Version"
    },
    "general": "Allmänt",
    "@general": {
        "description": "General"
    },
    "advanced": "Avancerad",
    "@advanced": {
        "description": "Advanced"
    },
    "placing": "Placering av",
    "@placing": {
        "description": "Placing"
    },
    "moving": "Flytta",
    "@moving": {
        "description": "Moving"
    },
    "removing": "Ta bort",
    "@removing": {
        "description": "Removing"
    },
    "gameOverCondition": "Villkor för game over",
    "@gameOverCondition": {
        "description": "Game over condition"
    },
    "aisPlayStyle": "AI:s spelstil",
    "@aisPlayStyle": {
        "description": "AI's playstyle"
    },
    "passive": "Passiv",
    "@passive": {
        "description": "Passive"
    },
    "timeout": "Timeout",
    "@timeout": {
        "description": "Timeout"
    },
    "personalization": "Personalisering",
    "@personalization": {
        "description": "Personalization"
    },
    "forDevelopers": "För utvecklare",
    "@forDevelopers": {
        "description": "For developers"
    },
    "developerMode": "Utvecklarläge",
    "@developerMode": {
        "description": "Developer mode"
    },
    "drawOnHumanExperience": "Dra nytta av den mänskliga erfarenheten",
    "@drawOnHumanExperience": {
        "description": "Draw on the human experience"
    },
    "considerMobility": "Beakta rörligheten hos delarna",
    "@considerMobility": {
        "description": "Consider mobility of pieces"
    },
    "pieceCount": "Antal bitar",
    "@pieceCount": {
        "description": "Piece count"
    },
    "inHand": "i handen",
    "@inHand": {
        "description": "in hand"
    },
    "onBoard": "på brädet",
    "@onBoard": {
        "description": "on board"
    },
    "boardTop": "Brädet är förskjutet från toppen",
    "@boardTop": {
        "description": "Board offset from the top"
    },
    "notAIsTurn": "Det är inte AI:s tur.",
    "@notAIsTurn": {
        "description": "It is not the AI's turn."
    },
    "aiIsNotThinking": "KI tänker inte.",
    "@aiIsNotThinking": {
        "description": "AI is not thinking."
    },
    "autoReplay": "Automatisk återspelning av drag",
    "@autoReplay": {
        "description": "Auto re-play moves"
    },
    "atEnd": "Du är i slutet av draglistan.",
    "@atEnd": {
        "description": "At the end of the move list."
    },
    "tapBackAgainToLeave": "Tryck tillbaka igen för att gå vidare.",
    "@tapBackAgainToLeave": {
        "description": "Tap back again to leave."
    },
    "environmentVariables": "Miljövariabler",
    "@environmentVariables": {
        "description": "Environment variables"
    },
    "more": "Mer",
    "@more": {
        "description": "More"
    },
    "experimental": "Det är en experimentell funktion.",
    "@experimental": {
        "description": "This is an experimental feature."
    },
    "experiments": "Experiment",
    "@experiments": {
        "description": "Experiments"
    },
    "ossLicenses": "Licenser för öppen källkod",
    "@ossLicenses": {
        "description": "Open source licenses"
    },
    "language": "Språk",
    "@language": {
        "description": "Languages"
    },
    "defaultLanguage": "Standardspråk",
    "@defaultLanguage": {
        "description": "Default language"
    },
    "mayMoveInPlacingPhase": "Bitarna kan röra sig under placeringsfasen",
    "@mayMoveInPlacingPhase": {
        "description": "The pieces can move in the placing phase"
    },
    "mayMoveInPlacingPhase_Detail": "Det finns inga separata placerings- och flyttningsfaser, dvs. spelarna kan vid varje drag bestämma om de vill placera en pjäs på brädet eller flytta en av sina pjäser (så länge de har kvarvarande pjäser att placera).",
    "@mayMoveInPlacingPhase_Detail": {
        "description": "There are no distinct placing and moving phases, i.e. the players can decide at every move whether they want to place a piece on the board or move one of their pieces (as long as they have remaining pieces to place)."
    },
    "drawerColor": "Menyfärg",
    "@drawerColor": {
        "description": "Menu color"
    },
    "drawerTextColor": "Menyens textfärg",
    "@drawerTextColor": {
        "description": "Menu text color"
    },
    "drawerBackgroundColor": "Meny bakgrundsfärg",
    "@drawerBackgroundColor": {
        "description": "Menu background color"
    },
    "drawerHighlightItemColor": "Meny markera objektets färg",
    "@drawerHighlightItemColor": {
        "description": "Menu highlight item color"
    },
    "mainToolbarBackgroundColor": "Huvudfärg för verktygsfältet",
    "@mainToolbarBackgroundColor": {
        "description": "Main toolbar background color"
    },
    "mainToolbarIconColor": "huvudverktygsfältets ikonfärg",
    "@mainToolbarIconColor": {
        "description": "main toolbar icon color"
    },
    "navigationToolbarBackgroundColor": "Navigationsverktygsfältets bakgrundsfärg",
    "@navigationToolbarBackgroundColor": {
        "description": "Navigation toolbar background color"
    },
    "navigationToolbarIconColor": "Navigationsverktygsfältets ikonfärg",
    "@navigationToolbarIconColor": {
        "description": "Navigation toolbar icon color"
    },
    "autoHideToolbar": "Dölj verktygsfältet automatiskt",
    "@autoHideToolbar": {
        "description": "Automatically hide the toolbar"
    },
    "toolbarLocationOnScreen": "Verktygsfältets placering på skärmen",
    "@toolbarLocationOnScreen": {
        "description": "Toolbar location on screen"
    },
    "top": "Topp",
    "@top": {
        "description": "Top"
    },
    "bottom": "Botten",
    "@bottom": {
        "description": "Bottom"
    },
    "center": "Centrum",
    "@center": {
        "description": "Center"
    },
    "solidColor": "Enfärgade",
    "@solidColor": {
        "description": "Solid color"
    },
    "picture": "Bild",
    "@picture": {
        "description": "Picture"
    },
    "chooseYourPicture": "Välj din bild",
    "@chooseYourPicture": {
        "description": "Choose your picture"
    },
    "light": "Ljus",
    "@light": {
        "description": "Light"
    },
    "dark": "Mörk",
    "@dark": {
        "description": "Dark"
    },
    "themes": "Teman",
    "@themes": {
        "description": "Themes"
    },
    "currentTheme": "Aktuellt tema",
    "@currentTheme": {
        "description": "Current theme"
    },
    "saveTheme": "Spara tema",
    "@saveTheme": {
        "description": "Save theme"
    },
    "fonts": "Typsnitt",
    "@fonts": {
        "description": "Fonts"
    },
    "showAnalysisGraph": "Visa analysdiagram",
    "@showAnalysisGraph": {
        "description": "Show analysis graph"
    },
    "analysis": "Analys",
    "@analysis": {
        "description": "Analysis"
    },
    "saveGame": "Spara spelet",
    "@saveGame": {
        "description": "Save game"
    },
    "loadGame": "Belastnings spel",
    "@loadGame": {
        "description": "Load game"
    },
    "setupPosition": "Inställningsposition",
    "@setupPosition": {
        "description": "Setup position"
    },
    "showLegalMoves": "Visa lagliga drag",
    "@showLegalMoves": {
        "description": "Show legal moves"
    },
    "showLastMove": "Visa sista drag",
    "@showLastMove": {
        "description": "Show last move"
    },
    "showArrows": "Visa pilar",
    "@showArrows": {
        "description": "Show arrows"
    },
    "pieces": "Bitar",
    "@pieces": {
        "description": "Pieces"
    },
    "showAnalysis": "Visa analys",
    "@showAnalysis": {
        "description": "Show analysis"
    },
    "threads": "Trådar",
    "@threads": {
        "description": "Threads"
    },
    "getInvolved": "Bli involverad",
    "@getInvolved": {
        "description": "Get Involved"
    },
    "helpImproveTranslate": "Hjälp till att förbättra översättningen",
    "@helpImproveTranslate": {
        "description": "Help improve translate"
    },
    "tutorial": "Handledning",
    "@tutorial": {
        "description": "Tutorial"
    },
    "classicMill": "Klassisk kvarn",
    "@classicMill": {
        "description": "Classic Mill"
    },
    "mixedMill": "Blandad kvarn",
    "@mixedMill": {
        "description": "Mixed Mill"
    },
    "ceylonMill": "Ceylon kvarn",
    "@ceylonMill": {
        "description": "Ceylon Mill"
    },
    "mayBreakAndRemakeMillRepeatedly": "Kvarnen kan brytas om och göras om upprepade gånger",
    "@mayBreakAndRemakeMillRepeatedly": {
        "description": "Mill may be broken and remade repeatedly"
    },
    "mayBreakAndRemakeMillRepeatedly_Detail": "Om en spelare bryter en kvarn för att skapa en ny kvarn omedelbart, kan en sådan spelare flytta en sådan bit tillbaka till den ursprungliga korsningen i sitt nästa drag om den gör en ny kvarn.",
    "@mayBreakAndRemakeMillRepeatedly_Detail": {
        "description": "If a player breaks a mill to create a new mill immediately, such player can move such piece back to the original junction in his next move if it makes a new mill."
    },
    "drawIfNoRemovalWithinTenMovesWhenThreeLeft": "Spelet dras om en spelare har tre delar och efter tio drag tar ingen spelare bort motståndarens bitar",
    "@drawIfNoRemovalWithinTenMovesWhenThreeLeft": {
        "description": "The game is drawn if a player has three pieces and after ten moves neither player removes the opponent's pieces"
    },
    "drawIfNoRemovalWithinTenMovesWhenThreeLeft_Detail": "När en spelare är nere i tre delar, och ingen spelare kan ta bort en motståndares bit inom tio drag, är spelet oavgjort.",
    "@drawIfNoRemovalWithinTenMovesWhenThreeLeft_Detail": {
        "description": "When a player is down to three pieces, and neither player can remove an opponent's piece within ten moves, the game is a draw."
    },
    "close": "Stänga",
    "@close": {
        "description": "Close"
    },
    "whitePiece": "Vit bit",
    "@whitePiece": {
        "description": "White piece"
    },
    "blackPiece": "Svart bit",
    "@blackPiece": {
        "description": "Black piece"
    },
    "banPoint": "Förbudspunkt",
    "@banPoint": {
        "description": "Ban point"
    },
    "emptyPoint": "Tom punkt",
    "@emptyPoint": {
        "description": "Empty point"
    },
    "noPoint": "Ingen idé",
    "@noPoint": {
        "description": "No point"
    },
    "placingPhase": "Placeringsfas",
    "@placingPhase": {
        "placingPhase": "Placing phase"
    },
    "movingPhase": "Flyttfas",
    "@movingPhase": {
        "description": "Moving phase"
    },
    "flyingPhase": "Flygande fas",
    "@flyingPhase": {
        "description": "Flying phase"
    },
    "sideToMove": "Sida att flytta",
    "@sideToMove": {
        "description": "Side to move"
    },
    "lastMove": "Sista drag",
    "@lastMove": {
        "description": "Last move"
    },
    "selected": "Vald",
    "@selected": {
        "description": "Selected"
    },
    "mainMenu": "Huvudmeny",
    "@mainMenu": {
        "description": "Main menu"
    },
    "accessibility": "Tillgänglighet",
    "@accessibility": {
        "description": "Accessibility"
    },
    "screenReaderSupport": "Skärmläsarstöd",
    "@screenReaderSupport": {
        "description": "Screen reader support"
    },
    "isDraw": "Det är oavgjort!",
    "@isDraw": {
        "description": "It is a Draw!"
    },
    "draw": "Dra",
    "@draw": {
        "description": "Draw"
    },
    "pieceHighlightColor": "Del markera färg",
    "@pieceHighlightColor": {
        "description": "Piece highlight color"
    },
    "algorithm": "Algoritm",
    "@algorithm": {
        "description": "Algorithm"
    },
    "removeUnplacedPiece": "Ta bort oplacerad bit",
    "@removeUnplacedPiece": {
        "description": "Remove unplaced piece"
    },
    "removeUnplacedPiece_Detail": "Om en spelare bildar kvarnen i placeringsfasen, tar hon bort motståndarens oplacerade bit och fortsätter att göra ett drag.",
    "@removeUnplacedPiece_Detail": {
        "description": "If a player forms the mill in the placing phase, she will remove the opponent's unplaced piece and continue to make a move."
    },
    "endgameNMoveRule": "Slutspel N-Move regel",
    "@endgameNMoveRule": {
        "description": "Endgame N-Move rule"
    },
    "endgameNMoveRule_Detail": "Om endera spelaren bara har tre bitar och ingen av spelarna tar bort en bit inom ett specifikt drag, lottas spelet.",
    "@endgameNMoveRule_Detail": {
        "description": "If either player has only three pieces and neither player removes a piece within a specific moves, the game is drawn."
    },
    "drawReasonEndgameRule50": "Endera spelaren har bara tre delar och ingen av spelarna tar bort en bit inom ett specifikt drag.",
    "@drawReasonEndgameRule50": {
        "description": "Either player has only three pieces and neither player removes a piece within a specific moves."
    },
    "threefoldRepetitionRule": "Trefaldig upprepningsregel",
    "@threefoldRepetitionRule": {
        "description": "Threefold repetition rule"
    },
    "threefoldRepetitionRule_Detail": "Spelet lottas om en position inträffar för tredje gången.",
    "@threefoldRepetitionRule_Detail": {
        "description": "The game is drawn if a position occurs for the third time."
    },
    "continueToMakeMove": "Kvarn! Fortsätt att göra ett drag.",
    "@continueToMakeMove": {
        "description": "Mill! Continue to make a move."
    },
    "pointStyle": "Poängstil",
    "@pointStyle": {
        "description": "Point style"
    },
    "pointWidth": "Punktbredd",
    "@pointWidth": {
        "description": "Point width"
    },
    "solid": "Fast",
    "@solid": {
        "description": "Solid"
    },
    "hollow": "Ihålig",
    "@hollow": {
        "description": "Hollow"
=======
  "appName": "Kvarn",
  "@appName": {
    "description": "The app name"
  },
  "welcome": "Välkommen",
  "@welcome": {
    "description": "Welcome"
  },
  "yes": "Ja",
  "@yes": {
    "description": "Yes"
  },
  "no": "Nej",
  "@no": {
    "description": "No"
  },
  "game": "Spel",
  "@game": {
    "description": "Game"
  },
  "humanVsAi": "Människan mot AI",
  "@humanVsAi": {
    "description": "Human Vs AI"
  },
  "humanVsHuman": "Människan mot människan",
  "@humanVsHuman": {
    "description": "Human Vs Human"
  },
  "aiVsAi": "AI mot AI",
  "@aiVsAi": {
    "description": "AI Vs AI"
  },
  "humanVsCloud": "Människan mot molnet",
  "@humanVsCloud": {
    "description": "Human Vs Cloud"
  },
  "humanVsLAN": "Människan mot LAN",
  "@humanVsLAN": {
    "description": "Human Vs LAN"
  },
  "testViaLAN": "Test via LAN",
  "@testViaLAN": {
    "description": "Test Via LAN"
  },
  "move": "Flytta",
  "@move": {
    "description": "Move"
  },
  "showMoveList": "Förteckning över flyttningar",
  "@showMoveList": {
    "description": "Move list"
  },
  "moveList": "Förteckning över rörelser",
  "@moveList": {
    "description": "Move list"
  },
  "noGameRecord": "Ingen registrering",
  "@noGameRecord": {
    "description": "No record"
  },
  "ok": "OK",
  "@ok": {
    "description": "OK"
  },
  "confirm": "Bekräfta",
  "@confirm": {
    "description": "Confirm"
  },
  "cancel": "Avbryt",
  "@cancel": {
    "description": "Cancel"
  },
  "tipSelectWrong": "Du har valt fel bit.",
  "@tipSelectWrong": {
    "description": "Select the wrong piece."
  },
  "tipPlace": "Placera dina bitar.",
  "@tipPlace": {
    "description": "Place your pieces."
  },
  "tipBanPlace": "Du kan inte placera den här.",
  "@tipBanPlace": {
    "description": "Cannot place it here."
  },
  "tipPlaced": "Du har placerat.",
  "@tipPlaced": {
    "description": "Placed."
  },
  "tipRemove": "Ta bort en bit.",
  "@tipRemove": {
    "description": "Remove a piece."
  },
  "tipBanRemove": "Du kan inte ta bort den.",
  "@tipBanRemove": {
    "description": "Cannot remove."
  },
  "tipRemoved": "Du har tagit bort den.",
  "@tipRemoved": {
    "description": "Removed."
  },
  "tipMove": "Flytta en pjäs.",
  "@tipMove": {
    "description": "Move a piece."
  },
  "tipCannotPlace": "Du kan inte placera din pjäs här.",
  "@tipCannotPlace": {
    "description": "You can't place your piece here."
  },
  "tipCannotMove": "Du kan inte flytta din pjäs hit.",
  "@tipCannotMove": {
    "description": "You can't move your piece here."
  },
  "tipMill": "Mill! Ta din motståndares pjäs.",
  "@tipMill": {
    "description": "Mill! Take your opponent's piece."
  },
  "tipContinueMill": "Fortsätt att ta din motståndares pjäs.",
  "@tipContinueMill": {
    "description": "Continue to take your opponent's piece."
  },
  "tipSelectOpponentsPiece": "Välj en av din motståndares pjäser.",
  "@tipSelectOpponentsPiece": {
    "description": "Select one of your opponent's pieces."
  },
  "tipCannotRemovePieceFromMill": "Du kan inte ta bort en pjäs från en kvarn.",
  "@tipCannotRemovePieceFromMill": {
    "description": "You cannot remove a piece from a mill."
  },
  "tipCanMoveOnePoint": "En pjäs kan förflytta sig 1 poäng.",
  "@tipCanMoveOnePoint": {
    "description": "A piece can move 1 point."
  },
  "tipCannotMoveOpponentsPieces": "Du kan inte flytta din motståndares pjäser.",
  "@tipCannotMoveOpponentsPieces": {
    "description": "You can't move your opponent's pieces."
  },
  "tipSelectPieceToMove": "Välj din pjäs som ska flyttas.",
  "@tipSelectPieceToMove": {
    "description": "Select your piece to move."
  },
  "tipHaveThreePiecesLeft": "Du har tre bitar kvar.",
  "@tipHaveThreePiecesLeft": {
    "description": "You have 3 pieces left."
  },
  "tipCanMoveToAnyPoint": "Du kan flytta till vilken punkt du vill.",
  "@tipCanMoveToAnyPoint": {
    "description": "You can move to any point you like."
  },
  "tipToMove": "{player} för att flytta.",
  "@tipToMove": {
    "description": " to move."
  },
  "whiteWin": "Spelare 1 vinner!",
  "@whiteWin": {
    "description": "Player 1 wins!"
  },
  "blackWin": "Spelare 2 vinner!",
  "@blackWin": {
    "description": "Player 2 wins!"
  },
  "won": "Vann",
  "@won": {
    "description": "Won"
  },
  "lost": "Förlorat",
  "@lost": {
    "description": "Lost"
  },
  "thinking": "Tänker…",
  "@thinking": {
    "description": "Thinking..."
  },
  "newGame": "Nytt spel",
  "@newGame": {
    "description": "New game"
  },
  "importGame": "Importera spel",
  "@importGame": {
    "description": "Import game"
  },
  "exportGame": "Exportera spel",
  "@exportGame": {
    "description": "Export game"
  },
  "gameImported": "Spel som importeras från klippbordet.",
  "@gameImported": {
    "description": "Game imported from the clipboard."
  },
  "cannotImport": "Det går inte att importera {invalidMove}",
  "@cannotImport": {
    "description": "Cannot import"
  },
  "movesAndRulesNotMatch": "Flyttningar och regler stämmer inte överens.",
  "@movesAndRulesNotMatch": {
    "description": "Rules and moves do not match."
  },
  "pleaseWait": "Vänligen vänta.",
  "@pleaseWait": {
    "description": "Please wait..."
  },
  "restartGame": "Starta om det pågående spelet?",
  "@restartGame": {
    "description": "Restart current game?"
  },
  "restart": "Starta om",
  "@restart": {
    "description": "Restart"
  },
  "gameStarted": "Spelet har startat, var god och placera.",
  "@gameStarted": {
    "description": "Game started, please place"
  },
  "analyzing": "Analyserar…",
  "@analyzing": {
    "description": "Analyzing ..."
  },
  "error": "Fel: {message}",
  "@error": {
    "description": "Error"
  },
  "winRate": "Vinstfrekvens",
  "@winRate": {
    "description": "Win Rate"
  },
  "score": "Poäng:",
  "@score": {
    "description": "Score"
  },
  "white": "Spelare 1",
  "@white": {
    "description": "Player 1"
  },
  "black": "Spelare 2",
  "@black": {
    "description": "Player 2"
  },
  "loseReasonlessThanThree": "Antalet {player} är mindre än tre.",
  "@loseReasonlessThanThree": {
    "description": " piece count is less than three."
  },
  "loseReasonResign": "{player} avgå.",
  "@loseReasonResign": {
    "description": " resign."
  },
  "loseReasonNoWay": "{player} har ingen väg att gå.",
  "@loseReasonNoWay": {
    "description": " is no way to go."
  },
  "loseReasonBoardIsFull": "Brädan är full och {player} har ingen väg att gå.",
  "@loseReasonBoardIsFull": {
    "description": "The board is full, no way to go."
  },
  "loseReasonTimeOver": "Tiden är förbi, {player} förlorad.",
  "@loseReasonTimeOver": {
    "description": "Time Over"
  },
  "drawReasonRule50": "I flyttfasen har ingen pjäs tagits bort under det senaste specifika antalet drag.",
  "@drawReasonRule50": {
    "description": "In the moving phase, no piece has been removed in the last specific number of moves."
  },
  "drawReasonBoardIsFull": "Det är oavgjort eftersom brädet är fullt.",
  "@drawReasonBoardIsFull": {
    "description": "It is a Draw because the board is full"
  },
  "drawReasonThreefoldRepetition": "Det är oavgjort på grund av trefaldig upprepning.",
  "@drawReasonThreefoldRepetition": {
    "description": "It is a Draw because of threefold repetition."
  },
  "gameOverUnknownReason": "Spelet är slut! Okänd orsak.",
  "@gameOverUnknownReason": {
    "description": "Game Over! Unknown reason."
  },
  "gameOver": "Spelet är slut",
  "@gameOver": {
    "description": "Game Over"
  },
  "youWin": "Du vinner! Grattis!",
  "@youWin": {
    "description": "You win! Congratulations!"
  },
  "challengeHarderLevel": "Utmana hårdare nivå? Den nya nivån kommer att vara nivå {level}!",
  "@challengeHarderLevel": {
    "description": "Challenge harder level?"
  },
  "youLose": "Du förlorar!",
  "@youLose": {
    "description": "You Lose!"
  },
  "analyze": "Analysera",
  "@analyze": {
    "description": "Analyze"
  },
  "about": "Om",
  "@about": {
    "description": "About"
  },
  "version": "Version: {versionNumber}",
  "@version": {
    "description": "Version"
  },
  "thanks": "Tack",
  "@thanks": {
    "description": "Thanks"
  },
  "settings": "Inställningar",
  "@settings": {
    "description": "Settings"
  },
  "options": "Alternativ",
  "@options": {
    "description": "Options"
  },
  "generalSettings": "Allmänna Inställningar",
  "@generalSettings": {
    "description": "General Settings"
  },
  "skillLevel": "Svårighetsnivå",
  "@skillLevel": {
    "description": "Difficulty level"
  },
  "moveTime": "AI:s tanketid",
  "@moveTime": {
    "description": "AI thinking time"
  },
  "difficulty": "Svårighetsgrad",
  "@difficulty": {
    "description": "Difficulty"
  },
  "playSounds": "Ljudeffekter",
  "@playSounds": {
    "description": "Sound effects"
  },
  "playSoundsInTheGame": "Spela upp ljud i spelet",
  "@playSoundsInTheGame": {
    "description": "Play sounds in the game"
  },
  "keepMuteWhenTakingBack": "Håll tyst när du tar tillbaka",
  "@keepMuteWhenTakingBack": {
    "description": "Keep mute when taking back"
  },
  "tone": "Ton",
  "@tone": {
    "description": "Tone"
  },
  "whoMovesFirst": "Första drag",
  "@whoMovesFirst": {
    "description": "First move"
  },
  "human": "Människan",
  "@human": {
    "description": "Human"
  },
  "ai": "AI",
  "@ai": {
    "description": "AI"
  },
  "alternate": "Alternativt",
  "@alternate": {
    "description": "Alternate"
  },
  "isAutoRestart": "Automatisk omstart av spelet när spelet är slut",
  "@isAutoRestart": {
    "description": "Auto-restart game when game over"
  },
  "isAutoChangeFirstMove": "Automatisk ändring av första drag",
  "@isAutoChangeFirstMove": {
    "description": "Auto Change First Move"
  },
  "shufflingEnabled": "Slumpmässigt drag",
  "@shufflingEnabled": {
    "description": "Random move"
  },
  "misc": "Diverse",
  "@misc": {
    "description": "Miscellaneous"
  },
  "rules": "Regler",
  "@rules": {
    "description": "Rules"
  },
  "piecesCount": "Antalet pjäser som varje spelare har",
  "@piecesCount": {
    "description": "The number of pieces each player has"
  },
  "piecesCount_Detail": "Hur många pjäser har varje spelare?",
  "@piecesCount_Detail": {
    "description": "How many pieces does each player have?"
  },
  "flyPieceCount": "Numret på den flygande pjäsen",
  "@flyPieceCount": {
    "description": "The number of the flying piece"
  },
  "flyPieceCount_Detail": "Om flygande är aktiverat, när en spelare är reducerad till ett visst antal pjäser, är hennes pjäser fria att flytta sig till vilken oockuperad punkt som helst istället för att begränsas till intilliggande punkter som i resten av spelet.",
  "@flyPieceCount_Detail": {
    "description": "If Flying is enabled, when a player is reduced to a specific piece count, her pieces are free to move to any unoccupied point, instead of being restricted to adjacent points as in the rest of the game."
  },
  "piecesAtLeastCount": "Minst antal bitar",
  "@piecesAtLeastCount": {
    "description": "Pieces At Least"
  },
  "hasDiagonalLines": "Diagonala linjer",
  "@hasDiagonalLines": {
    "description": "Diagonal lines"
  },
  "hasDiagonalLines_Detail": "Lägg till fyra diagonala linjer på brädet.",
  "@hasDiagonalLines_Detail": {
    "description": "Add four diagonal lines to the board."
  },
  "hasBannedLocations": "Markera och fördröja borttagandet av pjäser",
  "@hasBannedLocations": {
    "description": "Mark and delay removing pieces"
  },
  "hasBannedLocations_Detail": "I placeringsfasen kommer punkterna för borttagna pjäser inte längre att kunna placeras.",
  "@hasBannedLocations_Detail": {
    "description": "In the placing phase, the points of removed pieces will no longer be able to be placed unless the moving phase is entered."
  },
  "isDefenderMoveFirst": "Den andra spelaren flyttar först",
  "@isDefenderMoveFirst": {
    "description": "The second player moves first"
  },
  "isDefenderMoveFirst_Detail": "Den spelare som flyttar näst längst i placeringsfasen flyttar först i flyttfasen.",
  "@isDefenderMoveFirst_Detail": {
    "description": "The player who moves second in the placing phase moves first in the moving phase."
  },
  "mayRemoveMultiple": "Flera flyttningar",
  "@mayRemoveMultiple": {
    "description": "Multi-remove"
  },
  "mayRemoveMultiple_Detail": "Om en spelare stänger mer än en kvarn på en gång, tar hon bort det antal kvarnar hon stängt.",
  "@mayRemoveMultiple_Detail": {
    "description": "If a player closes more than one mill at once, she will be able to remove the number of mills she closed."
  },
  "mayRemoveFromMillsAlways": "Förstör kvarnar",
  "@mayRemoveFromMillsAlways": {
    "description": "Destroy mills"
  },
  "mayRemoveFromMillsAlways_Detail": "Som standard måste spelarna först ta bort alla andra pjäser innan de tar bort en pjäs från en bildad kvarn. Aktivera det här alternativet för att inaktivera begränsningen.",
  "@mayRemoveFromMillsAlways_Detail": {
    "description": "mayRemoveFromMillsAlways_Detail"
  },
  "isWhiteLoseButNotDrawWhenBoardFull": "Den andra spelaren förlorar när brädet är fullt",
  "@isWhiteLoseButNotDrawWhenBoardFull": {
    "description": "The second player loses when the board is full"
  },
  "isWhiteLoseButNotDrawWhenBoardFull_Detail": "När brädet är fullt i slutet av placeringsfasen förlorar den sida som placerar först spelet. I annat fall är spelet oavgjort.",
  "@isWhiteLoseButNotDrawWhenBoardFull_Detail": {
    "description": "At the end of the placing phase, when the board is full, the side that places first loses the game, otherwise, the game is a draw."
  },
  "isLoseButNotChangeSideWhenNoWay": "Förlorar när det inte finns några lagliga drag",
  "@isLoseButNotChangeSideWhenNoWay": {
    "description": "Lose when no legal moves"
  },
  "isLoseButNotChangeSideWhenNoWay_Detail": "Spelaren förlorar om motståndaren blockerar dem så att de inte kan flyttas. Byt sida för att flytta om det här alternativet är inaktiverat.",
  "@isLoseButNotChangeSideWhenNoWay_Detail": {
    "description": "The player will lose if his opponent blocks them so that they cannot be moved. Change side to move if this option is disabled."
  },
  "mayFly": "Flygande",
  "@mayFly": {
    "description": "Flying"
  },
  "mayFly_Detail": "Om en spelare bara har tre eller fyra (konfigurerbara) pjäser kvar kan hon flytta pjäsen till vilken fri punkt som helst.",
  "@mayFly_Detail": {
    "description": "If a player has only three or four (configurable) pieces left, she can move the piece to any free point."
  },
  "nMoveRule": "N-förflyttningsregeln",
  "@nMoveRule": {
    "description": "N-move rule"
  },
  "nMoveRule_Detail": "Spelet är oavgjort om det inte har skett någon flyttning inom ett visst antal drag av varje spelare.",
  "@nMoveRule_Detail": {
    "description": "The game is drawn if there has been no removal in a specific number of moves by each player."
  },
  "rollback": "Rulla tillbaka",
  "@rollback": {
    "description": "Rollback"
  },
  "pleaseSelect": "Välj",
  "@pleaseSelect": {
    "description": "Please select"
  },
  "copy": "Kopiera",
  "@copy": {
    "description": "Copy"
  },
  "moveHistoryCopied": "Flyghistorik kopieras till urklipp.",
  "@moveHistoryCopied": {
    "description": "Move history copied to clipboard"
  },
  "help": "Hjälp",
  "@help": {
    "description": "Help"
  },
  "feedback": "Återkoppling",
  "@feedback": {
    "description": "Feedback"
  },
  "exit": "Avsluta",
  "@exit": {
    "description": "Exit"
  },
  "ruleSettings": "Inställningar för regler",
  "@ruleSettings": {
    "description": "Rule Settings"
  },
  "color": "Färg",
  "@color": {
    "description": "Color"
  },
  "boardColor": "Styrelsens färg",
  "@boardColor": {
    "description": "Board color"
  },
  "pieceColor": "Färg på pjäsen",
  "@pieceColor": {
    "description": "Piece color"
  },
  "backgroundColor": "Bakgrundsfärg",
  "@backgroundColor": {
    "description": "Background color"
  },
  "lineColor": "Färg på brädans linje",
  "@lineColor": {
    "description": "Board line color"
  },
  "whitePieceColor": "Spelare 1 pjäsens färg",
  "@whitePieceColor": {
    "description": "Player 1 piece color"
  },
  "blackPieceColor": "Spelare 2 pjäsens färg",
  "@blackPieceColor": {
    "description": "Player 2 piece color"
  },
  "messageColor": "Färg på meddelandet",
  "@messageColor": {
    "description": "Message color"
  },
  "isPieceCountInHandShown": "Visa antalet bitar på handen",
  "@isPieceCountInHandShown": {
    "description": "Show count of pieces in hand"
  },
  "isNotationsShown": "Visa noteringar på brädet",
  "@isNotationsShown": {
    "description": "Show notations on board"
  },
  "isHistoryNavigationToolbarShown": "Visa navigationsverktyg för historik",
  "@isHistoryNavigationToolbarShown": {
    "description": "Show history navigation toolbar"
  },
  "display": "Visa",
  "@display": {
    "description": "Display"
  },
  "boardBorderLineWidth": "Bredd på brädans gränslinje",
  "@boardBorderLineWidth": {
    "description": "Board borderline width"
  },
  "boardInnerLineWidth": "Bredden på den inre linjen på brädet",
  "@boardInnerLineWidth": {
    "description": "Board inner line width"
  },
  "pieceWidth": "Bredd på bit",
  "@pieceWidth": {
    "description": "Piece width"
  },
  "fontSize": "Teckensnittsstorlek",
  "@fontSize": {
    "description": "Font size"
  },
  "standardNotation": "WMD-notation",
  "@standardNotation": {
    "description": "Standard notation"
  },
  "restore": "Återställ",
  "@restore": {
    "description": "Restore"
  },
  "restoreDefaultSettings": "Återställer standardinställningar",
  "@restoreDefaultSettings": {
    "description": "Restore Default Settings"
  },
  "pick": "Välj {element}",
  "@pick": {
    "description": "Pick "
  },
  "info": "Info",
  "@info": {
    "description": "Info"
  },
  "hint": "Tips",
  "@hint": {
    "description": "Hint"
  },
  "player": "spelare",
  "@player": {
    "description": "player"
  },
  "player1": "Spelare 1",
  "@player1": {
    "description": "Player 1"
  },
  "player2": "Spelare 2",
  "@player2": {
    "description": "Player 2"
  },
  "howToPlay": "Hur man spelar",
  "@howToPlay": {
    "description": "How to play"
  },
  "toPlacePiece": "Tryck på en tillgänglig punkt för att placera pjäsen.",
  "@toPlacePiece": {
    "description": "Tap on any available point to place the piece."
  },
  "toSelectPiece": "Tryck på en pjäs för att flytta den.",
  "@toSelectPiece": {
    "description": "Tap on a piece to move it."
  },
  "toMovePiece": "Tryck på en punkt som är kopplad till en pjäs för att flytta den.",
  "@toMovePiece": {
    "description": "Tap on point connected to piece to move it."
  },
  "toRemovePiece": "Tryck på motståndarens en pjäs för att ta bort den.",
  "@toRemovePiece": {
    "description": "Tap on the opponent's one piece to remove."
  },
  "needToCreateMillFirst": "Du måste skapa en kvarn först innan du kan ta bort en pjäs.",
  "@needToCreateMillFirst": {
    "description": "You need to create a mill first before you can remove a piece."
  },
  "needToPlayWithOwnPieces": "Du måste spela med dina pjäser.",
  "@needToPlayWithOwnPieces": {
    "description": "You need to play with your pieces."
  },
  "statistics": "Statistik",
  "@statistics": {
    "description": "Statistics"
  },
  "totalGames": "Totalt antal spel",
  "@totalGames": {
    "description": "Total games"
  },
  "results": "Resultat",
  "@results": {
    "description": "Results"
  },
  "left": "vänster",
  "@left": {
    "description": "left"
  },
  "privacyPolicy": "Integritetspolicy",
  "@privacyPolicy": {
    "description": "Privacy Policy"
  },
  "privacyPolicy_Detail_1": "Läs igenom noggrant och se till att du förstår och godkänner denna helt och hållet. ",
  "@privacyPolicy_Detail_1": {
    "description": "Privacy Policy Detail 1"
  },
  "privacyPolicy_Detail_2": ". Om du inte godkänner denna policy får du inte använda denna app. Att använda appen innebär att du accepterar dessa villkor.",
  "@privacyPolicy_Detail_2": {
    "description": "Privacy Policy Detail 2"
  },
  "and": " och ",
  "@and": {},
  "accept": "Acceptera",
  "@accept": {
    "description": "Accept"
  },
  "takeBack": "Ta tillbaka",
  "@takeBack": {
    "description": "Take back"
  },
  "takingBack": "Ta tillbaka…",
  "@takingBack": {
    "description": "Taking back..."
  },
  "waiting": "Vänta…",
  "@waiting": {
    "description": "Waiting..."
  },
  "stepForward": "Steg framåt",
  "@stepForward": {
    "description": "Step forward"
  },
  "takeBackAll": "Ta tillbaka allt",
  "@takeBackAll": {
    "description": "Take back all"
  },
  "stepForwardAll": "Alla steg framåt",
  "@stepForwardAll": {
    "description": "Step forward all"
  },
  "moveNow": "Flytta dig nu",
  "@moveNow": {
    "description": "Move now"
  },
  "done": "Klart.",
  "@done": {
    "description": "Done."
  },
  "crackMill": "Sprickkvarn",
  "@crackMill": {
    "description": "Crack-mill"
  },
  "crackMill_Detail": "Om en spelare bara har pjäser i kvarnar, kommer pjäserna i kvarnarna inte att låsas för att tas bort.",
  "@crackMill_Detail": {
    "description": "If a player has only pieces in mills, the pieces in the mills will not lock to remove."
  },
  "animationDuration": "Animationens varaktighet",
  "@animationDuration": {
    "description": "Animation duration"
  },
  "none": "Ingen",
  "@none": {
    "description": "None"
  },
  "theme": "Tema",
  "@theme": {
    "description": "Theme"
  },
  "helpContent": "Målet är att motståndaren ska ha färre än tre pjäser eller inga lagliga drag kvar.\n\nSpelet är automatiskt oavgjort om en position uppträder för tredje gången eller om ingen flyttning sker under de senaste 100 (konfigurerbara) dragen.\n\nSpelet pågår i tre faser:\n\n1. Placering av pjäser på lediga punkter.\n2. Flyttning av pjäser till angränsande punkter\n3. (valfri fas) Flytta pjäser till en ledig punkt när spelaren har tre pjäser kvar.\n\nPlacering av\n\nSpelet börjar med en tom bräda som består av ett rutnät med tjugofyra punkter. Spelarna turas om att placera sina pjäser på lediga punkter tills varje spelare har placerat alla pjäser på brädet. Om en spelare kan placera tre av sina pjäser rakt har han en \"kvarn\" och får ta bort en av motståndarens pjäser från brädet.\n\nI vissa regler måste spelarna först ta bort alla andra pjäser innan de tar bort en pjäs från en bildad kvarn.\n\nI vissa regler kan man inte placera pjäserna till de borttagna pjäsernas punkter igen i placeringsfasen.\n\nNär använda alla pjäser turas spelarna om att flytta.\n\nFlyttning\n\nFör att flytta flyttar en spelare en av sina pjäser längs en brädlinje till en ledig intilliggande punkt. Om han inte kan göra det har han förlorat spelet. Precis som i placeringsfasen har en spelare som ställer in tre av sina pjäser på en brädlinje en kvarn och får ta bort en av motståndarens pjäser. En spelare som reduceras till två pjäser har ingen möjlighet att bilda nya kvarnar och förlorar därmed spelet. En spelare kan också förlora om han har fler än tre pjäser om hans motståndare hindrar dem från att röra sig.\n\nFlygande\n\nI vissa varianter av reglerna kan en spelare, när han bara har tre bitar kvar, få sina bitar att flyga, hoppa eller hoppa till alla lediga punkter, inte bara till intilliggande punkter.\n",
  "@helpContent": {
    "description": "Help Content"
  },
  "versionInfo": "Information om version",
  "@versionInfo": {
    "description": "Version info"
  },
  "eula": "EULA",
  "@eula": {
    "description": "EULA"
  },
  "license": "Licens",
  "@license": {
    "description": "License"
  },
  "sourceCode": "Källkod",
  "@sourceCode": {
    "description": "Source code"
  },
  "appVersion": "Version av appen",
  "@appVersion": {
    "description": "App Version"
  },
  "general": "Allmänt",
  "@general": {
    "description": "General"
  },
  "advanced": "Avancerad",
  "@advanced": {
    "description": "Advanced"
  },
  "placing": "Placering av",
  "@placing": {
    "description": "Placing"
  },
  "moving": "Flytta",
  "@moving": {
    "description": "Moving"
  },
  "removing": "Ta bort",
  "@removing": {
    "description": "Removing"
  },
  "gameOverCondition": "Villkor för game over",
  "@gameOverCondition": {
    "description": "Game over condition"
  },
  "aisPlayStyle": "AI:s spelstil",
  "@aisPlayStyle": {
    "description": "AI's playstyle"
  },
  "passive": "Passiv",
  "@passive": {
    "description": "Passive"
  },
  "timeout": "Paus",
  "@timeout": {
    "description": "Timeout"
  },
  "appearance": "Utseende",
  "@appearance": {
    "description": "Appearance"
  },
  "drawOnHumanExperience": "Dra nytta av den mänskliga erfarenheten",
  "@drawOnHumanExperience": {
    "description": "Draw on the human experience"
  },
  "considerMobility": "Beakta rörligheten hos delarna",
  "@considerMobility": {
    "description": "Consider mobility of pieces"
  },
  "pieceCount": "Antal bitar:",
  "@pieceCount": {
    "description": "Piece count"
  },
  "inHand": "{player} i handen: {count}",
  "@inHand": {
    "description": "in hand"
  },
  "onBoard": "{player} ombord: {count}",
  "@onBoard": {
    "description": "on board"
  },
  "boardTop": "Brädet är förskjutet från toppen",
  "@boardTop": {
    "description": "Board offset from the top"
  },
  "notAIsTurn": "Det är inte AI:s tur.",
  "@notAIsTurn": {
    "description": "It is not the AI's turn."
  },
  "aiIsNotThinking": "KI tänker inte.",
  "@aiIsNotThinking": {
    "description": "AI is not thinking."
  },
  "atEnd": "Du är i slutet av draglistan.",
  "@atEnd": {
    "description": "At the end of the move list."
  },
  "tapBackAgainToLeave": "Tryck tillbaka igen för att gå vidare.",
  "@tapBackAgainToLeave": {
    "description": "Tap back again to leave."
  },
  "more": "Mer",
  "@more": {
    "description": "More"
  },
  "experimental": "Det är en experimentell funktion.",
  "@experimental": {
    "description": "This is an experimental feature."
  },
  "experiments": "Experiment",
  "@experiments": {
    "description": "Experiments"
  },
  "ossLicenses": "Licenser för öppen källkod",
  "@ossLicenses": {
    "description": "Open source licenses"
  },
  "language": "Språk",
  "@language": {
    "description": "Languages"
  },
  "defaultLanguage": "Standardspråk",
  "@defaultLanguage": {
    "description": "Default language"
  },
  "mayMoveInPlacingPhase": "Bitarna kan röra sig under placeringsfasen",
  "@mayMoveInPlacingPhase": {
    "description": "The pieces can move in the placing phase"
  },
  "mayMoveInPlacingPhase_Detail": "Det finns inga separata placerings- och flyttningsfaser, dvs. spelarna kan vid varje drag bestämma om de vill placera en pjäs på brädet eller flytta en av sina pjäser (så länge de har kvarvarande pjäser att placera).",
  "@mayMoveInPlacingPhase_Detail": {
    "description": "There are no distinct placing and moving phases, i.e. the players can decide at every move whether they want to place a piece on the board or move one of their pieces (as long as they have remaining pieces to place)."
  },
  "drawerColor": "Menyfärg",
  "@drawerColor": {
    "description": "Menu color"
  },
  "drawerTextColor": "Menyens textfärg",
  "@drawerTextColor": {
    "description": "Menu text color"
  },
  "drawerHighlightItemColor": "Meny markera objektets färg",
  "@drawerHighlightItemColor": {
    "description": "Menu highlight item color"
  },
  "mainToolbarBackgroundColor": "Huvudfärg för verktygsfältet",
  "@mainToolbarBackgroundColor": {
    "description": "Main toolbar background color"
  },
  "mainToolbarIconColor": "huvudverktygsfältets ikonfärg",
  "@mainToolbarIconColor": {
    "description": "main toolbar icon color"
  },
  "navigationToolbarBackgroundColor": "Navigationsverktygsfältets bakgrundsfärg",
  "@navigationToolbarBackgroundColor": {
    "description": "Navigation toolbar background color"
  },
  "navigationToolbarIconColor": "Navigationsverktygsfältets ikonfärg",
  "@navigationToolbarIconColor": {
    "description": "Navigation toolbar icon color"
  },
  "autoHideToolbar": "Dölj verktygsfältet automatiskt",
  "@autoHideToolbar": {
    "description": "Automatically hide the toolbar"
  },
  "toolbarLocationOnScreen": "Verktygsfältets placering på skärmen",
  "@toolbarLocationOnScreen": {
    "description": "Toolbar location on screen"
  },
  "top": "Topp",
  "@top": {
    "description": "Top"
  },
  "bottom": "Botten",
  "@bottom": {
    "description": "Bottom"
  },
  "center": "Centrum",
  "@center": {
    "description": "Center"
  },
  "solidColor": "Enfärgade",
  "@solidColor": {
    "description": "Solid color"
  },
  "picture": "Bild",
  "@picture": {
    "description": "Picture"
  },
  "chooseYourPicture": "Välj din bild",
  "@chooseYourPicture": {
    "description": "Choose your picture"
  },
  "light": "Ljus",
  "@light": {
    "description": "Light"
  },
  "dark": "Mörk",
  "@dark": {
    "description": "Dark"
  },
  "themes": "Teman",
  "@themes": {
    "description": "Themes"
  },
  "currentTheme": "Aktuellt tema",
  "@currentTheme": {
    "description": "Current theme"
  },
  "saveTheme": "Spara tema",
  "@saveTheme": {
    "description": "Save theme"
  },
  "showAnalysisGraph": "Visa analysdiagram",
  "@showAnalysisGraph": {
    "description": "Show analysis graph"
  },
  "analysis": "Analys",
  "@analysis": {
    "description": "Analysis"
  },
  "saveGame": "Spara spelet",
  "@saveGame": {
    "description": "Save game"
  },
  "loadGame": "Belastnings spel",
  "@loadGame": {
    "description": "Load game"
  },
  "setupPosition": "Inställningsposition",
  "@setupPosition": {
    "description": "Setup position"
  },
  "showLegalMoves": "Visa lagliga drag",
  "@showLegalMoves": {
    "description": "Show legal moves"
  },
  "showLastMove": "Visa sista drag",
  "@showLastMove": {
    "description": "Show last move"
  },
  "showArrows": "Visa pilar",
  "@showArrows": {
    "description": "Show arrows"
  },
  "pieces": "Bitar",
  "@pieces": {
    "description": "Pieces"
  },
  "showAnalysis": "Visa analys",
  "@showAnalysis": {
    "description": "Show analysis"
  },
  "threads": "Trådar",
  "@threads": {
    "description": "Threads"
  },
  "getInvolved": "Bli involverad",
  "@getInvolved": {
    "description": "Get Involved"
  },
  "helpImproveTranslate": "Hjälp till att förbättra översättningen",
  "@helpImproveTranslate": {
    "description": "Help improve translate"
  },
  "tutorial": "Handledning",
  "@tutorial": {
    "description": "Tutorial"
  },
  "classicMill": "Klassisk kvarn",
  "@classicMill": {
    "description": "Classic Mill"
  },
  "mixedMill": "Blandad kvarn",
  "@mixedMill": {
    "description": "Mixed Mill"
  },
  "ceylonMill": "Ceylon kvarn",
  "@ceylonMill": {
    "description": "Ceylon Mill"
  },
  "mayBreakAndRemakeMillRepeatedly": "Kvarnen kan brytas om och göras om upprepade gånger",
  "@mayBreakAndRemakeMillRepeatedly": {
    "description": "Mill may be broken and remade repeatedly"
  },
  "mayBreakAndRemakeMillRepeatedly_Detail": "Om en spelare bryter en kvarn för att skapa en ny kvarn omedelbart, kan en sådan spelare flytta en sådan bit tillbaka till den ursprungliga korsningen i sitt nästa drag om den gör en ny kvarn.",
  "@mayBreakAndRemakeMillRepeatedly_Detail": {
    "description": "If a player breaks a mill to create a new mill immediately, such player can move such piece back to the original junction in his next move if it makes a new mill."
  },
  "drawIfNoRemovalWithinTenMovesWhenThreeLeft": "Spelet dras om en spelare har tre delar och efter tio drag tar ingen spelare bort motståndarens bitar",
  "@drawIfNoRemovalWithinTenMovesWhenThreeLeft": {
    "description": "The game is drawn if a player has three pieces and after ten moves neither player removes the opponent's pieces"
  },
  "drawIfNoRemovalWithinTenMovesWhenThreeLeft_Detail": "När en spelare är nere i tre delar, och ingen spelare kan ta bort en motståndares bit inom tio drag, är spelet oavgjort.",
  "@drawIfNoRemovalWithinTenMovesWhenThreeLeft_Detail": {
    "description": "When a player is down to three pieces, and neither player can remove an opponent's piece within ten moves, the game is a draw."
  },
  "close": "Stänga",
  "@close": {
    "description": "Close"
  },
  "whitePiece": "Vit bit",
  "@whitePiece": {
    "description": "White piece"
  },
  "blackPiece": "Svart bit",
  "@blackPiece": {
    "description": "Black piece"
  },
  "banPoint": "Förbudspunkt",
  "@banPoint": {
    "description": "Ban point"
  },
  "emptyPoint": "Tom punkt",
  "@emptyPoint": {
    "description": "Empty point"
  },
  "noPoint": "Ingen idé",
  "@noPoint": {
    "description": "No point"
  },
  "placingPhase": "Placeringsfas",
  "@placingPhase": {
    "placingPhase": "Placing phase"
  },
  "movingPhase": "Flyttfas",
  "@movingPhase": {
    "description": "Moving phase"
  },
  "flyingPhase": "Flygande fas",
  "@flyingPhase": {
    "description": "Flying phase"
  },
  "sideToMove": "Sida att flytta: {player}",
  "@sideToMove": {
    "description": "Side to move"
  },
  "lastMove": "Sista draget: {move}",
  "@lastMove": {
    "description": "Last move"
  },
  "selected": "Vald",
  "@selected": {
    "description": "Selected"
  },
  "accessibility": "Tillgänglighet",
  "@accessibility": {
    "description": "Accessibility"
  },
  "screenReaderSupport": "Skärmläsarstöd",
  "@screenReaderSupport": {
    "description": "Screen reader support"
  },
  "isDraw": "Det är oavgjort!",
  "@isDraw": {
    "description": "It is a Draw!"
  },
  "draw": "Dra",
  "@draw": {
    "description": "Draw"
  },
  "pieceHighlightColor": "Del markera färg",
  "@pieceHighlightColor": {
    "description": "Piece highlight color"
  },
  "algorithm": "Algoritm",
  "@algorithm": {
    "description": "Algorithm"
  },
  "removeUnplacedPiece": "Ta bort oplacerad bit",
  "@removeUnplacedPiece": {
    "description": "Remove unplaced piece"
  },
  "removeUnplacedPiece_Detail": "Om en spelare bildar kvarnen i placeringsfasen, tar hon bort motståndarens oplacerade bit och fortsätter att göra ett drag.",
  "@removeUnplacedPiece_Detail": {
    "description": "If a player forms the mill in the placing phase, she will remove the opponent's unplaced piece and continue to make a move."
  },
  "endgameNMoveRule": "Slutspel N-Move regel",
  "@endgameNMoveRule": {
    "description": "Endgame N-Move rule"
  },
  "endgameNMoveRule_Detail": "Om endera spelaren bara har tre bitar och ingen av spelarna tar bort en bit inom ett specifikt drag, lottas spelet.",
  "@endgameNMoveRule_Detail": {
    "description": "If either player has only three pieces and neither player removes a piece within a specific moves, the game is drawn."
  },
  "drawReasonEndgameRule50": "Endera spelaren har bara tre delar och ingen av spelarna tar bort en bit inom ett specifikt drag.",
  "@drawReasonEndgameRule50": {
    "description": "Either player has only three pieces and neither player removes a piece within a specific moves."
  },
  "threefoldRepetitionRule": "Trefaldig upprepningsregel",
  "@threefoldRepetitionRule": {
    "description": "Threefold repetition rule"
  },
  "threefoldRepetitionRule_Detail": "Spelet lottas om en position inträffar för tredje gången.",
  "@threefoldRepetitionRule_Detail": {
    "description": "The game is drawn if a position occurs for the third time."
  },
  "continueToMakeMove": "Kvarn! Fortsätt att göra ett drag.",
  "@continueToMakeMove": {
    "description": "Mill! Continue to make a move."
  },
  "pointStyle": "Poängstil",
  "@pointStyle": {
    "description": "Point style"
  },
  "pointWidth": "Punktbredd",
  "@pointWidth": {
    "description": "Point width"
  },
  "solid": "Fast",
  "@solid": {
    "description": "Solid"
  },
  "hollow": "Ihålig",
  "@hollow": {
    "description": "Hollow"
  },
  "languageName": "Svenska",
  "@languageName": {
    "description": "The name of the current language"
  },
  "moveNumber": "{count,plural, =0{Flytta}=1{{count} Flytta}other{{count} Rör sig}}",
  "@moveNumber": {
    "description": "Moves to take back",
    "placeholders": {
      "count": {
        "description": "Number of Moves",
        "example": "3"
      }
>>>>>>> 92c2f33f
    }
  },
  "filename": "Filnamn",
  "@filename": {
    "description": "File name"
  },
  "loadFailed": "Laddningen misslyckades.",
  "@loadFailed": {
    "description": "Load failed."
  },
  "gameSavedTo": "Spelet sparas till",
  "@gameSavedTo": {
    "description": "The game is saved to"
  },
  "browse": "Bläddra…",
  "@browse": {
    "description": "Browse…"
  },
  "gameFiles": "Spelfiler",
  "@gameFiles": {
    "description": "Game files"
  }
}<|MERGE_RESOLUTION|>--- conflicted
+++ resolved
@@ -1,1255 +1,4 @@
 {
-<<<<<<< HEAD
-    "@@locale": "sv",
-    "appName": "Kvarn",
-    "@appName": {
-        "description": "The app name"
-    },
-    "welcome": "Välkommen",
-    "@welcome": {
-        "description": "Welcome"
-    },
-    "yes": "Ja",
-    "@yes": {
-        "description": "Yes"
-    },
-    "no": "Nej",
-    "@no": {
-        "description": "No"
-    },
-    "game": "Spel",
-    "@game": {
-        "description": "Game"
-    },
-    "humanVsAi": "Människan mot AI",
-    "@humanVsAi": {
-        "description": "Human Vs AI"
-    },
-    "humanVsHuman": "Människan mot människan",
-    "@humanVsHuman": {
-        "description": "Human Vs Human"
-    },
-    "aiVsAi": "AI mot AI",
-    "@aiVsAi": {
-        "description": "AI Vs AI"
-    },
-    "humanVsCloud": "Människan mot molnet",
-    "@humanVsCloud": {
-        "description": "Human Vs Cloud"
-    },
-    "humanVsLAN": "Människan mot LAN",
-    "@humanVsLAN": {
-        "description": "Human Vs LAN"
-    },
-    "testViaLAN": "Test via LAN",
-    "@testViaLAN": {
-        "description": "Test Via LAN"
-    },
-    "move": "Flytta",
-    "@move": {
-        "description": "Move"
-    },
-    "moves": " Flyttar",
-    "@moves": {
-        "description": " Moves"
-    },
-    "showMoveList": "Förteckning över flyttningar",
-    "@showMoveList": {
-        "description": "Move list"
-    },
-    "moveList": "Förteckning över rörelser",
-    "@moveList": {
-        "description": "Move list"
-    },
-    "noGameRecord": "Ingen registrering",
-    "@noGameRecord": {
-        "description": "No record"
-    },
-    "ok": "OK",
-    "@ok": {
-        "description": "OK"
-    },
-    "confirm": "Bekräfta",
-    "@confirm": {
-        "description": "Confirm"
-    },
-    "cancel": "Avbryt",
-    "@cancel": {
-        "description": "Cancel"
-    },
-    "copyright": "Copyright © 2021-2022 Calcitem Studio",
-    "@copyright": {
-        "description": "Copyright"
-    },
-    "tipSelectWrong": "Du har valt fel bit.",
-    "@tipSelectWrong": {
-        "description": "Select the wrong piece."
-    },
-    "tipPlace": "Placera dina bitar.",
-    "@tipPlace": {
-        "description": "Place your pieces."
-    },
-    "tipBanPlace": "Du kan inte placera den här.",
-    "@tipBanPlace": {
-        "description": "Cannot place it here."
-    },
-    "tipPlaced": "Du har placerat.",
-    "@tipPlaced": {
-        "description": "Placed."
-    },
-    "tipRemove": "Ta bort en bit.",
-    "@tipRemove": {
-        "description": "Remove a piece."
-    },
-    "tipBanRemove": "Du kan inte ta bort den.",
-    "@tipBanRemove": {
-        "description": "Cannot remove."
-    },
-    "tipRemoved": "Du har tagit bort den.",
-    "@tipRemoved": {
-        "description": "Removed."
-    },
-    "tipMove": "Flytta en pjäs.",
-    "@tipMove": {
-        "description": "Move a piece."
-    },
-    "tipCannotPlace": "Du kan inte placera din pjäs här.",
-    "@tipCannotPlace": {
-        "description": "You can't place your piece here."
-    },
-    "tipCannotMove": "Du kan inte flytta din pjäs hit.",
-    "@tipCannotMove": {
-        "description": "You can't move your piece here."
-    },
-    "tipMill": "Mill! Ta din motståndares pjäs.",
-    "@tipMill": {
-        "description": "Mill! Take your opponent's piece."
-    },
-    "tipContinueMill": "Fortsätt att ta din motståndares pjäs.",
-    "@tipContinueMill": {
-        "description": "Continue to take your opponent's piece."
-    },
-    "tipSelectOpponentsPiece": "Välj en av din motståndares pjäser.",
-    "@tipSelectOpponentsPiece": {
-        "description": "Select one of your opponent's pieces."
-    },
-    "tipCannotRemovePieceFromMill": "Du kan inte ta bort en pjäs från en kvarn.",
-    "@tipCannotRemovePieceFromMill": {
-        "description": "You cannot remove a piece from a mill."
-    },
-    "tipCanMoveOnePoint": "En pjäs kan förflytta sig 1 poäng.",
-    "@tipCanMoveOnePoint": {
-        "description": "A piece can move 1 point."
-    },
-    "tipCannotMoveOpponentsPieces": "Du kan inte flytta din motståndares pjäser.",
-    "@tipCannotMoveOpponentsPieces": {
-        "description": "You can't move your opponent's pieces."
-    },
-    "tipThreePiecesInLine": "Det finns tre pjäser på en linje.",
-    "@tipThreePiecesInLine": {
-        "description": "There are 3 pieces in a line."
-    },
-    "tipSelectPieceToMove": "Välj din pjäs som ska flyttas.",
-    "@tipSelectPieceToMove": {
-        "description": "Select your piece to move."
-    },
-    "tipHaveThreePiecesLeft": "Du har tre bitar kvar.",
-    "@tipHaveThreePiecesLeft": {
-        "description": "You have 3 pieces left."
-    },
-    "tipCanMoveToAnyPoint": "Du kan flytta till vilken punkt du vill.",
-    "@tipCanMoveToAnyPoint": {
-        "description": "You can move to any point you like."
-    },
-    "tipToMove": " för att flytta.",
-    "@tipToMove": {
-        "description": " to move."
-    },
-    "whiteWin": "Spelare 1 vinner!",
-    "@whiteWin": {
-        "description": "Player 1 wins!"
-    },
-    "blackWin": "Spelare 2 vinner!",
-    "@blackWin": {
-        "description": "Player 2 wins!"
-    },
-    "won": "Vann",
-    "@won": {
-        "description": "Won"
-    },
-    "lost": "Förlorat",
-    "@lost": {
-        "description": "Lost"
-    },
-    "aborted": "Avbruten",
-    "@aborted": {
-        "description": "Aborted"
-    },
-    "thinking": "Tänker...",
-    "@thinking": {
-        "description": "Thinking..."
-    },
-    "newGame": "Nytt spel",
-    "@newGame": {
-        "description": "New game"
-    },
-    "importGame": "Importera spel",
-    "@importGame": {
-        "description": "Import game"
-    },
-    "exportGame": "Exportera spel",
-    "@exportGame": {
-        "description": "Export game"
-    },
-    "gameImported": "Spel som importeras från klippbordet.",
-    "@gameImported": {
-        "description": "Game imported from the clipboard."
-    },
-    "cannotImport": "Kan inte importera",
-    "@cannotImport": {
-        "description": "Cannot import"
-    },
-    "movesAndRulesNotMatch": "Flyttningar och regler stämmer inte överens.",
-    "@movesAndRulesNotMatch": {
-        "description": "Rules and moves do not match."
-    },
-    "startRecording": "Starta inspelning",
-    "@startRecording": {
-        "description": "Start recording"
-    },
-    "recording": "Inspelning...",
-    "@recording": {
-        "description": "Recording..."
-    },
-    "stopRecording": "Stoppa inspelningen",
-    "@stopRecording": {
-        "description": "Stop recording"
-    },
-    "showRecording": "Visa inspelning",
-    "@showRecording": {
-        "description": "Show recording"
-    },
-    "noRecording": "Ingen inspelning.",
-    "@noRecording": {
-        "description": "No recording."
-    },
-    "pleaseWait": "Vänligen vänta.",
-    "@pleaseWait": {
-        "description": "Please wait..."
-    },
-    "restartGame": "Starta om det pågående spelet?",
-    "@restartGame": {
-        "description": "Restart current game?"
-    },
-    "restart": "Starta om",
-    "@restart": {
-        "description": "Restart"
-    },
-    "gameStarted": "Spelet har startat, var god och placera",
-    "@gameStarted": {
-        "description": "Game started, please place"
-    },
-    "analyzing": "Analyserar ...",
-    "@analyzing": {
-        "description": "Analyzing ..."
-    },
-    "error": "Fel",
-    "@error": {
-        "description": "Error"
-    },
-    "winRate": "Vinstfrekvens",
-    "@winRate": {
-        "description": "Win Rate"
-    },
-    "score": "Poäng",
-    "@score": {
-        "description": "Score"
-    },
-    "white": "Spelare 1",
-    "@white": {
-        "description": "Player 1"
-    },
-    "black": "Spelare 2",
-    "@black": {
-        "description": "Player 2"
-    },
-    "loseReasonlessThanThree": " Antalet pjäser är mindre än tre.",
-    "@loseReasonlessThanThree": {
-        "description": " piece count is less than three."
-    },
-    "loseReasonResign": " avgå.",
-    "@loseReasonResign": {
-        "description": " resign."
-    },
-    "loseReasonNoWay": " är ingen väg att gå.",
-    "@loseReasonNoWay": {
-        "description": " is no way to go."
-    },
-    "loseReasonBoardIsFull": "Brädet är fullt, och det finns inget sätt att gå.",
-    "@loseReasonBoardIsFull": {
-        "description": "The board is full, no way to go."
-    },
-    "loseReasonTimeOver": "Tiden är slut.",
-    "@loseReasonTimeOver": {
-        "description": "Time Over"
-    },
-    "drawReasonRule50": "I flyttfasen har ingen pjäs tagits bort under det senaste specifika antalet drag.",
-    "@drawReasonRule50": {
-        "description": "In the moving phase, no piece has been removed in the last specific number of moves."
-    },
-    "drawReasonBoardIsFull": "Det är oavgjort eftersom brädet är fullt.",
-    "@drawReasonBoardIsFull": {
-        "description": "It is a Draw because the board is full"
-    },
-    "drawReasonThreefoldRepetition": "Det är oavgjort på grund av trefaldig upprepning.",
-    "@drawReasonThreefoldRepetition": {
-        "description": "It is a Draw because of threefold repetition."
-    },
-    "gameOverUnknownReason": "Spelet är slut! Okänd orsak.",
-    "@gameOverUnknownReason": {
-        "description": "Game Over! Unknown reason."
-    },
-    "gameOver": "Spelet är slut.",
-    "@gameOver": {
-        "description": "Game Over"
-    },
-    "youWin": "Du vinner! Grattis!",
-    "@youWin": {
-        "description": "You win! Congratulations!"
-    },
-    "challengeHarderLevel": "Vill du utmana en svårare nivå? Den nya nivån kommer att vara nivå ",
-    "@challengeHarderLevel": {
-        "description": "Challenge harder level?"
-    },
-    "youLose": "Du förlorar!",
-    "@youLose": {
-        "description": "You Lose!"
-    },
-    "analyze": "Analysera",
-    "@analyze": {
-        "description": "Analyze"
-    },
-    "playerName": "Starta om det pågående spelet?",
-    "@playerName": {
-        "description": "Player Name"
-    },
-    "about": "Om",
-    "@about": {
-        "description": "About"
-    },
-    "version": "Version",
-    "@version": {
-        "description": "Version"
-    },
-    "thanks": "Tack",
-    "@thanks": {
-        "description": "Thanks"
-    },
-    "settings": "Inställningar",
-    "@settings": {
-        "description": "Settings"
-    },
-    "options": "Alternativ",
-    "@options": {
-        "description": "Options"
-    },
-    "preferences": "Inställningar",
-    "@preferences": {
-        "description": "Preferences"
-    },
-    "skillLevel": "Svårighetsnivå",
-    "@skillLevel": {
-        "description": "Difficulty level"
-    },
-    "moveTime": "AI:s tanketid",
-    "@moveTime": {
-        "description": "AI thinking time"
-    },
-    "difficulty": "Svårighetsgrad",
-    "@difficulty": {
-        "description": "Difficulty"
-    },
-    "playSounds": "Ljudeffekter",
-    "@playSounds": {
-        "description": "Sound effects"
-    },
-    "playSoundsInTheGame": "Spela upp ljud i spelet",
-    "@playSoundsInTheGame": {
-        "description": "Play sounds in the game"
-    },
-    "keepMuteWhenTakingBack": "Håll tyst när du tar tillbaka",
-    "@keepMuteWhenTakingBack": {
-        "description": "Keep mute when taking back"
-    },
-    "tone": "Ton",
-    "@tone": {
-        "description": "Tone"
-    },
-    "whoMovesFirst": "Första drag",
-    "@whoMovesFirst": {
-        "description": "First move"
-    },
-    "human": "Människan",
-    "@human": {
-        "description": "Human"
-    },
-    "ai": "AI",
-    "@ai": {
-        "description": "AI"
-    },
-    "alternate": "Alternativt",
-    "@alternate": {
-        "description": "Alternate"
-    },
-    "isAutoRestart": "Automatisk omstart av spelet när spelet är slut",
-    "@isAutoRestart": {
-        "description": "Auto-restart game when game over"
-    },
-    "isAutoChangeFirstMove": "Automatisk ändring av första drag",
-    "@isAutoChangeFirstMove": {
-        "description": "Auto Change First Move"
-    },
-    "resignIfMostLose": "AI avgår om de flesta förlorar",
-    "@resignIfMostLose": {
-        "description": "AI Resign if Most Lose"
-    },
-    "shufflingEnabled": "Slumpmässigt drag",
-    "@shufflingEnabled": {
-        "description": "Random move"
-    },
-    "learnEndgame": "Lär dig slutspelet",
-    "@learnEndgame": {
-        "description": "Learn Endgame"
-    },
-    "openingBook": "Öppningsbok",
-    "@openingBook": {
-        "description": "Opening Book"
-    },
-    "misc": "Diverse",
-    "@misc": {
-        "description": "Miscellaneous"
-    },
-    "rules": "Regler",
-    "@rules": {
-        "description": "Rules"
-    },
-    "piecesCount": "Antalet pjäser som varje spelare har",
-    "@piecesCount": {
-        "description": "The number of pieces each player has"
-    },
-    "piecesCount_Detail": "Hur många pjäser har varje spelare?",
-    "@piecesCount_Detail": {
-        "description": "How many pieces does each player have?"
-    },
-    "flyPieceCount": "Numret på den flygande pjäsen",
-    "@flyPieceCount": {
-        "description": "The number of the flying piece"
-    },
-    "flyPieceCount_Detail": "Om flygande är aktiverat, när en spelare är reducerad till ett visst antal pjäser, är hennes pjäser fria att flytta sig till vilken oockuperad punkt som helst istället för att begränsas till intilliggande punkter som i resten av spelet.",
-    "@flyPieceCount_Detail": {
-        "description": "If Flying is enabled, when a player is reduced to a specific piece count, her pieces are free to move to any unoccupied point, instead of being restricted to adjacent points as in the rest of the game."
-    },
-    "piecesAtLeastCount": "Minst antal bitar",
-    "@piecesAtLeastCount": {
-        "description": "Pieces At Least"
-    },
-    "hasDiagonalLines": "Diagonala linjer",
-    "@hasDiagonalLines": {
-        "description": "Diagonal lines"
-    },
-    "hasDiagonalLines_Detail": "Lägg till fyra diagonala linjer på brädet.",
-    "@hasDiagonalLines_Detail": {
-        "description": "Add four diagonal lines to the board."
-    },
-    "hasBannedLocations": "Markera och fördröja borttagandet av pjäser.",
-    "@hasBannedLocations": {
-        "description": "Mark and delay removing pieces"
-    },
-    "hasBannedLocations_Detail": "I placeringsfasen kommer punkterna för borttagna pjäser inte längre att kunna placeras.",
-    "@hasBannedLocations_Detail": {
-        "description": "In the placing phase, the points of removed pieces will no longer be able to be placed unless the moving phase is entered."
-    },
-    "isDefenderMoveFirst": "Den andra spelaren flyttar först",
-    "@isDefenderMoveFirst": {
-        "description": "The second player moves first"
-    },
-    "isDefenderMoveFirst_Detail": "Den spelare som flyttar näst längst i placeringsfasen flyttar först i flyttfasen.",
-    "@isDefenderMoveFirst_Detail": {
-        "description": "The player who moves second in the placing phase moves first in the moving phase."
-    },
-    "mayRemoveMultiple": "Flera flyttningar",
-    "@mayRemoveMultiple": {
-        "description": "Multi-remove"
-    },
-    "mayRemoveMultiple_Detail": "Om en spelare stänger mer än en kvarn på en gång, tar hon bort det antal kvarnar hon stängt.",
-    "@mayRemoveMultiple_Detail": {
-        "description": "If a player closes more than one mill at once, she will be able to remove the number of mills she closed."
-    },
-    "mayRemoveFromMillsAlways": "Förstör kvarnar",
-    "@mayRemoveFromMillsAlways": {
-        "description": "Destroy mills"
-    },
-    "mayRemoveFromMillsAlways_Detail": "Som standard måste spelarna först ta bort alla andra pjäser innan de tar bort en pjäs från en bildad kvarn. Aktivera det här alternativet för att inaktivera begränsningen.",
-    "@mayRemoveFromMillsAlways_Detail": {
-        "description": "mayRemoveFromMillsAlways_Detail"
-    },
-    "isWhiteLoseButNotDrawWhenBoardFull": "Den andra spelaren förlorar när brädet är fullt.",
-    "@isWhiteLoseButNotDrawWhenBoardFull": {
-        "description": "The second player loses when the board is full"
-    },
-    "isWhiteLoseButNotDrawWhenBoardFull_Detail": "När brädet är fullt i slutet av placeringsfasen förlorar den sida som placerar först spelet. I annat fall är spelet oavgjort.",
-    "@isWhiteLoseButNotDrawWhenBoardFull_Detail": {
-        "description": "At the end of the placing phase, when the board is full, the side that places first loses the game, otherwise, the game is a draw."
-    },
-    "isLoseButNotChangeSideWhenNoWay": "Förlorar när det inte finns några lagliga drag",
-    "@isLoseButNotChangeSideWhenNoWay": {
-        "description": "Lose when no legal moves"
-    },
-    "isLoseButNotChangeSideWhenNoWay_Detail": "Spelaren förlorar om motståndaren blockerar dem så att de inte kan flyttas. Byt sida för att flytta om det här alternativet är inaktiverat.",
-    "@isLoseButNotChangeSideWhenNoWay_Detail": {
-        "description": "The player will lose if his opponent blocks them so that they cannot be moved. Change side to move if this option is disabled."
-    },
-    "mayFly": "Flygande",
-    "@mayFly": {
-        "description": "Flying"
-    },
-    "mayFly_Detail": "Om en spelare bara har tre eller fyra (konfigurerbara) pjäser kvar kan hon flytta pjäsen till vilken fri punkt som helst.",
-    "@mayFly_Detail": {
-        "description": "If a player has only three or four (configurable) pieces left, she can move the piece to any free point."
-    },
-    "nMoveRule": "N-förflyttningsregeln",
-    "@nMoveRule": {
-        "description": "N-move rule"
-    },
-    "nMoveRule_Detail": "Spelet är oavgjort om det inte har skett någon flyttning inom ett visst antal drag av varje spelare.",
-    "@nMoveRule_Detail": {
-        "description": "The game is drawn if there has been no removal in a specific number of moves by each player."
-    },
-    "rollback": "Rollback",
-    "@rollback": {
-        "description": "Rollback"
-    },
-    "pleaseSelect": "Välj",
-    "@pleaseSelect": {
-        "description": "Please select"
-    },
-    "copy": "Kopiera",
-    "@copy": {
-        "description": "Copy"
-    },
-    "moveHistoryCopied": "Flyghistorik kopieras till urklipp",
-    "@moveHistoryCopied": {
-        "description": "Move history copied to clipboard"
-    },
-    "help": "Hjälp",
-    "@help": {
-        "description": "Help"
-    },
-    "feedback": "Återkoppling",
-    "@feedback": {
-        "description": "Feedback"
-    },
-    "exit": "Avsluta",
-    "@exit": {
-        "description": "Exit"
-    },
-    "ruleSettings": "Inställningar för regler",
-    "@ruleSettings": {
-        "description": "Rule Settings"
-    },
-    "color": "Färg",
-    "@color": {
-        "description": "Color"
-    },
-    "boardColor": "Styrelsens färg",
-    "@boardColor": {
-        "description": "Board color"
-    },
-    "pieceColor": "Färg på pjäsen",
-    "@pieceColor": {
-        "description": "Piece color"
-    },
-    "backgroundColor": "Bakgrundsfärg",
-    "@backgroundColor": {
-        "description": "Background color"
-    },
-    "lineColor": "Färg på brädans linje",
-    "@lineColor": {
-        "description": "Board line color"
-    },
-    "whitePieceColor": "Spelare 1 pjäsens färg",
-    "@whitePieceColor": {
-        "description": "Player 1 piece color"
-    },
-    "blackPieceColor": "Spelare 2 pjäsens färg",
-    "@blackPieceColor": {
-        "description": "Player 2 piece color"
-    },
-    "messageColor": "Färg på meddelandet",
-    "@messageColor": {
-        "description": "Message color"
-    },
-    "aiIsLazy": "AI är lat",
-    "@aiIsLazy": {
-        "description": "AI is Lazy"
-    },
-    "isPieceCountInHandShown": "Visa antalet bitar på handen",
-    "@isPieceCountInHandShown": {
-        "description": "Show count of pieces in hand"
-    },
-    "isNotationsShown": "Visa noteringar på brädet",
-    "@isNotationsShown": {
-        "description": "Show notations on board"
-    },
-    "isHistoryNavigationToolbarShown": "Visa navigationsverktyg för historik",
-    "@isHistoryNavigationToolbarShown": {
-        "description": "Show history navigation toolbar"
-    },
-    "display": "Visa",
-    "@display": {
-        "description": "Display"
-    },
-    "boardBorderLineWidth": "Bredd på brädans gränslinje",
-    "@boardBorderLineWidth": {
-        "description": "Board borderline width"
-    },
-    "boardInnerLineWidth": "Bredden på den inre linjen på brädet",
-    "@boardInnerLineWidth": {
-        "description": "Board inner line width"
-    },
-    "pieceWidth": "Bredd på bit",
-    "@pieceWidth": {
-        "description": "Piece width"
-    },
-    "fontSize": "Teckensnittsstorlek",
-    "@fontSize": {
-        "description": "Font size"
-    },
-    "standardNotation": "WMD-notation",
-    "@standardNotation": {
-        "description": "Standard notation"
-    },
-    "restore": "Återställ",
-    "@restore": {
-        "description": "Restore"
-    },
-    "restoreDefaultSettings": "Återställer standardinställningar",
-    "@restoreDefaultSettings": {
-        "description": "Restore Default Settings"
-    },
-    "exitApp": "Appen avslutas.",
-    "@exitApp": {
-        "description": "The app will exit."
-    },
-    "exitAppManually": "Du måste stänga omedelbart och öppna appen igen för att det ska få effekt.",
-    "@exitAppManually": {
-        "description": "You have to close immediately and reopen the app to take effect."
-    },
-    "pick": "Välj",
-    "@pick": {
-        "description": "Pick "
-    },
-    "info": "Info",
-    "@info": {
-        "description": "Info"
-    },
-    "hint": "Tips",
-    "@hint": {
-        "description": "Hint"
-    },
-    "player": "spelare",
-    "@player": {
-        "description": "player"
-    },
-    "player1": "Spelare 1",
-    "@player1": {
-        "description": "Player 1"
-    },
-    "player2": "Spelare 2",
-    "@player2": {
-        "description": "Player 2"
-    },
-    "howToPlay": "Hur man spelar",
-    "@howToPlay": {
-        "description": "How to play"
-    },
-    "toPlacePiece": "Tryck på en tillgänglig punkt för att placera pjäsen.",
-    "@toPlacePiece": {
-        "description": "Tap on any available point to place the piece."
-    },
-    "toSelectPiece": "Tryck på en pjäs för att flytta den.",
-    "@toSelectPiece": {
-        "description": "Tap on a piece to move it."
-    },
-    "toMovePiece": "Tryck på en punkt som är kopplad till en pjäs för att flytta den.",
-    "@toMovePiece": {
-        "description": "Tap on point connected to piece to move it."
-    },
-    "toRemovePiece": "Tryck på motståndarens en pjäs för att ta bort den.",
-    "@toRemovePiece": {
-        "description": "Tap on the opponent's one piece to remove."
-    },
-    "needToCreateMillFirst": "Du måste skapa en kvarn först innan du kan ta bort en pjäs.",
-    "@needToCreateMillFirst": {
-        "description": "You need to create a mill first before you can remove a piece."
-    },
-    "needToPlayWithOwnPieces": "Du måste spela med dina pjäser.",
-    "@needToPlayWithOwnPieces": {
-        "description": "You need to play with your pieces."
-    },
-    "statistics": "Statistik",
-    "@statistics": {
-        "description": "Statistics"
-    },
-    "totalGames": "Totalt antal spel",
-    "@totalGames": {
-        "description": "Total games"
-    },
-    "results": "Resultat",
-    "@results": {
-        "description": "Results"
-    },
-    "cannotRemoveFromMill": "Det går inte att ta bort från kvarnen.",
-    "@cannotRemoveFromMill": {
-        "description": "Cannot remove from the mill."
-    },
-    "left": "vänster",
-    "@left": {
-        "description": "left"
-    },
-    "privacyPolicy": "Integritetspolicy",
-    "@privacyPolicy": {
-        "description": "Privacy Policy"
-    },
-    "privacyPolicy_Detail_1": "Läs igenom noggrant och se till att du förstår och godkänner denna helt och hållet. ",
-    "@privacyPolicy_Detail_1": {
-        "description": "Privacy Policy Detail 1"
-    },
-    "privacyPolicy_Detail_2": ". Om du inte godkänner denna policy får du inte använda denna app. Att använda appen innebär att du accepterar dessa villkor.",
-    "@privacyPolicy_Detail_2": {
-        "description": "Privacy Policy Detail 2"
-    },
-    "and": " och ",
-    "accept": "Acceptera",
-    "@accept": {
-        "description": "Accept"
-    },
-    "undo": "Ångra",
-    "@undo": {
-        "description": "Undo"
-    },
-    "undoOption": "Alternativet Ångra",
-    "@undoOption": {
-        "description": "Undo option"
-    },
-    "undoOption_Detail": "Det är möjligt att ångra en flyttning.",
-    "@undoOption_Detail": {
-        "description": "It is possible to undo a move."
-    },
-    "takeBack": "Ta tillbaka",
-    "@takeBack": {
-        "description": "Take back"
-    },
-    "takingBack": "Ta tillbaka",
-    "@takingBack": {
-        "description": "Taking back..."
-    },
-    "waiting": "Vänta",
-    "@waiting": {
-        "description": "Waiting..."
-    },
-    "stepForward": "Steg framåt",
-    "@stepForward": {
-        "description": "Step forward"
-    },
-    "takeBackAll": "Ta tillbaka allt",
-    "@takeBackAll": {
-        "description": "Take back all"
-    },
-    "stepForwardAll": "Alla steg framåt",
-    "@stepForwardAll": {
-        "description": "Step forward all"
-    },
-    "moveNow": "Flytta dig nu",
-    "@moveNow": {
-        "description": "Move now"
-    },
-    "done": "Klart.",
-    "@done": {
-        "description": "Done."
-    },
-    "crackMill": "Crack-mill",
-    "@crackMill": {
-        "description": "Crack-mill"
-    },
-    "crackMill_Detail": "Om en spelare bara har pjäser i kvarnar, kommer pjäserna i kvarnarna inte att låsas för att tas bort.",
-    "@crackMill_Detail": {
-        "description": "If a player has only pieces in mills, the pieces in the mills will not lock to remove."
-    },
-    "animationDuration": "Animationens varaktighet",
-    "@animationDuration": {
-        "description": "Animation duration"
-    },
-    "none": "Ingen",
-    "@none": {
-        "description": "None"
-    },
-    "theme": "Tema",
-    "@theme": {
-        "description": "Theme"
-    },
-    "helpContent": "Målet är att motståndaren ska ha färre än tre pjäser eller inga lagliga drag kvar.\n\nSpelet är automatiskt oavgjort om en position uppträder för tredje gången eller om ingen flyttning sker under de senaste 100 (konfigurerbara) dragen.\n\nSpelet pågår i tre faser:\n\n1. Placering av pjäser på lediga punkter.\n2. Flyttning av pjäser till angränsande punkter\n3. (valfri fas) Flytta pjäser till en ledig punkt när spelaren har tre pjäser kvar.\n\nPlacering av\n\nSpelet börjar med en tom bräda som består av ett rutnät med tjugofyra punkter. Spelarna turas om att placera sina pjäser på lediga punkter tills varje spelare har placerat alla pjäser på brädet. Om en spelare kan placera tre av sina pjäser rakt har han en \"kvarn\" och får ta bort en av motståndarens pjäser från brädet.\n\nI vissa regler måste spelarna först ta bort alla andra pjäser innan de tar bort en pjäs från en bildad kvarn.\n\nI vissa regler kan man inte placera pjäserna till de borttagna pjäsernas punkter igen i placeringsfasen.\n\nNär använda alla pjäser turas spelarna om att flytta.\n\nFlyttning\n\nFör att flytta flyttar en spelare en av sina pjäser längs en brädlinje till en ledig intilliggande punkt. Om han inte kan göra det har han förlorat spelet. Precis som i placeringsfasen har en spelare som ställer in tre av sina pjäser på en brädlinje en kvarn och får ta bort en av motståndarens pjäser. En spelare som reduceras till två pjäser har ingen möjlighet att bilda nya kvarnar och förlorar därmed spelet. En spelare kan också förlora om han har fler än tre pjäser om hans motståndare hindrar dem från att röra sig.\n\nFlygande\n\nI vissa varianter av reglerna kan en spelare, när han bara har tre bitar kvar, få sina bitar att flyga, hoppa eller hoppa till alla lediga punkter, inte bara till intilliggande punkter.",
-    "@helpContent": {
-        "description": "Help Content"
-    },
-    "versionInfo": "Information om version",
-    "@versionInfo": {
-        "description": "Version info"
-    },
-    "eula": "EULA",
-    "@eula": {
-        "description": "EULA"
-    },
-    "license": "Licens",
-    "@license": {
-        "description": "License"
-    },
-    "sourceCode": "Källkod",
-    "@sourceCode": {
-        "description": "Source code"
-    },
-    "thirdPartyNotices": "Meddelanden från tredje part",
-    "@thirdPartyNotices": {
-        "description": "Third-party notices"
-    },
-    "appVersion": "Version av appen",
-    "@appVersion": {
-        "description": "App Version"
-    },
-    "general": "Allmänt",
-    "@general": {
-        "description": "General"
-    },
-    "advanced": "Avancerad",
-    "@advanced": {
-        "description": "Advanced"
-    },
-    "placing": "Placering av",
-    "@placing": {
-        "description": "Placing"
-    },
-    "moving": "Flytta",
-    "@moving": {
-        "description": "Moving"
-    },
-    "removing": "Ta bort",
-    "@removing": {
-        "description": "Removing"
-    },
-    "gameOverCondition": "Villkor för game over",
-    "@gameOverCondition": {
-        "description": "Game over condition"
-    },
-    "aisPlayStyle": "AI:s spelstil",
-    "@aisPlayStyle": {
-        "description": "AI's playstyle"
-    },
-    "passive": "Passiv",
-    "@passive": {
-        "description": "Passive"
-    },
-    "timeout": "Timeout",
-    "@timeout": {
-        "description": "Timeout"
-    },
-    "personalization": "Personalisering",
-    "@personalization": {
-        "description": "Personalization"
-    },
-    "forDevelopers": "För utvecklare",
-    "@forDevelopers": {
-        "description": "For developers"
-    },
-    "developerMode": "Utvecklarläge",
-    "@developerMode": {
-        "description": "Developer mode"
-    },
-    "drawOnHumanExperience": "Dra nytta av den mänskliga erfarenheten",
-    "@drawOnHumanExperience": {
-        "description": "Draw on the human experience"
-    },
-    "considerMobility": "Beakta rörligheten hos delarna",
-    "@considerMobility": {
-        "description": "Consider mobility of pieces"
-    },
-    "pieceCount": "Antal bitar",
-    "@pieceCount": {
-        "description": "Piece count"
-    },
-    "inHand": "i handen",
-    "@inHand": {
-        "description": "in hand"
-    },
-    "onBoard": "på brädet",
-    "@onBoard": {
-        "description": "on board"
-    },
-    "boardTop": "Brädet är förskjutet från toppen",
-    "@boardTop": {
-        "description": "Board offset from the top"
-    },
-    "notAIsTurn": "Det är inte AI:s tur.",
-    "@notAIsTurn": {
-        "description": "It is not the AI's turn."
-    },
-    "aiIsNotThinking": "KI tänker inte.",
-    "@aiIsNotThinking": {
-        "description": "AI is not thinking."
-    },
-    "autoReplay": "Automatisk återspelning av drag",
-    "@autoReplay": {
-        "description": "Auto re-play moves"
-    },
-    "atEnd": "Du är i slutet av draglistan.",
-    "@atEnd": {
-        "description": "At the end of the move list."
-    },
-    "tapBackAgainToLeave": "Tryck tillbaka igen för att gå vidare.",
-    "@tapBackAgainToLeave": {
-        "description": "Tap back again to leave."
-    },
-    "environmentVariables": "Miljövariabler",
-    "@environmentVariables": {
-        "description": "Environment variables"
-    },
-    "more": "Mer",
-    "@more": {
-        "description": "More"
-    },
-    "experimental": "Det är en experimentell funktion.",
-    "@experimental": {
-        "description": "This is an experimental feature."
-    },
-    "experiments": "Experiment",
-    "@experiments": {
-        "description": "Experiments"
-    },
-    "ossLicenses": "Licenser för öppen källkod",
-    "@ossLicenses": {
-        "description": "Open source licenses"
-    },
-    "language": "Språk",
-    "@language": {
-        "description": "Languages"
-    },
-    "defaultLanguage": "Standardspråk",
-    "@defaultLanguage": {
-        "description": "Default language"
-    },
-    "mayMoveInPlacingPhase": "Bitarna kan röra sig under placeringsfasen",
-    "@mayMoveInPlacingPhase": {
-        "description": "The pieces can move in the placing phase"
-    },
-    "mayMoveInPlacingPhase_Detail": "Det finns inga separata placerings- och flyttningsfaser, dvs. spelarna kan vid varje drag bestämma om de vill placera en pjäs på brädet eller flytta en av sina pjäser (så länge de har kvarvarande pjäser att placera).",
-    "@mayMoveInPlacingPhase_Detail": {
-        "description": "There are no distinct placing and moving phases, i.e. the players can decide at every move whether they want to place a piece on the board or move one of their pieces (as long as they have remaining pieces to place)."
-    },
-    "drawerColor": "Menyfärg",
-    "@drawerColor": {
-        "description": "Menu color"
-    },
-    "drawerTextColor": "Menyens textfärg",
-    "@drawerTextColor": {
-        "description": "Menu text color"
-    },
-    "drawerBackgroundColor": "Meny bakgrundsfärg",
-    "@drawerBackgroundColor": {
-        "description": "Menu background color"
-    },
-    "drawerHighlightItemColor": "Meny markera objektets färg",
-    "@drawerHighlightItemColor": {
-        "description": "Menu highlight item color"
-    },
-    "mainToolbarBackgroundColor": "Huvudfärg för verktygsfältet",
-    "@mainToolbarBackgroundColor": {
-        "description": "Main toolbar background color"
-    },
-    "mainToolbarIconColor": "huvudverktygsfältets ikonfärg",
-    "@mainToolbarIconColor": {
-        "description": "main toolbar icon color"
-    },
-    "navigationToolbarBackgroundColor": "Navigationsverktygsfältets bakgrundsfärg",
-    "@navigationToolbarBackgroundColor": {
-        "description": "Navigation toolbar background color"
-    },
-    "navigationToolbarIconColor": "Navigationsverktygsfältets ikonfärg",
-    "@navigationToolbarIconColor": {
-        "description": "Navigation toolbar icon color"
-    },
-    "autoHideToolbar": "Dölj verktygsfältet automatiskt",
-    "@autoHideToolbar": {
-        "description": "Automatically hide the toolbar"
-    },
-    "toolbarLocationOnScreen": "Verktygsfältets placering på skärmen",
-    "@toolbarLocationOnScreen": {
-        "description": "Toolbar location on screen"
-    },
-    "top": "Topp",
-    "@top": {
-        "description": "Top"
-    },
-    "bottom": "Botten",
-    "@bottom": {
-        "description": "Bottom"
-    },
-    "center": "Centrum",
-    "@center": {
-        "description": "Center"
-    },
-    "solidColor": "Enfärgade",
-    "@solidColor": {
-        "description": "Solid color"
-    },
-    "picture": "Bild",
-    "@picture": {
-        "description": "Picture"
-    },
-    "chooseYourPicture": "Välj din bild",
-    "@chooseYourPicture": {
-        "description": "Choose your picture"
-    },
-    "light": "Ljus",
-    "@light": {
-        "description": "Light"
-    },
-    "dark": "Mörk",
-    "@dark": {
-        "description": "Dark"
-    },
-    "themes": "Teman",
-    "@themes": {
-        "description": "Themes"
-    },
-    "currentTheme": "Aktuellt tema",
-    "@currentTheme": {
-        "description": "Current theme"
-    },
-    "saveTheme": "Spara tema",
-    "@saveTheme": {
-        "description": "Save theme"
-    },
-    "fonts": "Typsnitt",
-    "@fonts": {
-        "description": "Fonts"
-    },
-    "showAnalysisGraph": "Visa analysdiagram",
-    "@showAnalysisGraph": {
-        "description": "Show analysis graph"
-    },
-    "analysis": "Analys",
-    "@analysis": {
-        "description": "Analysis"
-    },
-    "saveGame": "Spara spelet",
-    "@saveGame": {
-        "description": "Save game"
-    },
-    "loadGame": "Belastnings spel",
-    "@loadGame": {
-        "description": "Load game"
-    },
-    "setupPosition": "Inställningsposition",
-    "@setupPosition": {
-        "description": "Setup position"
-    },
-    "showLegalMoves": "Visa lagliga drag",
-    "@showLegalMoves": {
-        "description": "Show legal moves"
-    },
-    "showLastMove": "Visa sista drag",
-    "@showLastMove": {
-        "description": "Show last move"
-    },
-    "showArrows": "Visa pilar",
-    "@showArrows": {
-        "description": "Show arrows"
-    },
-    "pieces": "Bitar",
-    "@pieces": {
-        "description": "Pieces"
-    },
-    "showAnalysis": "Visa analys",
-    "@showAnalysis": {
-        "description": "Show analysis"
-    },
-    "threads": "Trådar",
-    "@threads": {
-        "description": "Threads"
-    },
-    "getInvolved": "Bli involverad",
-    "@getInvolved": {
-        "description": "Get Involved"
-    },
-    "helpImproveTranslate": "Hjälp till att förbättra översättningen",
-    "@helpImproveTranslate": {
-        "description": "Help improve translate"
-    },
-    "tutorial": "Handledning",
-    "@tutorial": {
-        "description": "Tutorial"
-    },
-    "classicMill": "Klassisk kvarn",
-    "@classicMill": {
-        "description": "Classic Mill"
-    },
-    "mixedMill": "Blandad kvarn",
-    "@mixedMill": {
-        "description": "Mixed Mill"
-    },
-    "ceylonMill": "Ceylon kvarn",
-    "@ceylonMill": {
-        "description": "Ceylon Mill"
-    },
-    "mayBreakAndRemakeMillRepeatedly": "Kvarnen kan brytas om och göras om upprepade gånger",
-    "@mayBreakAndRemakeMillRepeatedly": {
-        "description": "Mill may be broken and remade repeatedly"
-    },
-    "mayBreakAndRemakeMillRepeatedly_Detail": "Om en spelare bryter en kvarn för att skapa en ny kvarn omedelbart, kan en sådan spelare flytta en sådan bit tillbaka till den ursprungliga korsningen i sitt nästa drag om den gör en ny kvarn.",
-    "@mayBreakAndRemakeMillRepeatedly_Detail": {
-        "description": "If a player breaks a mill to create a new mill immediately, such player can move such piece back to the original junction in his next move if it makes a new mill."
-    },
-    "drawIfNoRemovalWithinTenMovesWhenThreeLeft": "Spelet dras om en spelare har tre delar och efter tio drag tar ingen spelare bort motståndarens bitar",
-    "@drawIfNoRemovalWithinTenMovesWhenThreeLeft": {
-        "description": "The game is drawn if a player has three pieces and after ten moves neither player removes the opponent's pieces"
-    },
-    "drawIfNoRemovalWithinTenMovesWhenThreeLeft_Detail": "När en spelare är nere i tre delar, och ingen spelare kan ta bort en motståndares bit inom tio drag, är spelet oavgjort.",
-    "@drawIfNoRemovalWithinTenMovesWhenThreeLeft_Detail": {
-        "description": "When a player is down to three pieces, and neither player can remove an opponent's piece within ten moves, the game is a draw."
-    },
-    "close": "Stänga",
-    "@close": {
-        "description": "Close"
-    },
-    "whitePiece": "Vit bit",
-    "@whitePiece": {
-        "description": "White piece"
-    },
-    "blackPiece": "Svart bit",
-    "@blackPiece": {
-        "description": "Black piece"
-    },
-    "banPoint": "Förbudspunkt",
-    "@banPoint": {
-        "description": "Ban point"
-    },
-    "emptyPoint": "Tom punkt",
-    "@emptyPoint": {
-        "description": "Empty point"
-    },
-    "noPoint": "Ingen idé",
-    "@noPoint": {
-        "description": "No point"
-    },
-    "placingPhase": "Placeringsfas",
-    "@placingPhase": {
-        "placingPhase": "Placing phase"
-    },
-    "movingPhase": "Flyttfas",
-    "@movingPhase": {
-        "description": "Moving phase"
-    },
-    "flyingPhase": "Flygande fas",
-    "@flyingPhase": {
-        "description": "Flying phase"
-    },
-    "sideToMove": "Sida att flytta",
-    "@sideToMove": {
-        "description": "Side to move"
-    },
-    "lastMove": "Sista drag",
-    "@lastMove": {
-        "description": "Last move"
-    },
-    "selected": "Vald",
-    "@selected": {
-        "description": "Selected"
-    },
-    "mainMenu": "Huvudmeny",
-    "@mainMenu": {
-        "description": "Main menu"
-    },
-    "accessibility": "Tillgänglighet",
-    "@accessibility": {
-        "description": "Accessibility"
-    },
-    "screenReaderSupport": "Skärmläsarstöd",
-    "@screenReaderSupport": {
-        "description": "Screen reader support"
-    },
-    "isDraw": "Det är oavgjort!",
-    "@isDraw": {
-        "description": "It is a Draw!"
-    },
-    "draw": "Dra",
-    "@draw": {
-        "description": "Draw"
-    },
-    "pieceHighlightColor": "Del markera färg",
-    "@pieceHighlightColor": {
-        "description": "Piece highlight color"
-    },
-    "algorithm": "Algoritm",
-    "@algorithm": {
-        "description": "Algorithm"
-    },
-    "removeUnplacedPiece": "Ta bort oplacerad bit",
-    "@removeUnplacedPiece": {
-        "description": "Remove unplaced piece"
-    },
-    "removeUnplacedPiece_Detail": "Om en spelare bildar kvarnen i placeringsfasen, tar hon bort motståndarens oplacerade bit och fortsätter att göra ett drag.",
-    "@removeUnplacedPiece_Detail": {
-        "description": "If a player forms the mill in the placing phase, she will remove the opponent's unplaced piece and continue to make a move."
-    },
-    "endgameNMoveRule": "Slutspel N-Move regel",
-    "@endgameNMoveRule": {
-        "description": "Endgame N-Move rule"
-    },
-    "endgameNMoveRule_Detail": "Om endera spelaren bara har tre bitar och ingen av spelarna tar bort en bit inom ett specifikt drag, lottas spelet.",
-    "@endgameNMoveRule_Detail": {
-        "description": "If either player has only three pieces and neither player removes a piece within a specific moves, the game is drawn."
-    },
-    "drawReasonEndgameRule50": "Endera spelaren har bara tre delar och ingen av spelarna tar bort en bit inom ett specifikt drag.",
-    "@drawReasonEndgameRule50": {
-        "description": "Either player has only three pieces and neither player removes a piece within a specific moves."
-    },
-    "threefoldRepetitionRule": "Trefaldig upprepningsregel",
-    "@threefoldRepetitionRule": {
-        "description": "Threefold repetition rule"
-    },
-    "threefoldRepetitionRule_Detail": "Spelet lottas om en position inträffar för tredje gången.",
-    "@threefoldRepetitionRule_Detail": {
-        "description": "The game is drawn if a position occurs for the third time."
-    },
-    "continueToMakeMove": "Kvarn! Fortsätt att göra ett drag.",
-    "@continueToMakeMove": {
-        "description": "Mill! Continue to make a move."
-    },
-    "pointStyle": "Poängstil",
-    "@pointStyle": {
-        "description": "Point style"
-    },
-    "pointWidth": "Punktbredd",
-    "@pointWidth": {
-        "description": "Point width"
-    },
-    "solid": "Fast",
-    "@solid": {
-        "description": "Solid"
-    },
-    "hollow": "Ihålig",
-    "@hollow": {
-        "description": "Hollow"
-=======
   "appName": "Kvarn",
   "@appName": {
     "description": "The app name"
@@ -2400,7 +1149,6 @@
         "description": "Number of Moves",
         "example": "3"
       }
->>>>>>> 92c2f33f
     }
   },
   "filename": "Filnamn",
