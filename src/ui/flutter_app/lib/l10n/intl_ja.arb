{
<<<<<<< HEAD
    "@@locale": "ja",
    "appName": "ミル",
    "@appName": {
        "description": "The app name"
    },
    "welcome": "ようこそ、ご利用ください。",
    "@welcome": {
        "description": "Welcome"
    },
    "yes": "はい。",
    "@yes": {
        "description": "Yes"
    },
    "no": "いいえ",
    "@no": {
        "description": "No"
    },
    "game": "ゲーム",
    "@game": {
        "description": "Game"
    },
    "humanVsAi": "チャレンジマシン",
    "@humanVsAi": {
        "description": "Human Vs AI"
    },
    "humanVsHuman": "2人のプレーヤー",
    "@humanVsHuman": {
        "description": "Human Vs Human"
    },
    "aiVsAi": "マシン対マシン",
    "@aiVsAi": {
        "description": "AI Vs AI"
    },
    "humanVsCloud": "チャレンジクラウド",
    "@humanVsCloud": {
        "description": "Human Vs Cloud"
    },
    "humanVsLAN": "ネットワークマッチメイキング",
    "@humanVsLAN": {
        "description": "Human Vs LAN"
    },
    "testViaLAN": "ネットワークテスト",
    "@testViaLAN": {
        "description": "Test Via LAN"
    },
    "move": "ムーブ",
    "@move": {
        "description": "Move"
    },
    "moves": "ムーブ",
    "@moves": {
        "description": " Moves"
    },
    "showMoveList": "ゲームを表示する",
    "@showMoveList": {
        "description": "Move list"
    },
    "moveList": "ゲーム",
    "@moveList": {
        "description": "Move list"
    },
    "noGameRecord": "ムーブなし",
    "@noGameRecord": {
        "description": "No record"
    },
    "ok": "OK",
    "@ok": {
        "description": "OK"
    },
    "confirm": "確認",
    "@confirm": {
        "description": "Confirm"
    },
    "cancel": "キャンセル",
    "@cancel": {
        "description": "Cancel"
    },
    "copyright": "Copyright © 2021-2022 Calcitem Studio",
    "@copyright": {
        "description": "Copyright"
    },
    "tipSelectWrong": "ディスクの選択ミス",
    "@tipSelectWrong": {
        "description": "Select the wrong piece."
    },
    "tipPlace": "落としてください。",
    "@tipPlace": {
        "description": "Place your pieces."
    },
    "tipBanPlace": "ここに着地できない",
    "@tipBanPlace": {
        "description": "Cannot place it here."
    },
    "tipPlaced": "すでに落ちている",
    "@tipPlaced": {
        "description": "Placed."
    },
    "tipRemove": "ピースを食べてください",
    "@tipRemove": {
        "description": "Remove a piece."
    },
    "tipBanRemove": "これは取れませんね。",
    "@tipBanRemove": {
        "description": "Cannot remove."
    },
    "tipRemoved": "食べること。",
    "@tipRemoved": {
        "description": "Removed."
    },
    "tipMove": "行ってください。",
    "@tipMove": {
        "description": "Move a piece."
    },
    "tipCannotPlace": "ここで遊ぶことはできません。",
    "@tipCannotPlace": {
        "description": "You can't place your piece here."
    },
    "tipCannotMove": "ここでは動かないでください。",
    "@tipCannotMove": {
        "description": "You can't move your piece here."
    },
    "tipMill": "3枚続けて、食べてください。",
    "@tipMill": {
        "description": "Mill! Take your opponent's piece."
    },
    "tipContinueMill": "引き続き、ディスクをお持ちください。",
    "@tipContinueMill": {
        "description": "Continue to take your opponent's piece."
    },
    "tipSelectOpponentsPiece": "相手の駒を選んでください",
    "@tipSelectOpponentsPiece": {
        "description": "Select one of your opponent's pieces."
    },
    "tipCannotRemovePieceFromMill": "トリプレットで駒を取ることはできません",
    "@tipCannotRemovePieceFromMill": {
        "description": "You cannot remove a piece from a mill."
    },
    "tipCanMoveOnePoint": "隣接する空きマスに移動してください",
    "@tipCanMoveOnePoint": {
        "description": "A piece can move 1 point."
    },
    "tipCannotMoveOpponentsPieces": "相手のディスクを動かすことはできません",
    "@tipCannotMoveOpponentsPieces": {
        "description": "You can't move your opponent's pieces."
    },
    "tipThreePiecesInLine": "3つのピースが並ぶ",
    "@tipThreePiecesInLine": {
        "description": "There are 3 pieces in a line."
    },
    "tipSelectPieceToMove": "移動させたい作品を選択してください。",
    "@tipSelectPieceToMove": {
        "description": "Select your piece to move."
    },
    "tipHaveThreePiecesLeft": "残りは3枚です。",
    "@tipHaveThreePiecesLeft": {
        "description": "You have 3 pieces left."
    },
    "tipCanMoveToAnyPoint": "何もない広場にも飛べる",
    "@tipCanMoveToAnyPoint": {
        "description": "You can move to any point you like."
    },
    "tipToMove": "移動",
    "@tipToMove": {
        "description": " to move."
    },
    "whiteWin": "先手必勝",
    "@whiteWin": {
        "description": "Player 1 wins!"
    },
    "blackWin": "クイーンの動きが勝つ",
    "@blackWin": {
        "description": "Player 2 wins!"
    },
    "won": "勝利",
    "@won": {
        "description": "Won"
    },
    "lost": "ロース",
    "@lost": {
        "description": "Lost"
    },
    "aborted": "休憩",
    "@aborted": {
        "description": "Aborted"
    },
    "thinking": "相手が考えているのは...。",
    "@thinking": {
        "description": "Thinking..."
    },
    "newGame": "新しいゲームの開始",
    "@newGame": {
        "description": "New game"
    },
    "importGame": "輸入ゲーム",
    "@importGame": {
        "description": "Import game"
    },
    "exportGame": "ゲームのエクスポート",
    "@exportGame": {
        "description": "Export game"
    },
    "gameImported": "ゲームがクリップボードからインポートされている",
    "@gameImported": {
        "description": "Game imported from the clipboard."
    },
    "cannotImport": "インポートできない",
    "@cannotImport": {
        "description": "Cannot import"
    },
    "movesAndRulesNotMatch": "動きとルールが一致しない",
    "@movesAndRulesNotMatch": {
        "description": "Rules and moves do not match."
    },
    "startRecording": "録音開始",
    "@startRecording": {
        "description": "Start recording"
    },
    "recording": "録音中ですが...。",
    "@recording": {
        "description": "Recording..."
    },
    "stopRecording": "録音停止",
    "@stopRecording": {
        "description": "Stop recording"
    },
    "showRecording": "再生録音",
    "@showRecording": {
        "description": "Show recording"
    },
    "noRecording": "再生できない",
    "@noRecording": {
        "description": "No recording."
    },
    "pleaseWait": "お待ちください...",
    "@pleaseWait": {
        "description": "Please wait..."
    },
    "restartGame": "再起動？",
    "@restartGame": {
        "description": "Restart current game?"
    },
    "restart": "もう一度始めてください。",
    "@restart": {
        "description": "Restart"
    },
    "gameStarted": "ゲームを開始します。 プレイしてください。",
    "@gameStarted": {
        "description": "Game started, please place"
    },
    "analyzing": "ポジションを分析しています...",
    "@analyzing": {
        "description": "Analyzing ..."
    },
    "error": "エラーです。",
    "@error": {
        "description": "Error"
    },
    "winRate": "勝利率",
    "@winRate": {
        "description": "Win Rate"
    },
    "score": "スコア",
    "@score": {
        "description": "Score"
    },
    "white": "ファーストハンド",
    "@white": {
        "description": "Player 1"
    },
    "black": "女王の側",
    "@black": {
        "description": "Player 2"
    },
    "loseReasonlessThanThree": "残り3枚以下です。",
    "@loseReasonlessThanThree": {
        "description": " piece count is less than three."
    },
    "loseReasonResign": "負けを認めた。",
    "@loseReasonResign": {
        "description": " resign."
    },
    "loseReasonNoWay": "出口はない。",
    "@loseReasonNoWay": {
        "description": " is no way to go."
    },
    "loseReasonBoardIsFull": "盤面がいっぱいで出口がない。",
    "@loseReasonBoardIsFull": {
        "description": "The board is full, no way to go."
    },
    "loseReasonTimeOver": "タイムアウトが成立する。",
    "@loseReasonTimeOver": {
        "description": "Time Over"
    },
    "drawReasonRule50": "ルールで定められた手の数以内にディスクを取らずに、手番で複数回連続して手を打った場合はドローとなります。",
    "@drawReasonRule50": {
        "description": "In the moving phase, no piece has been removed in the last specific number of moves."
    },
    "drawReasonBoardIsFull": "ドローは、ボードがいっぱいになり、出口がない場合に与えられます。",
    "@drawReasonBoardIsFull": {
        "description": "It is a Draw because the board is full"
    },
    "drawReasonThreefoldRepetition": "ポジションドローを3回繰り返します。",
    "@drawReasonThreefoldRepetition": {
        "description": "It is a Draw because of threefold repetition."
    },
    "gameOverUnknownReason": "理由は不明ですが、ゲームは終了しました",
    "@gameOverUnknownReason": {
        "description": "Game Over! Unknown reason."
    },
    "gameOver": "ゲームオーバー。",
    "@gameOver": {
        "description": "Game Over"
    },
    "youWin": "優勝おめでとうございます。",
    "@youWin": {
        "description": "You win! Congratulations!"
    },
    "challengeHarderLevel": "その後の難易度アップは？\nアップグレード後の難易度は",
    "@challengeHarderLevel": {
        "description": "Challenge harder level?"
    },
    "youLose": "あなたの負けです。",
    "@youLose": {
        "description": "You Lose!"
    },
    "analyze": "分析",
    "@analyze": {
        "description": "Analyze"
    },
    "playerName": "プレーヤーの名前",
    "@playerName": {
        "description": "Player Name"
    },
    "about": "について",
    "@about": {
        "description": "About"
    },
    "version": "バージョン",
    "@version": {
        "description": "Version"
    },
    "thanks": "謝辞",
    "@thanks": {
        "description": "Thanks"
    },
    "settings": "設定",
    "@settings": {
        "description": "Settings"
    },
    "options": "オプション",
    "@options": {
        "description": "Options"
    },
    "preferences": "ゲーム設定",
    "@preferences": {
        "description": "Preferences"
    },
    "skillLevel": "難易度",
    "@skillLevel": {
        "description": "Difficulty level"
    },
    "moveTime": "機械思考の時間",
    "@moveTime": {
        "description": "AI thinking time"
    },
    "difficulty": "ゲームの難易度",
    "@difficulty": {
        "description": "Difficulty"
    },
    "playSounds": "サウンド",
    "@playSounds": {
        "description": "Sound effects"
    },
    "playSoundsInTheGame": "移動時に音を出す",
    "@playSoundsInTheGame": {
        "description": "Play sounds in the game"
    },
    "keepMuteWhenTakingBack": "後悔しているときはミュートにする",
    "@keepMuteWhenTakingBack": {
        "description": "Keep mute when taking back"
    },
    "tone": "サウンドエフェクトの再生",
    "@tone": {
        "description": "Tone"
    },
    "whoMovesFirst": "優先順位",
    "@whoMovesFirst": {
        "description": "First move"
    },
    "human": "人間",
    "@human": {
        "description": "Human"
    },
    "ai": "マシン",
    "@ai": {
        "description": "AI"
    },
    "alternate": "オルタネート",
    "@alternate": {
        "description": "Alternate"
    },
    "isAutoRestart": "ゲーム終了時に自動的にゲームを再起動する",
    "@isAutoRestart": {
        "description": "Auto-restart game when game over"
    },
    "isAutoChangeFirstMove": "ゲーム開始時に自動的に手を交換する",
    "@isAutoChangeFirstMove": {
        "description": "Auto Change First Move"
    },
    "resignIfMostLose": "マシンが明らかに不利な場合は自動的に譲歩する",
    "@resignIfMostLose": {
        "description": "AI Resign if Most Lose"
    },
    "shufflingEnabled": "マシンのランダムな動き",
    "@shufflingEnabled": {
        "description": "Random move"
    },
    "learnEndgame": "自己学習型ゲームバンク",
    "@learnEndgame": {
        "description": "Learn Endgame"
    },
    "openingBook": "開設ライブラリーの利用",
    "@openingBook": {
        "description": "Opening Book"
    },
    "misc": "その他",
    "@misc": {
        "description": "Miscellaneous"
    },
    "rules": "ルール",
    "@rules": {
        "description": "Rules"
    },
    "piecesCount": "ピース数",
    "@piecesCount": {
        "description": "The number of pieces each player has"
    },
    "piecesCount_Detail": "各プレイヤーが持っているディスクの枚数を設定します。",
    "@piecesCount_Detail": {
        "description": "How many pieces does each player have?"
    },
    "flyPieceCount": "何枚目のディスクが飛ぶか",
    "@flyPieceCount": {
        "description": "The number of the flying piece"
    },
    "flyPieceCount_Detail": "フライングが許可されている場合、プレイヤーが何枚のディスクを残しているかがフライングになります。",
    "@flyPieceCount_Detail": {
        "description": "If Flying is enabled, when a player is reduced to a specific piece count, her pieces are free to move to any unoccupied point, instead of being restricted to adjacent points as in the rest of the game."
    },
    "piecesAtLeastCount": "数枚以下のディスクロス",
    "@piecesAtLeastCount": {
        "description": "Pieces At Least"
    },
    "hasDiagonalLines": "対角線",
    "@hasDiagonalLines": {
        "description": "Diagonal lines"
    },
    "hasDiagonalLines_Detail": "盤面に4本の斜めのラインを追加します。",
    "@hasDiagonalLines_Detail": {
        "description": "Add four diagonal lines to the board."
    },
    "hasBannedLocations": "禁断のポイント",
    "@hasBannedLocations": {
        "description": "Mark and delay removing pieces"
    },
    "hasBannedLocations_Detail": "振り子の段階では、食べたディスクはマークされ、とりあえずは取り出さない。 両方のプレイヤーがディスクを配置した後、一様にマークされたディスクをすべて取り除き、移動フェイズに移ります。",
    "@hasBannedLocations_Detail": {
        "description": "In the placing phase, the points of removed pieces will no longer be able to be placed unless the moving phase is entered."
    },
    "isDefenderMoveFirst": "ディスクが振られた後に最初に動く",
    "@isDefenderMoveFirst": {
        "description": "The second player moves first"
    },
    "isDefenderMoveFirst_Detail": "スイングフェイズで先にスイングしたプレーヤーが、ムーブフェイズで先にムーブします。",
    "@isDefenderMoveFirst_Detail": {
        "description": "The player who moves second in the placing phase moves first in the moving phase."
    },
    "mayRemoveMultiple": "複数枚のディスクの取り込み",
    "@mayRemoveMultiple": {
        "description": "Multi-remove"
    },
    "mayRemoveMultiple_Detail": "同時に複数のトリプレットが形成された場合、相手はトリプレットが形成された数だけディスクを食べることができます。",
    "@mayRemoveMultiple_Detail": {
        "description": "If a player closes more than one mill at once, she will be able to remove the number of mills she closed."
    },
    "mayRemoveFromMillsAlways": "トリプレットからピースを取ることは可能です。",
    "@mayRemoveFromMillsAlways": {
        "description": "Destroy mills"
    },
    "mayRemoveFromMillsAlways_Detail": "デフォルトでは、相手のディスクがすべてトリプレットになっていないと、トリプレットを取ることはできません。 このオプションをオンにすると、この制限が解除されます。",
    "@mayRemoveFromMillsAlways_Detail": {
        "description": "mayRemoveFromMillsAlways_Detail"
    },
    "isWhiteLoseButNotDrawWhenBoardFull": "盤面がいっぱいになると、最初にディスクを置いた人が負けになります。",
    "@isWhiteLoseButNotDrawWhenBoardFull": {
        "description": "The second player loses when the board is full"
    },
    "isWhiteLoseButNotDrawWhenBoardFull_Detail": "12枚のディスクの場合、ディスクフェイズの終了時にボードが満杯で、どちらのプレイヤーもディスクを取っていない場合、最初のプレイヤーはドローではなく負けとなります。",
    "@isWhiteLoseButNotDrawWhenBoardFull_Detail": {
        "description": "At the end of the placing phase, when the board is full, the side that places first loses the game, otherwise, the game is a draw."
    },
    "isLoseButNotChangeSideWhenNoWay": "逃げ場がないときの負け",
    "@isLoseButNotChangeSideWhenNoWay": {
        "description": "Lose when no legal moves"
    },
    "isLoseButNotChangeSideWhenNoWay_Detail": "ムーブフェーズでは、相手の動きに合わせて切り替えるのではなく、逃げ場がなくなった時点で負けとなります。",
    "@isLoseButNotChangeSideWhenNoWay_Detail": {
        "description": "The player will lose if his opponent blocks them so that they cannot be moved. Change side to move if this option is disabled."
    },
    "mayFly": "フライングディスク",
    "@mayFly": {
        "description": "Flying"
    },
    "mayFly_Detail": "一方の側が3枚または4枚（設定可能）のディスクを残している場合、その側はボード上の任意の空のマスにディスクを移動することができます。",
    "@mayFly_Detail": {
        "description": "If a player has only three or four (configurable) pieces left, she can move the piece to any free point."
    },
    "nMoveRule": "N-ステップルール",
    "@nMoveRule": {
        "description": "N-move rule"
    },
    "nMoveRule_Detail": "ディスクが取られなかった場合に、引き分けが成立する連続した手の数を指定します。",
    "@nMoveRule_Detail": {
        "description": "The game is drawn if there has been no removal in a specific number of moves by each player."
    },
    "rollback": "ロールバック",
    "@rollback": {
        "description": "Rollback"
    },
    "pleaseSelect": "選択してください",
    "@pleaseSelect": {
        "description": "Please select"
    },
    "copy": "コピー",
    "@copy": {
        "description": "Copy"
    },
    "moveHistoryCopied": "ゲームがクリップボードにコピーされました",
    "@moveHistoryCopied": {
        "description": "Move history copied to clipboard"
    },
    "help": "ヘルプ",
    "@help": {
        "description": "Help"
    },
    "feedback": "フィードバック",
    "@feedback": {
        "description": "Feedback"
    },
    "exit": "ログアウト",
    "@exit": {
        "description": "Exit"
    },
    "ruleSettings": "ルール設定",
    "@ruleSettings": {
        "description": "Rule Settings"
    },
    "color": "カラー",
    "@color": {
        "description": "Color"
    },
    "boardColor": "ボードカラー",
    "@boardColor": {
        "description": "Board color"
    },
    "pieceColor": "ピースカラー",
    "@pieceColor": {
        "description": "Piece color"
    },
    "backgroundColor": "背景色",
    "@backgroundColor": {
        "description": "Background color"
    },
    "lineColor": "ラインカラー",
    "@lineColor": {
        "description": "Board line color"
    },
    "whitePieceColor": "テンポ側のポーンの色",
    "@whitePieceColor": {
        "description": "Player 1 piece color"
    },
    "blackPieceColor": "クイーンズサイドピースの色",
    "@blackPieceColor": {
        "description": "Player 2 piece color"
    },
    "messageColor": "キューメッセージの色",
    "@messageColor": {
        "description": "Message color"
    },
    "aiIsLazy": "マシンがリードしている時の怠慢",
    "@aiIsLazy": {
        "description": "AI is Lazy"
    },
    "isPieceCountInHandShown": "手元に残っている枚数を表示",
    "@isPieceCountInHandShown": {
        "description": "Show count of pieces in hand"
    },
    "isNotationsShown": "盤面の端に座標を表示",
    "@isNotationsShown": {
        "description": "Show notations on board"
    },
    "isHistoryNavigationToolbarShown": "移動ナビゲーションツールバーの表示",
    "@isHistoryNavigationToolbarShown": {
        "description": "Show history navigation toolbar"
    },
    "display": "ショー",
    "@display": {
        "description": "Display"
    },
    "boardBorderLineWidth": "ボードの外枠の線幅",
    "@boardBorderLineWidth": {
        "description": "Board borderline width"
    },
    "boardInnerLineWidth": "ボード内のラインの幅",
    "@boardInnerLineWidth": {
        "description": "Board inner line width"
    },
    "pieceWidth": "ピースサイズ",
    "@pieceWidth": {
        "description": "Piece width"
    },
    "fontSize": "文字サイズ",
    "@fontSize": {
        "description": "Font size"
    },
    "standardNotation": "標準的なゲーム形式",
    "@standardNotation": {
        "description": "Standard notation"
    },
    "restore": "リセット",
    "@restore": {
        "description": "Restore"
    },
    "restoreDefaultSettings": "デフォルトの設定に戻す",
    "@restoreDefaultSettings": {
        "description": "Restore Default Settings"
    },
    "exitApp": "アプリが終了します。",
    "@exitApp": {
        "description": "The app will exit."
    },
    "exitAppManually": "デフォルトの設定を有効にするには、すぐにアプリを終了して再起動する必要があります。",
    "@exitAppManually": {
        "description": "You have to close immediately and reopen the app to take effect."
    },
    "pick": "セレクト",
    "@pick": {
        "description": "Pick "
    },
    "info": "インフォ",
    "@info": {
        "description": "Info"
    },
    "hint": "チップ",
    "@hint": {
        "description": "Hint"
    },
    "player": "プレーヤー",
    "@player": {
        "description": "player"
    },
    "player1": "初手側",
    "@player1": {
        "description": "Player 1"
    },
    "player2": "バックハンド側",
    "@player2": {
        "description": "Player 2"
    },
    "howToPlay": "遊び方の説明",
    "@howToPlay": {
        "description": "How to play"
    },
    "toPlacePiece": "盤面の交点をクリックしてピースを配置します。",
    "@toPlacePiece": {
        "description": "Tap on any available point to place the piece."
    },
    "toSelectPiece": "移動させたいピースを選択します。",
    "@toSelectPiece": {
        "description": "Tap on a piece to move it."
    },
    "toMovePiece": "この作品に隣接するポイントをクリックすると、作品が移動します。",
    "@toMovePiece": {
        "description": "Tap on point connected to piece to move it."
    },
    "toRemovePiece": "相手の駒をクリックすると、その駒を取ることができます。",
    "@toRemovePiece": {
        "description": "Tap on the opponent's one piece to remove."
    },
    "needToCreateMillFirst": "相手の駒を捕獲するためには、トリプレットを形成する必要があります。",
    "@needToCreateMillFirst": {
        "description": "You need to create a mill first before you can remove a piece."
    },
    "needToPlayWithOwnPieces": "自分の駒を動かす必要があります。",
    "@needToPlayWithOwnPieces": {
        "description": "You need to play with your pieces."
    },
    "statistics": "統計情報",
    "@statistics": {
        "description": "Statistics"
    },
    "totalGames": "ディスクの枚数",
    "@totalGames": {
        "description": "Total games"
    },
    "results": "結果",
    "@results": {
        "description": "Results"
    },
    "cannotRemoveFromMill": "トリプレットのディスクは食べられません。",
    "@cannotRemoveFromMill": {
        "description": "Cannot remove from the mill."
    },
    "left": "残存",
    "@left": {
        "description": "left"
    },
    "privacyPolicy": "プライバシーポリシー",
    "@privacyPolicy": {
        "description": "Privacy Policy"
    },
    "privacyPolicy_Detail_1": "User Agreement と \"Privacy Policy \"の条項を注意深く読み、完全に理解することが重要です。",
    "@privacyPolicy_Detail_1": {
        "description": "Privacy Policy Detail 1"
    },
    "privacyPolicy_Detail_2": "お客様に提供するサービスを向上させるために、お客様の明示的な承認に基づいて、お客様のデバイスモデル、診断データ、電子メールアドレスなどの情報を取得することがありますが、これらの情報はお客様が拒否またはキャンセルする権利を有します。 診断データの送信を依頼するたびに、事前にポップアップでお客様の明示的な同意を求めます。",
    "@privacyPolicy_Detail_2": {
        "description": "Privacy Policy Detail 2"
    },
    "and": "を読むことができます。",
    "accept": "をご覧ください。 同意いただける場合は、「同意する」をクリックしていただくと、当社のサービスの提供が開始されます。",
    "@accept": {
        "description": "Accept"
    },
    "undo": "そして",
    "@undo": {
        "description": "Undo"
    },
    "undoOption": "コンセント",
    "@undoOption": {
        "description": "Undo option"
    },
    "undoOption_Detail": "悔い改め",
    "@undoOption_Detail": {
        "description": "It is possible to undo a move."
    },
    "takeBack": "悔い改め",
    "@takeBack": {
        "description": "Take back"
    },
    "takingBack": "後悔しないために",
    "@takingBack": {
        "description": "Taking back..."
    },
    "waiting": "戻る",
    "@waiting": {
        "description": "Waiting..."
    },
    "stepForward": "リトリート",
    "@stepForward": {
        "description": "Step forward"
    },
    "takeBackAll": "お待ちください。",
    "@takeBackAll": {
        "description": "Take back all"
    },
    "stepForwardAll": "一歩前進",
    "@stepForwardAll": {
        "description": "Step forward all"
    },
    "moveNow": "最後に戻る。",
    "@moveNow": {
        "description": "Move now"
    },
    "done": "最後までお楽しみください。",
    "@done": {
        "description": "Done."
    },
    "crackMill": "すぐに動く。",
    "@crackMill": {
        "description": "Crack-mill"
    },
    "crackMill_Detail": "できました。",
    "@crackMill_Detail": {
        "description": "If a player has only pieces in mills, the pieces in the mills will not lock to remove."
    },
    "animationDuration": "三つ子の全員を連れて行くことは許されない",
    "@animationDuration": {
        "description": "Animation duration"
    },
    "none": "それなし",
    "@none": {
        "description": "None"
    },
    "theme": "動画の再生時間",
    "@theme": {
        "description": "Theme"
    },
    "helpContent": "ストレート・チェスは、相手のディスクを3枚以下にすることを目的とした、非常に古いマインド・ゲームです。\n\nポジションを3回繰り返すか、100回の連続した動き（設定可能）の中で食われたディスクがないと、引き分けになります。\n\nゲームは3つのフェーズで構成されています。\n\n1.空いているマスにディスクを置く。\n2.隣接する空のマスに駒を移動させる。\n3.残りのピースが3つになったら、「飛ぶ」ことができます（任意）。\n\n振り子の位相\n\n盤面には24個の空のマスがあります。 手持ちの駒がなくなるまで、空いているマスに交互に駒を置いていきます。 一方のプレイヤーが自分の3つの駒を並べると「トリプレット」と呼ばれ、相手の駒を捕獲して動きを続けることができます。\n\nこのルールの中には、相手のディスクがすべて「トリプレット」に入っている場合を除き、「トリプレット」に入っていない相手のディスクのみをキャプチャーすることができると定めているものもあります。\n\n他のルールバリエーションでは、移動フェイズの間、どちらのプレイヤーも捕獲されたディスクがある空のマスにディスクを移動することはできないと規定されています。\n\n両プレイヤーがディスクを手札に配置し終わったら、移動フェイズに移ります。\n\nムーブフェーズ\n\nプレイヤーは、自分のディスクを隣接するポイントに移動させます。 移動するディスクがない場合は、損失が発生します。 ムーブフェーズと同様に、「トリプル」が形成されると、相手のディスクが捕獲されます。 片方のプレイヤーのディスクが2枚しか残っていない場合、ゲームは終了し、そのプレイヤーの負けとなります。 また、ボード上に3枚以上のディスクがあっても、移動できるディスクが残っていない場合も負けとなります。\n\nフライング・ディスク・フェーズ\n\n一部のルールでは、ディスクが3枚になった時点で、隣接しているかどうかに関わらず、空いている任意のマスに「飛ぶ」ことができます。\n",
    "@helpContent": {
        "description": "Help Content"
    },
    "versionInfo": "バージョン情報",
    "@versionInfo": {
        "description": "Version info"
    },
    "eula": "利用規約",
    "@eula": {
        "description": "EULA"
    },
    "license": "ライセンス",
    "@license": {
        "description": "License"
    },
    "sourceCode": "ソースコード",
    "@sourceCode": {
        "description": "Source code"
    },
    "thirdPartyNotices": "サードパーティーステートメント",
    "@thirdPartyNotices": {
        "description": "Third-party notices"
    },
    "appVersion": "アプリケーションのバージョン",
    "@appVersion": {
        "description": "App Version"
    },
    "general": "一般",
    "@general": {
        "description": "General"
    },
    "advanced": "アドバンスド",
    "@advanced": {
        "description": "Advanced"
    },
    "placing": "振り子",
    "@placing": {
        "description": "Placing"
    },
    "moving": "Go",
    "@moving": {
        "description": "Moving"
    },
    "removing": "食べる",
    "@removing": {
        "description": "Removing"
    },
    "gameOverCondition": "終盤の条件",
    "@gameOverCondition": {
        "description": "Game over condition"
    },
    "aisPlayStyle": "マシンのプレースタイル",
    "@aisPlayStyle": {
        "description": "AI's playstyle"
    },
    "passive": "負の受動性",
    "@passive": {
        "description": "Passive"
    },
    "timeout": "タイムアウト",
    "@timeout": {
        "description": "Timeout"
    },
    "personalization": "外観設定",
    "@personalization": {
        "description": "Personalization"
    },
    "forDevelopers": "開発オプション",
    "@forDevelopers": {
        "description": "For developers"
    },
    "developerMode": "デベロッパーモード",
    "@developerMode": {
        "description": "Developer mode"
    },
    "drawOnHumanExperience": "人間の経験を借りる",
    "@drawOnHumanExperience": {
        "description": "Draw on the human experience"
    },
    "considerMobility": "ピース活動の強化を検討",
    "@considerMobility": {
        "description": "Consider mobility of pieces"
    },
    "pieceCount": "ピース数",
    "@pieceCount": {
        "description": "Piece count"
    },
    "inHand": "手には",
    "@inHand": {
        "description": "in hand"
    },
    "onBoard": "ボード上",
    "@onBoard": {
        "description": "on board"
    },
    "boardTop": "盤面と上端の間隔",
    "@boardTop": {
        "description": "Board offset from the top"
    },
    "notAIsTurn": "コンピュータが動くのではなく",
    "@notAIsTurn": {
        "description": "It is not the AI's turn."
    },
    "aiIsNotThinking": "コンピューターは考えていない",
    "@aiIsNotThinking": {
        "description": "AI is not thinking."
    },
    "autoReplay": "オートリプレイ。",
    "@autoReplay": {
        "description": "Auto re-play moves"
    },
    "atEnd": "ボトムにあります。",
    "@atEnd": {
        "description": "At the end of the move list."
    },
    "tapBackAgainToLeave": "もう一度returnを押してアプリケーションを終了する",
    "@tapBackAgainToLeave": {
        "description": "Tap back again to leave."
    },
    "environmentVariables": "環境変数",
    "@environmentVariables": {
        "description": "Environment variables"
    },
    "more": "さらに",
    "@more": {
        "description": "More"
    },
    "experimental": "これはまだ実験的な機能です。",
    "@experimental": {
        "description": "This is an experimental feature."
    },
    "experiments": "実験の特徴",
    "@experiments": {
        "description": "Experiments"
    },
    "ossLicenses": "オープンソースライセンス",
    "@ossLicenses": {
        "description": "Open source licenses"
    },
    "language": "表示言語",
    "@language": {
        "description": "Languages"
    },
    "defaultLanguage": "デフォルト言語",
    "@defaultLanguage": {
        "description": "Default language"
    },
    "mayMoveInPlacingPhase": "振り子の段階で行くことができる",
    "@mayMoveInPlacingPhase": {
        "description": "The pieces can move in the placing phase"
    },
    "mayMoveInPlacingPhase_Detail": "スイング・フェーズとムーブ・フェーズの間に厳密な境界はありません。 つまり、プレイヤーは1手ごとにスイングするか移動するかを決めることができます（スイングする駒が残っている限り）。",
    "@mayMoveInPlacingPhase_Detail": {
        "description": "There are no distinct placing and moving phases, i.e. the players can decide at every move whether they want to place a piece on the board or move one of their pieces (as long as they have remaining pieces to place)."
    },
    "drawerColor": "メニューの色",
    "@drawerColor": {
        "description": "Menu color"
    },
    "drawerTextColor": "メニューのテキストの色",
    "@drawerTextColor": {
        "description": "Menu text color"
    },
    "drawerBackgroundColor": "メニューの背景色",
    "@drawerBackgroundColor": {
        "description": "Menu background color"
    },
    "drawerHighlightItemColor": "メニューのハイライトアイテムの色",
    "@drawerHighlightItemColor": {
        "description": "Menu highlight item color"
    },
    "mainToolbarBackgroundColor": "メインツールバーの背景色",
    "@mainToolbarBackgroundColor": {
        "description": "Main toolbar background color"
    },
    "mainToolbarIconColor": "メインツールバーアイコンの色",
    "@mainToolbarIconColor": {
        "description": "main toolbar icon color"
    },
    "navigationToolbarBackgroundColor": "ナビゲーションツールバーの背景色",
    "@navigationToolbarBackgroundColor": {
        "description": "Navigation toolbar background color"
    },
    "navigationToolbarIconColor": "ナビゲーションツールバーのアイコンの色",
    "@navigationToolbarIconColor": {
        "description": "Navigation toolbar icon color"
    },
    "autoHideToolbar": "ツールバーを自動的に非表示",
    "@autoHideToolbar": {
        "description": "Automatically hide the toolbar"
    },
    "toolbarLocationOnScreen": "画面上のツールバーの位置",
    "@toolbarLocationOnScreen": {
        "description": "Toolbar location on screen"
    },
    "top": "上",
    "@top": {
        "description": "Top"
    },
    "bottom": "下",
    "@bottom": {
        "description": "Bottom"
    },
    "center": "センター",
    "@center": {
        "description": "Center"
    },
    "solidColor": "ソリッドカラー",
    "@solidColor": {
        "description": "Solid color"
    },
    "picture": "画像",
    "@picture": {
        "description": "Picture"
    },
    "chooseYourPicture": "あなたの写真を選択してください",
    "@chooseYourPicture": {
        "description": "Choose your picture"
    },
    "light": "光",
    "@light": {
        "description": "Light"
    },
    "dark": "闇",
    "@dark": {
        "description": "Dark"
    },
    "themes": "テーマ",
    "@themes": {
        "description": "Themes"
    },
    "currentTheme": "現在のテーマ",
    "@currentTheme": {
        "description": "Current theme"
    },
    "saveTheme": "テーマを保存",
    "@saveTheme": {
        "description": "Save theme"
    },
    "fonts": "フォント",
    "@fonts": {
        "description": "Fonts"
    },
    "showAnalysisGraph": "分析グラフを表示する",
    "@showAnalysisGraph": {
        "description": "Show analysis graph"
    },
    "analysis": "分析",
    "@analysis": {
        "description": "Analysis"
    },
    "saveGame": "ゲームを保存する",
    "@saveGame": {
        "description": "Save game"
    },
    "loadGame": "ゲームをロードする",
    "@loadGame": {
        "description": "Load game"
    },
    "setupPosition": "セットアップ位置",
    "@setupPosition": {
        "description": "Setup position"
    },
    "showLegalMoves": "法的な動きを示す",
    "@showLegalMoves": {
        "description": "Show legal moves"
    },
    "showLastMove": "最後の動きを表示",
    "@showLastMove": {
        "description": "Show last move"
    },
    "showArrows": "矢印を表示",
    "@showArrows": {
        "description": "Show arrows"
    },
    "pieces": "ピース",
    "@pieces": {
        "description": "Pieces"
    },
    "showAnalysis": "分析を表示",
    "@showAnalysis": {
        "description": "Show analysis"
    },
    "threads": "スレッド",
    "@threads": {
        "description": "Threads"
    },
    "getInvolved": "参加する",
    "@getInvolved": {
        "description": "Get Involved"
    },
    "helpImproveTranslate": "翻訳の改善にご協力ください",
    "@helpImproveTranslate": {
        "description": "Help improve translate"
    },
    "tutorial": "チュートリアル",
    "@tutorial": {
        "description": "Tutorial"
    },
    "classicMill": "クラシックミル",
    "@classicMill": {
        "description": "Classic Mill"
    },
    "mixedMill": "混合ミル",
    "@mixedMill": {
        "description": "Mixed Mill"
    },
    "ceylonMill": "セイロンミル",
    "@ceylonMill": {
        "description": "Ceylon Mill"
    },
    "mayBreakAndRemakeMillRepeatedly": "ミルが壊れて繰り返し作り直される可能性があります",
    "@mayBreakAndRemakeMillRepeatedly": {
        "description": "Mill may be broken and remade repeatedly"
    },
    "mayBreakAndRemakeMillRepeatedly_Detail": "プレイヤーがミルを壊してすぐに新しいミルを作成した場合、そのようなプレイヤーは、新しいミルを作成した場合、次の移動でそのようなピースを元のジャンクションに戻すことができます。",
    "@mayBreakAndRemakeMillRepeatedly_Detail": {
        "description": "If a player breaks a mill to create a new mill immediately, such player can move such piece back to the original junction in his next move if it makes a new mill."
    },
    "drawIfNoRemovalWithinTenMovesWhenThreeLeft": "プレイヤーが3つの駒を持っていて、10回移動した後、どちらのプレイヤーも対戦相手の駒を削除しない場合、ゲームは引き分けになります。",
    "@drawIfNoRemovalWithinTenMovesWhenThreeLeft": {
        "description": "The game is drawn if a player has three pieces and after ten moves neither player removes the opponent's pieces"
    },
    "drawIfNoRemovalWithinTenMovesWhenThreeLeft_Detail": "プレーヤーが3ピースになり、どちらのプレーヤーも10手以内に相手のピースを取り除くことができない場合、ゲームは引き分けになります。",
    "@drawIfNoRemovalWithinTenMovesWhenThreeLeft_Detail": {
        "description": "When a player is down to three pieces, and neither player can remove an opponent's piece within ten moves, the game is a draw."
    },
    "close": "閉鎖",
    "@close": {
        "description": "Close"
    },
    "whitePiece": "白いチェス",
    "@whitePiece": {
        "description": "White piece"
    },
    "blackPiece": "黒のチェス",
    "@blackPiece": {
        "description": "Black piece"
    },
    "banPoint": "押しつぶされる",
    "@banPoint": {
        "description": "Ban point"
    },
    "emptyPoint": "空のポイント",
    "@emptyPoint": {
        "description": "Empty point"
    },
    "noPoint": "意味が無い",
    "@noPoint": {
        "description": "No point"
    },
    "placingPhase": "スイングステージ",
    "@placingPhase": {
        "placingPhase": "Placing phase"
    },
    "movingPhase": "ウォーキングステージ",
    "@movingPhase": {
        "description": "Moving phase"
    },
    "flyingPhase": "つま先ステージ",
    "@flyingPhase": {
        "description": "Flying phase"
    },
    "sideToMove": "振り向く",
    "@sideToMove": {
        "description": "Side to move"
    },
    "lastMove": "最後の動き",
    "@lastMove": {
        "description": "Last move"
    },
    "selected": "選択済み",
    "@selected": {
        "description": "Selected"
    },
    "mainMenu": "メインメニュー",
    "@mainMenu": {
        "description": "Main menu"
    },
    "accessibility": "アクセシビリティ",
    "@accessibility": {
        "description": "Accessibility"
    },
    "screenReaderSupport": "スクリーンリーダーのサポート",
    "@screenReaderSupport": {
        "description": "Screen reader support"
    },
    "isDraw": "引き分けです",
    "@isDraw": {
        "description": "It is a Draw!"
    },
    "draw": "和牛",
    "@draw": {
        "description": "Draw"
    },
    "pieceHighlightColor": "チェッカーのハイライト色",
    "@pieceHighlightColor": {
        "description": "Piece highlight color"
    },
    "algorithm": "アルゴリズム",
    "@algorithm": {
        "description": "Algorithm"
    },
    "removeUnplacedPiece": "相手の手に残っているチェスの駒しか食べられない",
    "@removeUnplacedPiece": {
        "description": "Remove unplaced piece"
    },
    "removeUnplacedPiece_Detail": "スリーカムが形成されると、対戦相手の配置されていないピースのみをキャプチャしてゲームを続行できます。",
    "@removeUnplacedPiece_Detail": {
        "description": "If a player forms the mill in the placing phase, she will remove the opponent's unplaced piece and continue to make a move."
    },
    "endgameNMoveRule": "エンドゲームN-移動ルール",
    "@endgameNMoveRule": {
        "description": "Endgame N-Move rule"
    },
    "endgameNMoveRule_Detail": "少なくとも片側に3個しか残っておらず、両側に連続してピースがない場合、それは同点と判断されることを指定します。",
    "@endgameNMoveRule_Detail": {
        "description": "If either player has only three pieces and neither player removes a piece within a specific moves, the game is drawn."
    },
    "drawReasonEndgameRule50": "少なくとも1つのパーティの残りのピースは3つだけであり、どちらのパーティも複数の連続した動きでピースを取得していません。",
    "@drawReasonEndgameRule50": {
        "description": "Either player has only three pieces and neither player removes a piece within a specific moves."
    },
    "threefoldRepetitionRule": "3回の繰り返しルール",
    "@threefoldRepetitionRule": {
        "description": "Threefold repetition rule"
    },
    "threefoldRepetitionRule_Detail": "ゲーム中に、同じ位置が3回連続してまたは断続的に表示される場合、それは同点と見なされます。",
    "@threefoldRepetitionRule_Detail": {
        "description": "The game is drawn if a position occurs for the third time."
    },
    "continueToMakeMove": "3人の息子が続けて、チェスを続けてください",
    "@continueToMakeMove": {
        "description": "Mill! Continue to make a move."
    },
    "pointStyle": "チェッカーボードの交差点のスタイル",
    "@pointStyle": {
        "description": "Point style"
    },
    "pointWidth": "チェス盤の交差点のサイズ",
    "@pointWidth": {
        "description": "Point width"
    },
    "solid": "実線の円",
    "@solid": {
        "description": "Solid"
    },
    "hollow": "中空円",
    "@hollow": {
        "description": "Hollow"
=======
  "appName": "ミル",
  "@appName": {
    "description": "The app name"
  },
  "welcome": "ようこそ、ご利用ください",
  "@welcome": {
    "description": "Welcome"
  },
  "yes": "はい。",
  "@yes": {
    "description": "Yes"
  },
  "no": "いいえ",
  "@no": {
    "description": "No"
  },
  "game": "ゲーム",
  "@game": {
    "description": "Game"
  },
  "humanVsAi": "チャレンジマシン",
  "@humanVsAi": {
    "description": "Human Vs AI"
  },
  "humanVsHuman": "2人のプレーヤー",
  "@humanVsHuman": {
    "description": "Human Vs Human"
  },
  "aiVsAi": "マシン対マシン",
  "@aiVsAi": {
    "description": "AI Vs AI"
  },
  "humanVsCloud": "チャレンジクラウド",
  "@humanVsCloud": {
    "description": "Human Vs Cloud"
  },
  "humanVsLAN": "ネットワークマッチメイキング",
  "@humanVsLAN": {
    "description": "Human Vs LAN"
  },
  "testViaLAN": "ネットワークテスト",
  "@testViaLAN": {
    "description": "Test Via LAN"
  },
  "move": "ムーブ",
  "@move": {
    "description": "Move"
  },
  "showMoveList": "ゲームを表示する",
  "@showMoveList": {
    "description": "Move list"
  },
  "moveList": "ゲーム",
  "@moveList": {
    "description": "Move list"
  },
  "noGameRecord": "ムーブなし",
  "@noGameRecord": {
    "description": "No record"
  },
  "ok": "OK",
  "@ok": {
    "description": "OK"
  },
  "confirm": "確認",
  "@confirm": {
    "description": "Confirm"
  },
  "cancel": "キャンセル",
  "@cancel": {
    "description": "Cancel"
  },
  "tipSelectWrong": "ディスクの選択ミス",
  "@tipSelectWrong": {
    "description": "Select the wrong piece."
  },
  "tipPlace": "落としてください。",
  "@tipPlace": {
    "description": "Place your pieces."
  },
  "tipBanPlace": "ここに着地できない",
  "@tipBanPlace": {
    "description": "Cannot place it here."
  },
  "tipPlaced": "すでに落ちている",
  "@tipPlaced": {
    "description": "Placed."
  },
  "tipRemove": "ピースを食べてください",
  "@tipRemove": {
    "description": "Remove a piece."
  },
  "tipBanRemove": "これは取れませんね。",
  "@tipBanRemove": {
    "description": "Cannot remove."
  },
  "tipRemoved": "食べること。",
  "@tipRemoved": {
    "description": "Removed."
  },
  "tipMove": "行ってください。",
  "@tipMove": {
    "description": "Move a piece."
  },
  "tipCannotPlace": "ここで遊ぶことはできません。",
  "@tipCannotPlace": {
    "description": "You can't place your piece here."
  },
  "tipCannotMove": "ここでは動かないでください。",
  "@tipCannotMove": {
    "description": "You can't move your piece here."
  },
  "tipMill": "3枚続けて、食べてください。",
  "@tipMill": {
    "description": "Mill! Take your opponent's piece."
  },
  "tipContinueMill": "引き続き、ディスクをお持ちください。",
  "@tipContinueMill": {
    "description": "Continue to take your opponent's piece."
  },
  "tipSelectOpponentsPiece": "相手の駒を選んでください",
  "@tipSelectOpponentsPiece": {
    "description": "Select one of your opponent's pieces."
  },
  "tipCannotRemovePieceFromMill": "トリプレットで駒を取ることはできません",
  "@tipCannotRemovePieceFromMill": {
    "description": "You cannot remove a piece from a mill."
  },
  "tipCanMoveOnePoint": "隣接する空きマスに移動してください",
  "@tipCanMoveOnePoint": {
    "description": "A piece can move 1 point."
  },
  "tipCannotMoveOpponentsPieces": "相手のディスクを動かすことはできません",
  "@tipCannotMoveOpponentsPieces": {
    "description": "You can't move your opponent's pieces."
  },
  "tipSelectPieceToMove": "移動させたい作品を選択してください。",
  "@tipSelectPieceToMove": {
    "description": "Select your piece to move."
  },
  "tipHaveThreePiecesLeft": "残りは3枚です。",
  "@tipHaveThreePiecesLeft": {
    "description": "You have 3 pieces left."
  },
  "tipCanMoveToAnyPoint": "何もない広場にも飛べる",
  "@tipCanMoveToAnyPoint": {
    "description": "You can move to any point you like."
  },
  "tipToMove": "{player}移動します。",
  "@tipToMove": {
    "description": " to move."
  },
  "whiteWin": "先手必勝！",
  "@whiteWin": {
    "description": "Player 1 wins!"
  },
  "blackWin": "クイーンの動きが勝つ！",
  "@blackWin": {
    "description": "Player 2 wins!"
  },
  "won": "勝利",
  "@won": {
    "description": "Won"
  },
  "lost": "ロース",
  "@lost": {
    "description": "Lost"
  },
  "thinking": "相手が考えているのは…",
  "@thinking": {
    "description": "Thinking..."
  },
  "newGame": "新しいゲームの開始",
  "@newGame": {
    "description": "New game"
  },
  "importGame": "輸入ゲーム",
  "@importGame": {
    "description": "Import game"
  },
  "exportGame": "ゲームのエクスポート",
  "@exportGame": {
    "description": "Export game"
  },
  "gameImported": "ゲームがクリップボードからインポートされている。",
  "@gameImported": {
    "description": "Game imported from the clipboard."
  },
  "cannotImport": "{invalidMove}をインポートできません",
  "@cannotImport": {
    "description": "Cannot import"
  },
  "movesAndRulesNotMatch": "動きとルールが一致しない",
  "@movesAndRulesNotMatch": {
    "description": "Rules and moves do not match."
  },
  "pleaseWait": "お待ちください...",
  "@pleaseWait": {
    "description": "Please wait..."
  },
  "restartGame": "再起動？",
  "@restartGame": {
    "description": "Restart current game?"
  },
  "restart": "もう一度始めてください。",
  "@restart": {
    "description": "Restart"
  },
  "gameStarted": "ゲームを開始します。 プレイしてください。",
  "@gameStarted": {
    "description": "Game started, please place"
  },
  "analyzing": "ポジションを分析しています…",
  "@analyzing": {
    "description": "Analyzing ..."
  },
  "error": "エラー：{message}",
  "@error": {
    "description": "Error"
  },
  "winRate": "勝利率",
  "@winRate": {
    "description": "Win Rate"
  },
  "score": "スコア:",
  "@score": {
    "description": "Score"
  },
  "white": "ファーストハンド",
  "@white": {
    "description": "Player 1"
  },
  "black": "女王の側",
  "@black": {
    "description": "Player 2"
  },
  "loseReasonlessThanThree": "{player}個数が3個未満です。",
  "@loseReasonlessThanThree": {
    "description": " piece count is less than three."
  },
  "loseReasonResign": "{player}は辞任しました。",
  "@loseReasonResign": {
    "description": " resign."
  },
  "loseReasonNoWay": "{player}は行く方法がありません。",
  "@loseReasonNoWay": {
    "description": " is no way to go."
  },
  "loseReasonBoardIsFull": "ボードがいっぱいで、{player}は行く方法がありません。",
  "@loseReasonBoardIsFull": {
    "description": "The board is full, no way to go."
  },
  "loseReasonTimeOver": "時間が終わり、{player}を失いました。",
  "@loseReasonTimeOver": {
    "description": "Time Over"
  },
  "drawReasonRule50": "ルールで定められた手の数以内にディスクを取らずに、手番で複数回連続して手を打った場合はドローとなります。",
  "@drawReasonRule50": {
    "description": "In the moving phase, no piece has been removed in the last specific number of moves."
  },
  "drawReasonBoardIsFull": "ドローは、ボードがいっぱいになり、出口がない場合に与えられます。",
  "@drawReasonBoardIsFull": {
    "description": "It is a Draw because the board is full"
  },
  "drawReasonThreefoldRepetition": "ポジションドローを3回繰り返します。",
  "@drawReasonThreefoldRepetition": {
    "description": "It is a Draw because of threefold repetition."
  },
  "gameOverUnknownReason": "理由は不明ですが、ゲームは終了しました",
  "@gameOverUnknownReason": {
    "description": "Game Over! Unknown reason."
  },
  "gameOver": "ゲームオーバー",
  "@gameOver": {
    "description": "Game Over"
  },
  "youWin": "優勝おめでとうございます！",
  "@youWin": {
    "description": "You win! Congratulations!"
  },
  "challengeHarderLevel": "より難しいレベルに挑戦しますか？新しいレベルはレベル{level}になります！",
  "@challengeHarderLevel": {
    "description": "Challenge harder level?"
  },
  "youLose": "あなたの負けです！",
  "@youLose": {
    "description": "You Lose!"
  },
  "analyze": "分析",
  "@analyze": {
    "description": "Analyze"
  },
  "about": "について",
  "@about": {
    "description": "About"
  },
  "version": "バージョン: {versionNumber}",
  "@version": {
    "description": "Version"
  },
  "thanks": "謝辞",
  "@thanks": {
    "description": "Thanks"
  },
  "settings": "設定",
  "@settings": {
    "description": "Settings"
  },
  "options": "オプション",
  "@options": {
    "description": "Options"
  },
  "generalSettings": "一般設定",
  "@generalSettings": {
    "description": "General Settings"
  },
  "skillLevel": "難易度",
  "@skillLevel": {
    "description": "Difficulty level"
  },
  "moveTime": "機械思考の時間",
  "@moveTime": {
    "description": "AI thinking time"
  },
  "difficulty": "ゲームの難易度",
  "@difficulty": {
    "description": "Difficulty"
  },
  "playSounds": "サウンド",
  "@playSounds": {
    "description": "Sound effects"
  },
  "playSoundsInTheGame": "移動時に音を出す",
  "@playSoundsInTheGame": {
    "description": "Play sounds in the game"
  },
  "keepMuteWhenTakingBack": "後悔しているときはミュートにする",
  "@keepMuteWhenTakingBack": {
    "description": "Keep mute when taking back"
  },
  "tone": "サウンドエフェクトの再生",
  "@tone": {
    "description": "Tone"
  },
  "whoMovesFirst": "優先順位",
  "@whoMovesFirst": {
    "description": "First move"
  },
  "human": "人間",
  "@human": {
    "description": "Human"
  },
  "ai": "マシン",
  "@ai": {
    "description": "AI"
  },
  "alternate": "オルタネート",
  "@alternate": {
    "description": "Alternate"
  },
  "isAutoRestart": "ゲーム終了時に自動的にゲームを再起動する",
  "@isAutoRestart": {
    "description": "Auto-restart game when game over"
  },
  "isAutoChangeFirstMove": "ゲーム開始時に自動的に手を交換する",
  "@isAutoChangeFirstMove": {
    "description": "Auto Change First Move"
  },
  "shufflingEnabled": "マシンのランダムな動き",
  "@shufflingEnabled": {
    "description": "Random move"
  },
  "misc": "その他",
  "@misc": {
    "description": "Miscellaneous"
  },
  "rules": "ルール",
  "@rules": {
    "description": "Rules"
  },
  "piecesCount": "ピース数",
  "@piecesCount": {
    "description": "The number of pieces each player has"
  },
  "piecesCount_Detail": "各プレイヤーは何個持っていますか？",
  "@piecesCount_Detail": {
    "description": "How many pieces does each player have?"
  },
  "flyPieceCount": "何枚目のディスクが飛ぶか",
  "@flyPieceCount": {
    "description": "The number of the flying piece"
  },
  "flyPieceCount_Detail": "フライングが許可されている場合、プレイヤーが何枚のディスクを残しているかがフライングになります。",
  "@flyPieceCount_Detail": {
    "description": "If Flying is enabled, when a player is reduced to a specific piece count, her pieces are free to move to any unoccupied point, instead of being restricted to adjacent points as in the rest of the game."
  },
  "piecesAtLeastCount": "数枚以下のディスクロス",
  "@piecesAtLeastCount": {
    "description": "Pieces At Least"
  },
  "hasDiagonalLines": "対角線",
  "@hasDiagonalLines": {
    "description": "Diagonal lines"
  },
  "hasDiagonalLines_Detail": "盤面に4本の斜めのラインを追加します。",
  "@hasDiagonalLines_Detail": {
    "description": "Add four diagonal lines to the board."
  },
  "hasBannedLocations": "禁断のポイント",
  "@hasBannedLocations": {
    "description": "Mark and delay removing pieces"
  },
  "hasBannedLocations_Detail": "振り子の段階では、食べたディスクはマークされ、とりあえずは取り出さない。 両方のプレイヤーがディスクを配置した後、一様にマークされたディスクをすべて取り除き、移動フェイズに移ります。",
  "@hasBannedLocations_Detail": {
    "description": "In the placing phase, the points of removed pieces will no longer be able to be placed unless the moving phase is entered."
  },
  "isDefenderMoveFirst": "ディスクが振られた後に最初に動く",
  "@isDefenderMoveFirst": {
    "description": "The second player moves first"
  },
  "isDefenderMoveFirst_Detail": "スイングフェイズで先にスイングしたプレーヤーが、ムーブフェイズで先にムーブします。",
  "@isDefenderMoveFirst_Detail": {
    "description": "The player who moves second in the placing phase moves first in the moving phase."
  },
  "mayRemoveMultiple": "複数枚のディスクの取り込み",
  "@mayRemoveMultiple": {
    "description": "Multi-remove"
  },
  "mayRemoveMultiple_Detail": "同時に複数のトリプレットが形成された場合、相手はトリプレットが形成された数だけディスクを食べることができます。",
  "@mayRemoveMultiple_Detail": {
    "description": "If a player closes more than one mill at once, she will be able to remove the number of mills she closed."
  },
  "mayRemoveFromMillsAlways": "トリプレットからピースを取ることは可能です",
  "@mayRemoveFromMillsAlways": {
    "description": "Destroy mills"
  },
  "mayRemoveFromMillsAlways_Detail": "デフォルトでは、相手のディスクがすべてトリプレットになっていないと、トリプレットを取ることはできません。 このオプションをオンにすると、この制限が解除されます。",
  "@mayRemoveFromMillsAlways_Detail": {
    "description": "mayRemoveFromMillsAlways_Detail"
  },
  "isWhiteLoseButNotDrawWhenBoardFull": "盤面がいっぱいになると、最初にディスクを置いた人が負けになります",
  "@isWhiteLoseButNotDrawWhenBoardFull": {
    "description": "The second player loses when the board is full"
  },
  "isWhiteLoseButNotDrawWhenBoardFull_Detail": "12枚のディスクの場合、ディスクフェイズの終了時にボードが満杯で、どちらのプレイヤーもディスクを取っていない場合、最初のプレイヤーはドローではなく負けとなります。",
  "@isWhiteLoseButNotDrawWhenBoardFull_Detail": {
    "description": "At the end of the placing phase, when the board is full, the side that places first loses the game, otherwise, the game is a draw."
  },
  "isLoseButNotChangeSideWhenNoWay": "逃げ場がないときの負け",
  "@isLoseButNotChangeSideWhenNoWay": {
    "description": "Lose when no legal moves"
  },
  "isLoseButNotChangeSideWhenNoWay_Detail": "ムーブフェーズでは、相手の動きに合わせて切り替えるのではなく、逃げ場がなくなった時点で負けとなります。",
  "@isLoseButNotChangeSideWhenNoWay_Detail": {
    "description": "The player will lose if his opponent blocks them so that they cannot be moved. Change side to move if this option is disabled."
  },
  "mayFly": "フライングディスク",
  "@mayFly": {
    "description": "Flying"
  },
  "mayFly_Detail": "一方の側が3枚または4枚（設定可能）のディスクを残している場合、その側はボード上の任意の空のマスにディスクを移動することができます。",
  "@mayFly_Detail": {
    "description": "If a player has only three or four (configurable) pieces left, she can move the piece to any free point."
  },
  "nMoveRule": "N-ステップルール",
  "@nMoveRule": {
    "description": "N-move rule"
  },
  "nMoveRule_Detail": "ディスクが取られなかった場合に、引き分けが成立する連続した手の数を指定します。",
  "@nMoveRule_Detail": {
    "description": "The game is drawn if there has been no removal in a specific number of moves by each player."
  },
  "rollback": "ロールバック",
  "@rollback": {
    "description": "Rollback"
  },
  "pleaseSelect": "選択してください",
  "@pleaseSelect": {
    "description": "Please select"
  },
  "copy": "コピー",
  "@copy": {
    "description": "Copy"
  },
  "moveHistoryCopied": "ゲームがクリップボードにコピーされました。",
  "@moveHistoryCopied": {
    "description": "Move history copied to clipboard"
  },
  "help": "ヘルプ",
  "@help": {
    "description": "Help"
  },
  "feedback": "フィードバック",
  "@feedback": {
    "description": "Feedback"
  },
  "exit": "ログアウト",
  "@exit": {
    "description": "Exit"
  },
  "ruleSettings": "ルール設定",
  "@ruleSettings": {
    "description": "Rule Settings"
  },
  "color": "カラー",
  "@color": {
    "description": "Color"
  },
  "boardColor": "ボードカラー",
  "@boardColor": {
    "description": "Board color"
  },
  "pieceColor": "ピースカラー",
  "@pieceColor": {
    "description": "Piece color"
  },
  "backgroundColor": "背景色",
  "@backgroundColor": {
    "description": "Background color"
  },
  "lineColor": "ラインカラー",
  "@lineColor": {
    "description": "Board line color"
  },
  "whitePieceColor": "テンポ側のポーンの色",
  "@whitePieceColor": {
    "description": "Player 1 piece color"
  },
  "blackPieceColor": "クイーンズサイドピースの色",
  "@blackPieceColor": {
    "description": "Player 2 piece color"
  },
  "messageColor": "キューメッセージの色",
  "@messageColor": {
    "description": "Message color"
  },
  "isPieceCountInHandShown": "手元に残っている枚数を表示",
  "@isPieceCountInHandShown": {
    "description": "Show count of pieces in hand"
  },
  "isNotationsShown": "盤面の端に座標を表示",
  "@isNotationsShown": {
    "description": "Show notations on board"
  },
  "isHistoryNavigationToolbarShown": "移動ナビゲーションツールバーの表示",
  "@isHistoryNavigationToolbarShown": {
    "description": "Show history navigation toolbar"
  },
  "display": "ショー",
  "@display": {
    "description": "Display"
  },
  "boardBorderLineWidth": "ボードの外枠の線幅",
  "@boardBorderLineWidth": {
    "description": "Board borderline width"
  },
  "boardInnerLineWidth": "ボード内のラインの幅",
  "@boardInnerLineWidth": {
    "description": "Board inner line width"
  },
  "pieceWidth": "ピースサイズ",
  "@pieceWidth": {
    "description": "Piece width"
  },
  "fontSize": "文字サイズ",
  "@fontSize": {
    "description": "Font size"
  },
  "standardNotation": "標準的なゲーム形式",
  "@standardNotation": {
    "description": "Standard notation"
  },
  "restore": "リセット",
  "@restore": {
    "description": "Restore"
  },
  "restoreDefaultSettings": "デフォルトの設定に戻す",
  "@restoreDefaultSettings": {
    "description": "Restore Default Settings"
  },
  "pick": "{element}を選択",
  "@pick": {
    "description": "Pick "
  },
  "info": "インフォ",
  "@info": {
    "description": "Info"
  },
  "hint": "チップ",
  "@hint": {
    "description": "Hint"
  },
  "player": "プレーヤー",
  "@player": {
    "description": "player"
  },
  "player1": "初手側",
  "@player1": {
    "description": "Player 1"
  },
  "player2": "バックハンド側",
  "@player2": {
    "description": "Player 2"
  },
  "howToPlay": "遊び方の説明",
  "@howToPlay": {
    "description": "How to play"
  },
  "toPlacePiece": "盤面の交点をクリックしてピースを配置します。",
  "@toPlacePiece": {
    "description": "Tap on any available point to place the piece."
  },
  "toSelectPiece": "移動させたいピースを選択します。",
  "@toSelectPiece": {
    "description": "Tap on a piece to move it."
  },
  "toMovePiece": "この作品に隣接するポイントをクリックすると、作品が移動します。",
  "@toMovePiece": {
    "description": "Tap on point connected to piece to move it."
  },
  "toRemovePiece": "相手の駒をクリックすると、その駒を取ることができます。",
  "@toRemovePiece": {
    "description": "Tap on the opponent's one piece to remove."
  },
  "needToCreateMillFirst": "相手の駒を捕獲するためには、トリプレットを形成する必要があります。",
  "@needToCreateMillFirst": {
    "description": "You need to create a mill first before you can remove a piece."
  },
  "needToPlayWithOwnPieces": "自分の駒を動かす必要があります。",
  "@needToPlayWithOwnPieces": {
    "description": "You need to play with your pieces."
  },
  "statistics": "統計情報",
  "@statistics": {
    "description": "Statistics"
  },
  "totalGames": "ディスクの枚数",
  "@totalGames": {
    "description": "Total games"
  },
  "results": "結果",
  "@results": {
    "description": "Results"
  },
  "left": "残存",
  "@left": {
    "description": "left"
  },
  "privacyPolicy": "プライバシーポリシー",
  "@privacyPolicy": {
    "description": "Privacy Policy"
  },
  "privacyPolicy_Detail_1": "User Agreement と \"Privacy Policy \"の条項を注意深く読み、完全に理解することが重要です。",
  "@privacyPolicy_Detail_1": {
    "description": "Privacy Policy Detail 1"
  },
  "privacyPolicy_Detail_2": "お客様に提供するサービスを向上させるために、お客様の明示的な承認に基づいて、お客様のデバイスモデル、診断データ、電子メールアドレスなどの情報を取得することがありますが、これらの情報はお客様が拒否またはキャンセルする権利を有します。 診断データの送信を依頼するたびに、事前にポップアップでお客様の明示的な同意を求めます。",
  "@privacyPolicy_Detail_2": {
    "description": "Privacy Policy Detail 2"
  },
  "and": "を読むことができます。",
  "@and": {},
  "accept": "承認",
  "@accept": {
    "description": "Accept"
  },
  "takeBack": "悔い改め",
  "@takeBack": {
    "description": "Take back"
  },
  "takingBack": "後悔しないために…",
  "@takingBack": {
    "description": "Taking back..."
  },
  "waiting": "戻る…",
  "@waiting": {
    "description": "Waiting..."
  },
  "stepForward": "リトリート",
  "@stepForward": {
    "description": "Step forward"
  },
  "takeBackAll": "お待ちください",
  "@takeBackAll": {
    "description": "Take back all"
  },
  "stepForwardAll": "一歩前進",
  "@stepForwardAll": {
    "description": "Step forward all"
  },
  "moveNow": "最後に戻る",
  "@moveNow": {
    "description": "Move now"
  },
  "done": "最後までお楽しみください。",
  "@done": {
    "description": "Done."
  },
  "crackMill": "すぐに動く",
  "@crackMill": {
    "description": "Crack-mill"
  },
  "crackMill_Detail": "できました。",
  "@crackMill_Detail": {
    "description": "If a player has only pieces in mills, the pieces in the mills will not lock to remove."
  },
  "animationDuration": "三つ子の全員を連れて行くことは許されない",
  "@animationDuration": {
    "description": "Animation duration"
  },
  "none": "それなし",
  "@none": {
    "description": "None"
  },
  "theme": "動画の再生時間",
  "@theme": {
    "description": "Theme"
  },
  "helpContent": "ストレート・チェスは、相手のディスクを3枚以下にすることを目的とした、非常に古いマインド・ゲームです。\n\nポジションを3回繰り返すか、100回の連続した動き（設定可能）の中で食われたディスクがないと、引き分けになります。\n\nゲームは3つのフェーズで構成されています。\n\n1.空いているマスにディスクを置く。\n2.隣接する空のマスに駒を移動させる。\n3.残りのピースが3つになったら、「飛ぶ」ことができます（任意）。\n\n振り子の位相\n\n盤面には24個の空のマスがあります。 手持ちの駒がなくなるまで、空いているマスに交互に駒を置いていきます。 一方のプレイヤーが自分の3つの駒を並べると「トリプレット」と呼ばれ、相手の駒を捕獲して動きを続けることができます。\n\nこのルールの中には、相手のディスクがすべて「トリプレット」に入っている場合を除き、「トリプレット」に入っていない相手のディスクのみをキャプチャーすることができると定めているものもあります。\n\n他のルールバリエーションでは、移動フェイズの間、どちらのプレイヤーも捕獲されたディスクがある空のマスにディスクを移動することはできないと規定されています。\n\n両プレイヤーがディスクを手札に配置し終わったら、移動フェイズに移ります。\n\nムーブフェーズ\n\nプレイヤーは、自分のディスクを隣接するポイントに移動させます。 移動するディスクがない場合は、損失が発生します。 ムーブフェーズと同様に、「トリプル」が形成されると、相手のディスクが捕獲されます。 片方のプレイヤーのディスクが2枚しか残っていない場合、ゲームは終了し、そのプレイヤーの負けとなります。 また、ボード上に3枚以上のディスクがあっても、移動できるディスクが残っていない場合も負けとなります。\n\nフライング・ディスク・フェーズ\n\n一部のルールでは、ディスクが3枚になった時点で、隣接しているかどうかに関わらず、空いている任意のマスに「飛ぶ」ことができます。\n",
  "@helpContent": {
    "description": "Help Content"
  },
  "versionInfo": "バージョン情報",
  "@versionInfo": {
    "description": "Version info"
  },
  "eula": "利用規約",
  "@eula": {
    "description": "EULA"
  },
  "license": "ライセンス",
  "@license": {
    "description": "License"
  },
  "sourceCode": "ソースコード",
  "@sourceCode": {
    "description": "Source code"
  },
  "appVersion": "アプリケーションのバージョン",
  "@appVersion": {
    "description": "App Version"
  },
  "general": "一般",
  "@general": {
    "description": "General"
  },
  "advanced": "アドバンスド",
  "@advanced": {
    "description": "Advanced"
  },
  "placing": "振り子",
  "@placing": {
    "description": "Placing"
  },
  "moving": "Go",
  "@moving": {
    "description": "Moving"
  },
  "removing": "食べる",
  "@removing": {
    "description": "Removing"
  },
  "gameOverCondition": "終盤の条件",
  "@gameOverCondition": {
    "description": "Game over condition"
  },
  "aisPlayStyle": "マシンのプレースタイル",
  "@aisPlayStyle": {
    "description": "AI's playstyle"
  },
  "passive": "負の受動性",
  "@passive": {
    "description": "Passive"
  },
  "timeout": "タイムアウト",
  "@timeout": {
    "description": "Timeout"
  },
  "appearance": "外観",
  "@appearance": {
    "description": "Appearance"
  },
  "drawOnHumanExperience": "人間の経験を借りる",
  "@drawOnHumanExperience": {
    "description": "Draw on the human experience"
  },
  "considerMobility": "ピース活動の強化を検討",
  "@considerMobility": {
    "description": "Consider mobility of pieces"
  },
  "pieceCount": "ピース数:",
  "@pieceCount": {
    "description": "Piece count"
  },
  "inHand": "手持ちの{player}：{count}",
  "@inHand": {
    "description": "in hand"
  },
  "onBoard": "{player}搭載：{count}",
  "@onBoard": {
    "description": "on board"
  },
  "boardTop": "盤面と上端の間隔",
  "@boardTop": {
    "description": "Board offset from the top"
  },
  "notAIsTurn": "コンピュータが動くのではなく",
  "@notAIsTurn": {
    "description": "It is not the AI's turn."
  },
  "aiIsNotThinking": "コンピューターは考えていない",
  "@aiIsNotThinking": {
    "description": "AI is not thinking."
  },
  "atEnd": "ボトムにあります。",
  "@atEnd": {
    "description": "At the end of the move list."
  },
  "tapBackAgainToLeave": "もう一度returnを押してアプリケーションを終了する",
  "@tapBackAgainToLeave": {
    "description": "Tap back again to leave."
  },
  "more": "さらに",
  "@more": {
    "description": "More"
  },
  "experimental": "これはまだ実験的な機能です。",
  "@experimental": {
    "description": "This is an experimental feature."
  },
  "experiments": "実験の特徴",
  "@experiments": {
    "description": "Experiments"
  },
  "ossLicenses": "オープンソースライセンス",
  "@ossLicenses": {
    "description": "Open source licenses"
  },
  "language": "表示言語",
  "@language": {
    "description": "Languages"
  },
  "defaultLanguage": "デフォルト言語",
  "@defaultLanguage": {
    "description": "Default language"
  },
  "mayMoveInPlacingPhase": "振り子の段階で行くことができる",
  "@mayMoveInPlacingPhase": {
    "description": "The pieces can move in the placing phase"
  },
  "mayMoveInPlacingPhase_Detail": "スイング・フェーズとムーブ・フェーズの間に厳密な境界はありません。 つまり、プレイヤーは1手ごとにスイングするか移動するかを決めることができます（スイングする駒が残っている限り）。",
  "@mayMoveInPlacingPhase_Detail": {
    "description": "There are no distinct placing and moving phases, i.e. the players can decide at every move whether they want to place a piece on the board or move one of their pieces (as long as they have remaining pieces to place)."
  },
  "drawerColor": "メニューの色",
  "@drawerColor": {
    "description": "Menu color"
  },
  "drawerTextColor": "メニューのテキストの色",
  "@drawerTextColor": {
    "description": "Menu text color"
  },
  "drawerHighlightItemColor": "メニューのハイライトアイテムの色",
  "@drawerHighlightItemColor": {
    "description": "Menu highlight item color"
  },
  "mainToolbarBackgroundColor": "メインツールバーの背景色",
  "@mainToolbarBackgroundColor": {
    "description": "Main toolbar background color"
  },
  "mainToolbarIconColor": "メインツールバーアイコンの色",
  "@mainToolbarIconColor": {
    "description": "main toolbar icon color"
  },
  "navigationToolbarBackgroundColor": "ナビゲーションツールバーの背景色",
  "@navigationToolbarBackgroundColor": {
    "description": "Navigation toolbar background color"
  },
  "navigationToolbarIconColor": "ナビゲーションツールバーのアイコンの色",
  "@navigationToolbarIconColor": {
    "description": "Navigation toolbar icon color"
  },
  "autoHideToolbar": "ツールバーを自動的に非表示",
  "@autoHideToolbar": {
    "description": "Automatically hide the toolbar"
  },
  "toolbarLocationOnScreen": "画面上のツールバーの位置",
  "@toolbarLocationOnScreen": {
    "description": "Toolbar location on screen"
  },
  "top": "上",
  "@top": {
    "description": "Top"
  },
  "bottom": "下",
  "@bottom": {
    "description": "Bottom"
  },
  "center": "センター",
  "@center": {
    "description": "Center"
  },
  "solidColor": "ソリッドカラー",
  "@solidColor": {
    "description": "Solid color"
  },
  "picture": "画像",
  "@picture": {
    "description": "Picture"
  },
  "chooseYourPicture": "あなたの写真を選択してください",
  "@chooseYourPicture": {
    "description": "Choose your picture"
  },
  "light": "光",
  "@light": {
    "description": "Light"
  },
  "dark": "闇",
  "@dark": {
    "description": "Dark"
  },
  "themes": "テーマ",
  "@themes": {
    "description": "Themes"
  },
  "currentTheme": "現在のテーマ",
  "@currentTheme": {
    "description": "Current theme"
  },
  "saveTheme": "テーマを保存",
  "@saveTheme": {
    "description": "Save theme"
  },
  "showAnalysisGraph": "分析グラフを表示する",
  "@showAnalysisGraph": {
    "description": "Show analysis graph"
  },
  "analysis": "分析",
  "@analysis": {
    "description": "Analysis"
  },
  "saveGame": "ゲームを保存する",
  "@saveGame": {
    "description": "Save game"
  },
  "loadGame": "ゲームをロードする",
  "@loadGame": {
    "description": "Load game"
  },
  "setupPosition": "セットアップ位置",
  "@setupPosition": {
    "description": "Setup position"
  },
  "showLegalMoves": "法的な動きを示す",
  "@showLegalMoves": {
    "description": "Show legal moves"
  },
  "showLastMove": "最後の動きを表示",
  "@showLastMove": {
    "description": "Show last move"
  },
  "showArrows": "矢印を表示",
  "@showArrows": {
    "description": "Show arrows"
  },
  "pieces": "ピース",
  "@pieces": {
    "description": "Pieces"
  },
  "showAnalysis": "分析を表示",
  "@showAnalysis": {
    "description": "Show analysis"
  },
  "threads": "スレッド",
  "@threads": {
    "description": "Threads"
  },
  "getInvolved": "参加する",
  "@getInvolved": {
    "description": "Get Involved"
  },
  "helpImproveTranslate": "翻訳の改善にご協力ください",
  "@helpImproveTranslate": {
    "description": "Help improve translate"
  },
  "tutorial": "チュートリアル",
  "@tutorial": {
    "description": "Tutorial"
  },
  "classicMill": "クラシックミル",
  "@classicMill": {
    "description": "Classic Mill"
  },
  "mixedMill": "混合ミル",
  "@mixedMill": {
    "description": "Mixed Mill"
  },
  "ceylonMill": "セイロンミル",
  "@ceylonMill": {
    "description": "Ceylon Mill"
  },
  "mayBreakAndRemakeMillRepeatedly": "ミルが壊れて繰り返し作り直される可能性があります",
  "@mayBreakAndRemakeMillRepeatedly": {
    "description": "Mill may be broken and remade repeatedly"
  },
  "mayBreakAndRemakeMillRepeatedly_Detail": "プレイヤーがミルを壊してすぐに新しいミルを作成した場合、そのようなプレイヤーは、新しいミルを作成した場合、次の移動でそのようなピースを元のジャンクションに戻すことができます。",
  "@mayBreakAndRemakeMillRepeatedly_Detail": {
    "description": "If a player breaks a mill to create a new mill immediately, such player can move such piece back to the original junction in his next move if it makes a new mill."
  },
  "drawIfNoRemovalWithinTenMovesWhenThreeLeft": "プレイヤーが3つの駒を持っていて、10回移動した後、どちらのプレイヤーも対戦相手の駒を削除しない場合、ゲームは引き分けになります",
  "@drawIfNoRemovalWithinTenMovesWhenThreeLeft": {
    "description": "The game is drawn if a player has three pieces and after ten moves neither player removes the opponent's pieces"
  },
  "drawIfNoRemovalWithinTenMovesWhenThreeLeft_Detail": "プレーヤーが3ピースになり、どちらのプレーヤーも10手以内に相手のピースを取り除くことができない場合、ゲームは引き分けになります。",
  "@drawIfNoRemovalWithinTenMovesWhenThreeLeft_Detail": {
    "description": "When a player is down to three pieces, and neither player can remove an opponent's piece within ten moves, the game is a draw."
  },
  "close": "閉鎖",
  "@close": {
    "description": "Close"
  },
  "whitePiece": "白いチェス",
  "@whitePiece": {
    "description": "White piece"
  },
  "blackPiece": "黒のチェス",
  "@blackPiece": {
    "description": "Black piece"
  },
  "banPoint": "押しつぶされる",
  "@banPoint": {
    "description": "Ban point"
  },
  "emptyPoint": "空のポイント",
  "@emptyPoint": {
    "description": "Empty point"
  },
  "noPoint": "意味が無い",
  "@noPoint": {
    "description": "No point"
  },
  "placingPhase": "スイングステージ",
  "@placingPhase": {
    "placingPhase": "Placing phase"
  },
  "movingPhase": "ウォーキングステージ",
  "@movingPhase": {
    "description": "Moving phase"
  },
  "flyingPhase": "つま先ステージ",
  "@flyingPhase": {
    "description": "Flying phase"
  },
  "sideToMove": "移動する側：{player}",
  "@sideToMove": {
    "description": "Side to move"
  },
  "lastMove": "最後の動き：{move}",
  "@lastMove": {
    "description": "Last move"
  },
  "selected": "選択済み",
  "@selected": {
    "description": "Selected"
  },
  "accessibility": "アクセシビリティ",
  "@accessibility": {
    "description": "Accessibility"
  },
  "screenReaderSupport": "スクリーンリーダーのサポート",
  "@screenReaderSupport": {
    "description": "Screen reader support"
  },
  "isDraw": "引き分けです！",
  "@isDraw": {
    "description": "It is a Draw!"
  },
  "draw": "和牛",
  "@draw": {
    "description": "Draw"
  },
  "pieceHighlightColor": "チェッカーのハイライト色",
  "@pieceHighlightColor": {
    "description": "Piece highlight color"
  },
  "algorithm": "アルゴリズム",
  "@algorithm": {
    "description": "Algorithm"
  },
  "removeUnplacedPiece": "相手の手に残っているチェスの駒しか食べられない",
  "@removeUnplacedPiece": {
    "description": "Remove unplaced piece"
  },
  "removeUnplacedPiece_Detail": "スリーカムが形成されると、対戦相手の配置されていないピースのみをキャプチャしてゲームを続行できます。",
  "@removeUnplacedPiece_Detail": {
    "description": "If a player forms the mill in the placing phase, she will remove the opponent's unplaced piece and continue to make a move."
  },
  "endgameNMoveRule": "エンドゲームN-移動ルール",
  "@endgameNMoveRule": {
    "description": "Endgame N-Move rule"
  },
  "endgameNMoveRule_Detail": "少なくとも片側に3個しか残っておらず、両側に連続してピースがない場合、それは同点と判断されることを指定します。",
  "@endgameNMoveRule_Detail": {
    "description": "If either player has only three pieces and neither player removes a piece within a specific moves, the game is drawn."
  },
  "drawReasonEndgameRule50": "少なくとも1つのパーティの残りのピースは3つだけであり、どちらのパーティも複数の連続した動きでピースを取得していません。",
  "@drawReasonEndgameRule50": {
    "description": "Either player has only three pieces and neither player removes a piece within a specific moves."
  },
  "threefoldRepetitionRule": "3回の繰り返しルール",
  "@threefoldRepetitionRule": {
    "description": "Threefold repetition rule"
  },
  "threefoldRepetitionRule_Detail": "ゲーム中に、同じ位置が3回連続してまたは断続的に表示される場合、それは同点と見なされます。",
  "@threefoldRepetitionRule_Detail": {
    "description": "The game is drawn if a position occurs for the third time."
  },
  "continueToMakeMove": "3人の息子が続けて、チェスを続けてください",
  "@continueToMakeMove": {
    "description": "Mill! Continue to make a move."
  },
  "pointStyle": "チェッカーボードの交差点のスタイル",
  "@pointStyle": {
    "description": "Point style"
  },
  "pointWidth": "チェス盤の交差点のサイズ",
  "@pointWidth": {
    "description": "Point width"
  },
  "solid": "実線の円",
  "@solid": {
    "description": "Solid"
  },
  "hollow": "中空円",
  "@hollow": {
    "description": "Hollow"
  },
  "languageName": "日本語",
  "@languageName": {
    "description": "The name of the current language"
  },
  "moveNumber": "{count,plural, =0{ステップ}=1{{count} ステップ}other{{count} ステップ}}",
  "@moveNumber": {
    "description": "Moves to take back",
    "placeholders": {
      "count": {
        "description": "Number of Moves",
        "example": "3"
      }
>>>>>>> 92c2f33f
    }
  },
  "loadFailed": "読み込みに失敗しました。",
  "@loadFailed": {
    "description": "Load failed."
  },
  "filename": "ファイル名",
  "@filename": {
    "description": "File name"
  },
  "gameFiles": "ゲームファイル",
  "@gameFiles": {
    "description": "Game files"
  },
  "gameSavedTo": "ゲームは次の場所に保存されます",
  "@gameSavedTo": {
    "description": "The game is saved to"
  },
  "browse": "ブラウズ…",
  "@browse": {
    "description": "Browse…"
  }
}<|MERGE_RESOLUTION|>--- conflicted
+++ resolved
@@ -1,1255 +1,4 @@
 {
-<<<<<<< HEAD
-    "@@locale": "ja",
-    "appName": "ミル",
-    "@appName": {
-        "description": "The app name"
-    },
-    "welcome": "ようこそ、ご利用ください。",
-    "@welcome": {
-        "description": "Welcome"
-    },
-    "yes": "はい。",
-    "@yes": {
-        "description": "Yes"
-    },
-    "no": "いいえ",
-    "@no": {
-        "description": "No"
-    },
-    "game": "ゲーム",
-    "@game": {
-        "description": "Game"
-    },
-    "humanVsAi": "チャレンジマシン",
-    "@humanVsAi": {
-        "description": "Human Vs AI"
-    },
-    "humanVsHuman": "2人のプレーヤー",
-    "@humanVsHuman": {
-        "description": "Human Vs Human"
-    },
-    "aiVsAi": "マシン対マシン",
-    "@aiVsAi": {
-        "description": "AI Vs AI"
-    },
-    "humanVsCloud": "チャレンジクラウド",
-    "@humanVsCloud": {
-        "description": "Human Vs Cloud"
-    },
-    "humanVsLAN": "ネットワークマッチメイキング",
-    "@humanVsLAN": {
-        "description": "Human Vs LAN"
-    },
-    "testViaLAN": "ネットワークテスト",
-    "@testViaLAN": {
-        "description": "Test Via LAN"
-    },
-    "move": "ムーブ",
-    "@move": {
-        "description": "Move"
-    },
-    "moves": "ムーブ",
-    "@moves": {
-        "description": " Moves"
-    },
-    "showMoveList": "ゲームを表示する",
-    "@showMoveList": {
-        "description": "Move list"
-    },
-    "moveList": "ゲーム",
-    "@moveList": {
-        "description": "Move list"
-    },
-    "noGameRecord": "ムーブなし",
-    "@noGameRecord": {
-        "description": "No record"
-    },
-    "ok": "OK",
-    "@ok": {
-        "description": "OK"
-    },
-    "confirm": "確認",
-    "@confirm": {
-        "description": "Confirm"
-    },
-    "cancel": "キャンセル",
-    "@cancel": {
-        "description": "Cancel"
-    },
-    "copyright": "Copyright © 2021-2022 Calcitem Studio",
-    "@copyright": {
-        "description": "Copyright"
-    },
-    "tipSelectWrong": "ディスクの選択ミス",
-    "@tipSelectWrong": {
-        "description": "Select the wrong piece."
-    },
-    "tipPlace": "落としてください。",
-    "@tipPlace": {
-        "description": "Place your pieces."
-    },
-    "tipBanPlace": "ここに着地できない",
-    "@tipBanPlace": {
-        "description": "Cannot place it here."
-    },
-    "tipPlaced": "すでに落ちている",
-    "@tipPlaced": {
-        "description": "Placed."
-    },
-    "tipRemove": "ピースを食べてください",
-    "@tipRemove": {
-        "description": "Remove a piece."
-    },
-    "tipBanRemove": "これは取れませんね。",
-    "@tipBanRemove": {
-        "description": "Cannot remove."
-    },
-    "tipRemoved": "食べること。",
-    "@tipRemoved": {
-        "description": "Removed."
-    },
-    "tipMove": "行ってください。",
-    "@tipMove": {
-        "description": "Move a piece."
-    },
-    "tipCannotPlace": "ここで遊ぶことはできません。",
-    "@tipCannotPlace": {
-        "description": "You can't place your piece here."
-    },
-    "tipCannotMove": "ここでは動かないでください。",
-    "@tipCannotMove": {
-        "description": "You can't move your piece here."
-    },
-    "tipMill": "3枚続けて、食べてください。",
-    "@tipMill": {
-        "description": "Mill! Take your opponent's piece."
-    },
-    "tipContinueMill": "引き続き、ディスクをお持ちください。",
-    "@tipContinueMill": {
-        "description": "Continue to take your opponent's piece."
-    },
-    "tipSelectOpponentsPiece": "相手の駒を選んでください",
-    "@tipSelectOpponentsPiece": {
-        "description": "Select one of your opponent's pieces."
-    },
-    "tipCannotRemovePieceFromMill": "トリプレットで駒を取ることはできません",
-    "@tipCannotRemovePieceFromMill": {
-        "description": "You cannot remove a piece from a mill."
-    },
-    "tipCanMoveOnePoint": "隣接する空きマスに移動してください",
-    "@tipCanMoveOnePoint": {
-        "description": "A piece can move 1 point."
-    },
-    "tipCannotMoveOpponentsPieces": "相手のディスクを動かすことはできません",
-    "@tipCannotMoveOpponentsPieces": {
-        "description": "You can't move your opponent's pieces."
-    },
-    "tipThreePiecesInLine": "3つのピースが並ぶ",
-    "@tipThreePiecesInLine": {
-        "description": "There are 3 pieces in a line."
-    },
-    "tipSelectPieceToMove": "移動させたい作品を選択してください。",
-    "@tipSelectPieceToMove": {
-        "description": "Select your piece to move."
-    },
-    "tipHaveThreePiecesLeft": "残りは3枚です。",
-    "@tipHaveThreePiecesLeft": {
-        "description": "You have 3 pieces left."
-    },
-    "tipCanMoveToAnyPoint": "何もない広場にも飛べる",
-    "@tipCanMoveToAnyPoint": {
-        "description": "You can move to any point you like."
-    },
-    "tipToMove": "移動",
-    "@tipToMove": {
-        "description": " to move."
-    },
-    "whiteWin": "先手必勝",
-    "@whiteWin": {
-        "description": "Player 1 wins!"
-    },
-    "blackWin": "クイーンの動きが勝つ",
-    "@blackWin": {
-        "description": "Player 2 wins!"
-    },
-    "won": "勝利",
-    "@won": {
-        "description": "Won"
-    },
-    "lost": "ロース",
-    "@lost": {
-        "description": "Lost"
-    },
-    "aborted": "休憩",
-    "@aborted": {
-        "description": "Aborted"
-    },
-    "thinking": "相手が考えているのは...。",
-    "@thinking": {
-        "description": "Thinking..."
-    },
-    "newGame": "新しいゲームの開始",
-    "@newGame": {
-        "description": "New game"
-    },
-    "importGame": "輸入ゲーム",
-    "@importGame": {
-        "description": "Import game"
-    },
-    "exportGame": "ゲームのエクスポート",
-    "@exportGame": {
-        "description": "Export game"
-    },
-    "gameImported": "ゲームがクリップボードからインポートされている",
-    "@gameImported": {
-        "description": "Game imported from the clipboard."
-    },
-    "cannotImport": "インポートできない",
-    "@cannotImport": {
-        "description": "Cannot import"
-    },
-    "movesAndRulesNotMatch": "動きとルールが一致しない",
-    "@movesAndRulesNotMatch": {
-        "description": "Rules and moves do not match."
-    },
-    "startRecording": "録音開始",
-    "@startRecording": {
-        "description": "Start recording"
-    },
-    "recording": "録音中ですが...。",
-    "@recording": {
-        "description": "Recording..."
-    },
-    "stopRecording": "録音停止",
-    "@stopRecording": {
-        "description": "Stop recording"
-    },
-    "showRecording": "再生録音",
-    "@showRecording": {
-        "description": "Show recording"
-    },
-    "noRecording": "再生できない",
-    "@noRecording": {
-        "description": "No recording."
-    },
-    "pleaseWait": "お待ちください...",
-    "@pleaseWait": {
-        "description": "Please wait..."
-    },
-    "restartGame": "再起動？",
-    "@restartGame": {
-        "description": "Restart current game?"
-    },
-    "restart": "もう一度始めてください。",
-    "@restart": {
-        "description": "Restart"
-    },
-    "gameStarted": "ゲームを開始します。 プレイしてください。",
-    "@gameStarted": {
-        "description": "Game started, please place"
-    },
-    "analyzing": "ポジションを分析しています...",
-    "@analyzing": {
-        "description": "Analyzing ..."
-    },
-    "error": "エラーです。",
-    "@error": {
-        "description": "Error"
-    },
-    "winRate": "勝利率",
-    "@winRate": {
-        "description": "Win Rate"
-    },
-    "score": "スコア",
-    "@score": {
-        "description": "Score"
-    },
-    "white": "ファーストハンド",
-    "@white": {
-        "description": "Player 1"
-    },
-    "black": "女王の側",
-    "@black": {
-        "description": "Player 2"
-    },
-    "loseReasonlessThanThree": "残り3枚以下です。",
-    "@loseReasonlessThanThree": {
-        "description": " piece count is less than three."
-    },
-    "loseReasonResign": "負けを認めた。",
-    "@loseReasonResign": {
-        "description": " resign."
-    },
-    "loseReasonNoWay": "出口はない。",
-    "@loseReasonNoWay": {
-        "description": " is no way to go."
-    },
-    "loseReasonBoardIsFull": "盤面がいっぱいで出口がない。",
-    "@loseReasonBoardIsFull": {
-        "description": "The board is full, no way to go."
-    },
-    "loseReasonTimeOver": "タイムアウトが成立する。",
-    "@loseReasonTimeOver": {
-        "description": "Time Over"
-    },
-    "drawReasonRule50": "ルールで定められた手の数以内にディスクを取らずに、手番で複数回連続して手を打った場合はドローとなります。",
-    "@drawReasonRule50": {
-        "description": "In the moving phase, no piece has been removed in the last specific number of moves."
-    },
-    "drawReasonBoardIsFull": "ドローは、ボードがいっぱいになり、出口がない場合に与えられます。",
-    "@drawReasonBoardIsFull": {
-        "description": "It is a Draw because the board is full"
-    },
-    "drawReasonThreefoldRepetition": "ポジションドローを3回繰り返します。",
-    "@drawReasonThreefoldRepetition": {
-        "description": "It is a Draw because of threefold repetition."
-    },
-    "gameOverUnknownReason": "理由は不明ですが、ゲームは終了しました",
-    "@gameOverUnknownReason": {
-        "description": "Game Over! Unknown reason."
-    },
-    "gameOver": "ゲームオーバー。",
-    "@gameOver": {
-        "description": "Game Over"
-    },
-    "youWin": "優勝おめでとうございます。",
-    "@youWin": {
-        "description": "You win! Congratulations!"
-    },
-    "challengeHarderLevel": "その後の難易度アップは？\nアップグレード後の難易度は",
-    "@challengeHarderLevel": {
-        "description": "Challenge harder level?"
-    },
-    "youLose": "あなたの負けです。",
-    "@youLose": {
-        "description": "You Lose!"
-    },
-    "analyze": "分析",
-    "@analyze": {
-        "description": "Analyze"
-    },
-    "playerName": "プレーヤーの名前",
-    "@playerName": {
-        "description": "Player Name"
-    },
-    "about": "について",
-    "@about": {
-        "description": "About"
-    },
-    "version": "バージョン",
-    "@version": {
-        "description": "Version"
-    },
-    "thanks": "謝辞",
-    "@thanks": {
-        "description": "Thanks"
-    },
-    "settings": "設定",
-    "@settings": {
-        "description": "Settings"
-    },
-    "options": "オプション",
-    "@options": {
-        "description": "Options"
-    },
-    "preferences": "ゲーム設定",
-    "@preferences": {
-        "description": "Preferences"
-    },
-    "skillLevel": "難易度",
-    "@skillLevel": {
-        "description": "Difficulty level"
-    },
-    "moveTime": "機械思考の時間",
-    "@moveTime": {
-        "description": "AI thinking time"
-    },
-    "difficulty": "ゲームの難易度",
-    "@difficulty": {
-        "description": "Difficulty"
-    },
-    "playSounds": "サウンド",
-    "@playSounds": {
-        "description": "Sound effects"
-    },
-    "playSoundsInTheGame": "移動時に音を出す",
-    "@playSoundsInTheGame": {
-        "description": "Play sounds in the game"
-    },
-    "keepMuteWhenTakingBack": "後悔しているときはミュートにする",
-    "@keepMuteWhenTakingBack": {
-        "description": "Keep mute when taking back"
-    },
-    "tone": "サウンドエフェクトの再生",
-    "@tone": {
-        "description": "Tone"
-    },
-    "whoMovesFirst": "優先順位",
-    "@whoMovesFirst": {
-        "description": "First move"
-    },
-    "human": "人間",
-    "@human": {
-        "description": "Human"
-    },
-    "ai": "マシン",
-    "@ai": {
-        "description": "AI"
-    },
-    "alternate": "オルタネート",
-    "@alternate": {
-        "description": "Alternate"
-    },
-    "isAutoRestart": "ゲーム終了時に自動的にゲームを再起動する",
-    "@isAutoRestart": {
-        "description": "Auto-restart game when game over"
-    },
-    "isAutoChangeFirstMove": "ゲーム開始時に自動的に手を交換する",
-    "@isAutoChangeFirstMove": {
-        "description": "Auto Change First Move"
-    },
-    "resignIfMostLose": "マシンが明らかに不利な場合は自動的に譲歩する",
-    "@resignIfMostLose": {
-        "description": "AI Resign if Most Lose"
-    },
-    "shufflingEnabled": "マシンのランダムな動き",
-    "@shufflingEnabled": {
-        "description": "Random move"
-    },
-    "learnEndgame": "自己学習型ゲームバンク",
-    "@learnEndgame": {
-        "description": "Learn Endgame"
-    },
-    "openingBook": "開設ライブラリーの利用",
-    "@openingBook": {
-        "description": "Opening Book"
-    },
-    "misc": "その他",
-    "@misc": {
-        "description": "Miscellaneous"
-    },
-    "rules": "ルール",
-    "@rules": {
-        "description": "Rules"
-    },
-    "piecesCount": "ピース数",
-    "@piecesCount": {
-        "description": "The number of pieces each player has"
-    },
-    "piecesCount_Detail": "各プレイヤーが持っているディスクの枚数を設定します。",
-    "@piecesCount_Detail": {
-        "description": "How many pieces does each player have?"
-    },
-    "flyPieceCount": "何枚目のディスクが飛ぶか",
-    "@flyPieceCount": {
-        "description": "The number of the flying piece"
-    },
-    "flyPieceCount_Detail": "フライングが許可されている場合、プレイヤーが何枚のディスクを残しているかがフライングになります。",
-    "@flyPieceCount_Detail": {
-        "description": "If Flying is enabled, when a player is reduced to a specific piece count, her pieces are free to move to any unoccupied point, instead of being restricted to adjacent points as in the rest of the game."
-    },
-    "piecesAtLeastCount": "数枚以下のディスクロス",
-    "@piecesAtLeastCount": {
-        "description": "Pieces At Least"
-    },
-    "hasDiagonalLines": "対角線",
-    "@hasDiagonalLines": {
-        "description": "Diagonal lines"
-    },
-    "hasDiagonalLines_Detail": "盤面に4本の斜めのラインを追加します。",
-    "@hasDiagonalLines_Detail": {
-        "description": "Add four diagonal lines to the board."
-    },
-    "hasBannedLocations": "禁断のポイント",
-    "@hasBannedLocations": {
-        "description": "Mark and delay removing pieces"
-    },
-    "hasBannedLocations_Detail": "振り子の段階では、食べたディスクはマークされ、とりあえずは取り出さない。 両方のプレイヤーがディスクを配置した後、一様にマークされたディスクをすべて取り除き、移動フェイズに移ります。",
-    "@hasBannedLocations_Detail": {
-        "description": "In the placing phase, the points of removed pieces will no longer be able to be placed unless the moving phase is entered."
-    },
-    "isDefenderMoveFirst": "ディスクが振られた後に最初に動く",
-    "@isDefenderMoveFirst": {
-        "description": "The second player moves first"
-    },
-    "isDefenderMoveFirst_Detail": "スイングフェイズで先にスイングしたプレーヤーが、ムーブフェイズで先にムーブします。",
-    "@isDefenderMoveFirst_Detail": {
-        "description": "The player who moves second in the placing phase moves first in the moving phase."
-    },
-    "mayRemoveMultiple": "複数枚のディスクの取り込み",
-    "@mayRemoveMultiple": {
-        "description": "Multi-remove"
-    },
-    "mayRemoveMultiple_Detail": "同時に複数のトリプレットが形成された場合、相手はトリプレットが形成された数だけディスクを食べることができます。",
-    "@mayRemoveMultiple_Detail": {
-        "description": "If a player closes more than one mill at once, she will be able to remove the number of mills she closed."
-    },
-    "mayRemoveFromMillsAlways": "トリプレットからピースを取ることは可能です。",
-    "@mayRemoveFromMillsAlways": {
-        "description": "Destroy mills"
-    },
-    "mayRemoveFromMillsAlways_Detail": "デフォルトでは、相手のディスクがすべてトリプレットになっていないと、トリプレットを取ることはできません。 このオプションをオンにすると、この制限が解除されます。",
-    "@mayRemoveFromMillsAlways_Detail": {
-        "description": "mayRemoveFromMillsAlways_Detail"
-    },
-    "isWhiteLoseButNotDrawWhenBoardFull": "盤面がいっぱいになると、最初にディスクを置いた人が負けになります。",
-    "@isWhiteLoseButNotDrawWhenBoardFull": {
-        "description": "The second player loses when the board is full"
-    },
-    "isWhiteLoseButNotDrawWhenBoardFull_Detail": "12枚のディスクの場合、ディスクフェイズの終了時にボードが満杯で、どちらのプレイヤーもディスクを取っていない場合、最初のプレイヤーはドローではなく負けとなります。",
-    "@isWhiteLoseButNotDrawWhenBoardFull_Detail": {
-        "description": "At the end of the placing phase, when the board is full, the side that places first loses the game, otherwise, the game is a draw."
-    },
-    "isLoseButNotChangeSideWhenNoWay": "逃げ場がないときの負け",
-    "@isLoseButNotChangeSideWhenNoWay": {
-        "description": "Lose when no legal moves"
-    },
-    "isLoseButNotChangeSideWhenNoWay_Detail": "ムーブフェーズでは、相手の動きに合わせて切り替えるのではなく、逃げ場がなくなった時点で負けとなります。",
-    "@isLoseButNotChangeSideWhenNoWay_Detail": {
-        "description": "The player will lose if his opponent blocks them so that they cannot be moved. Change side to move if this option is disabled."
-    },
-    "mayFly": "フライングディスク",
-    "@mayFly": {
-        "description": "Flying"
-    },
-    "mayFly_Detail": "一方の側が3枚または4枚（設定可能）のディスクを残している場合、その側はボード上の任意の空のマスにディスクを移動することができます。",
-    "@mayFly_Detail": {
-        "description": "If a player has only three or four (configurable) pieces left, she can move the piece to any free point."
-    },
-    "nMoveRule": "N-ステップルール",
-    "@nMoveRule": {
-        "description": "N-move rule"
-    },
-    "nMoveRule_Detail": "ディスクが取られなかった場合に、引き分けが成立する連続した手の数を指定します。",
-    "@nMoveRule_Detail": {
-        "description": "The game is drawn if there has been no removal in a specific number of moves by each player."
-    },
-    "rollback": "ロールバック",
-    "@rollback": {
-        "description": "Rollback"
-    },
-    "pleaseSelect": "選択してください",
-    "@pleaseSelect": {
-        "description": "Please select"
-    },
-    "copy": "コピー",
-    "@copy": {
-        "description": "Copy"
-    },
-    "moveHistoryCopied": "ゲームがクリップボードにコピーされました",
-    "@moveHistoryCopied": {
-        "description": "Move history copied to clipboard"
-    },
-    "help": "ヘルプ",
-    "@help": {
-        "description": "Help"
-    },
-    "feedback": "フィードバック",
-    "@feedback": {
-        "description": "Feedback"
-    },
-    "exit": "ログアウト",
-    "@exit": {
-        "description": "Exit"
-    },
-    "ruleSettings": "ルール設定",
-    "@ruleSettings": {
-        "description": "Rule Settings"
-    },
-    "color": "カラー",
-    "@color": {
-        "description": "Color"
-    },
-    "boardColor": "ボードカラー",
-    "@boardColor": {
-        "description": "Board color"
-    },
-    "pieceColor": "ピースカラー",
-    "@pieceColor": {
-        "description": "Piece color"
-    },
-    "backgroundColor": "背景色",
-    "@backgroundColor": {
-        "description": "Background color"
-    },
-    "lineColor": "ラインカラー",
-    "@lineColor": {
-        "description": "Board line color"
-    },
-    "whitePieceColor": "テンポ側のポーンの色",
-    "@whitePieceColor": {
-        "description": "Player 1 piece color"
-    },
-    "blackPieceColor": "クイーンズサイドピースの色",
-    "@blackPieceColor": {
-        "description": "Player 2 piece color"
-    },
-    "messageColor": "キューメッセージの色",
-    "@messageColor": {
-        "description": "Message color"
-    },
-    "aiIsLazy": "マシンがリードしている時の怠慢",
-    "@aiIsLazy": {
-        "description": "AI is Lazy"
-    },
-    "isPieceCountInHandShown": "手元に残っている枚数を表示",
-    "@isPieceCountInHandShown": {
-        "description": "Show count of pieces in hand"
-    },
-    "isNotationsShown": "盤面の端に座標を表示",
-    "@isNotationsShown": {
-        "description": "Show notations on board"
-    },
-    "isHistoryNavigationToolbarShown": "移動ナビゲーションツールバーの表示",
-    "@isHistoryNavigationToolbarShown": {
-        "description": "Show history navigation toolbar"
-    },
-    "display": "ショー",
-    "@display": {
-        "description": "Display"
-    },
-    "boardBorderLineWidth": "ボードの外枠の線幅",
-    "@boardBorderLineWidth": {
-        "description": "Board borderline width"
-    },
-    "boardInnerLineWidth": "ボード内のラインの幅",
-    "@boardInnerLineWidth": {
-        "description": "Board inner line width"
-    },
-    "pieceWidth": "ピースサイズ",
-    "@pieceWidth": {
-        "description": "Piece width"
-    },
-    "fontSize": "文字サイズ",
-    "@fontSize": {
-        "description": "Font size"
-    },
-    "standardNotation": "標準的なゲーム形式",
-    "@standardNotation": {
-        "description": "Standard notation"
-    },
-    "restore": "リセット",
-    "@restore": {
-        "description": "Restore"
-    },
-    "restoreDefaultSettings": "デフォルトの設定に戻す",
-    "@restoreDefaultSettings": {
-        "description": "Restore Default Settings"
-    },
-    "exitApp": "アプリが終了します。",
-    "@exitApp": {
-        "description": "The app will exit."
-    },
-    "exitAppManually": "デフォルトの設定を有効にするには、すぐにアプリを終了して再起動する必要があります。",
-    "@exitAppManually": {
-        "description": "You have to close immediately and reopen the app to take effect."
-    },
-    "pick": "セレクト",
-    "@pick": {
-        "description": "Pick "
-    },
-    "info": "インフォ",
-    "@info": {
-        "description": "Info"
-    },
-    "hint": "チップ",
-    "@hint": {
-        "description": "Hint"
-    },
-    "player": "プレーヤー",
-    "@player": {
-        "description": "player"
-    },
-    "player1": "初手側",
-    "@player1": {
-        "description": "Player 1"
-    },
-    "player2": "バックハンド側",
-    "@player2": {
-        "description": "Player 2"
-    },
-    "howToPlay": "遊び方の説明",
-    "@howToPlay": {
-        "description": "How to play"
-    },
-    "toPlacePiece": "盤面の交点をクリックしてピースを配置します。",
-    "@toPlacePiece": {
-        "description": "Tap on any available point to place the piece."
-    },
-    "toSelectPiece": "移動させたいピースを選択します。",
-    "@toSelectPiece": {
-        "description": "Tap on a piece to move it."
-    },
-    "toMovePiece": "この作品に隣接するポイントをクリックすると、作品が移動します。",
-    "@toMovePiece": {
-        "description": "Tap on point connected to piece to move it."
-    },
-    "toRemovePiece": "相手の駒をクリックすると、その駒を取ることができます。",
-    "@toRemovePiece": {
-        "description": "Tap on the opponent's one piece to remove."
-    },
-    "needToCreateMillFirst": "相手の駒を捕獲するためには、トリプレットを形成する必要があります。",
-    "@needToCreateMillFirst": {
-        "description": "You need to create a mill first before you can remove a piece."
-    },
-    "needToPlayWithOwnPieces": "自分の駒を動かす必要があります。",
-    "@needToPlayWithOwnPieces": {
-        "description": "You need to play with your pieces."
-    },
-    "statistics": "統計情報",
-    "@statistics": {
-        "description": "Statistics"
-    },
-    "totalGames": "ディスクの枚数",
-    "@totalGames": {
-        "description": "Total games"
-    },
-    "results": "結果",
-    "@results": {
-        "description": "Results"
-    },
-    "cannotRemoveFromMill": "トリプレットのディスクは食べられません。",
-    "@cannotRemoveFromMill": {
-        "description": "Cannot remove from the mill."
-    },
-    "left": "残存",
-    "@left": {
-        "description": "left"
-    },
-    "privacyPolicy": "プライバシーポリシー",
-    "@privacyPolicy": {
-        "description": "Privacy Policy"
-    },
-    "privacyPolicy_Detail_1": "User Agreement と \"Privacy Policy \"の条項を注意深く読み、完全に理解することが重要です。",
-    "@privacyPolicy_Detail_1": {
-        "description": "Privacy Policy Detail 1"
-    },
-    "privacyPolicy_Detail_2": "お客様に提供するサービスを向上させるために、お客様の明示的な承認に基づいて、お客様のデバイスモデル、診断データ、電子メールアドレスなどの情報を取得することがありますが、これらの情報はお客様が拒否またはキャンセルする権利を有します。 診断データの送信を依頼するたびに、事前にポップアップでお客様の明示的な同意を求めます。",
-    "@privacyPolicy_Detail_2": {
-        "description": "Privacy Policy Detail 2"
-    },
-    "and": "を読むことができます。",
-    "accept": "をご覧ください。 同意いただける場合は、「同意する」をクリックしていただくと、当社のサービスの提供が開始されます。",
-    "@accept": {
-        "description": "Accept"
-    },
-    "undo": "そして",
-    "@undo": {
-        "description": "Undo"
-    },
-    "undoOption": "コンセント",
-    "@undoOption": {
-        "description": "Undo option"
-    },
-    "undoOption_Detail": "悔い改め",
-    "@undoOption_Detail": {
-        "description": "It is possible to undo a move."
-    },
-    "takeBack": "悔い改め",
-    "@takeBack": {
-        "description": "Take back"
-    },
-    "takingBack": "後悔しないために",
-    "@takingBack": {
-        "description": "Taking back..."
-    },
-    "waiting": "戻る",
-    "@waiting": {
-        "description": "Waiting..."
-    },
-    "stepForward": "リトリート",
-    "@stepForward": {
-        "description": "Step forward"
-    },
-    "takeBackAll": "お待ちください。",
-    "@takeBackAll": {
-        "description": "Take back all"
-    },
-    "stepForwardAll": "一歩前進",
-    "@stepForwardAll": {
-        "description": "Step forward all"
-    },
-    "moveNow": "最後に戻る。",
-    "@moveNow": {
-        "description": "Move now"
-    },
-    "done": "最後までお楽しみください。",
-    "@done": {
-        "description": "Done."
-    },
-    "crackMill": "すぐに動く。",
-    "@crackMill": {
-        "description": "Crack-mill"
-    },
-    "crackMill_Detail": "できました。",
-    "@crackMill_Detail": {
-        "description": "If a player has only pieces in mills, the pieces in the mills will not lock to remove."
-    },
-    "animationDuration": "三つ子の全員を連れて行くことは許されない",
-    "@animationDuration": {
-        "description": "Animation duration"
-    },
-    "none": "それなし",
-    "@none": {
-        "description": "None"
-    },
-    "theme": "動画の再生時間",
-    "@theme": {
-        "description": "Theme"
-    },
-    "helpContent": "ストレート・チェスは、相手のディスクを3枚以下にすることを目的とした、非常に古いマインド・ゲームです。\n\nポジションを3回繰り返すか、100回の連続した動き（設定可能）の中で食われたディスクがないと、引き分けになります。\n\nゲームは3つのフェーズで構成されています。\n\n1.空いているマスにディスクを置く。\n2.隣接する空のマスに駒を移動させる。\n3.残りのピースが3つになったら、「飛ぶ」ことができます（任意）。\n\n振り子の位相\n\n盤面には24個の空のマスがあります。 手持ちの駒がなくなるまで、空いているマスに交互に駒を置いていきます。 一方のプレイヤーが自分の3つの駒を並べると「トリプレット」と呼ばれ、相手の駒を捕獲して動きを続けることができます。\n\nこのルールの中には、相手のディスクがすべて「トリプレット」に入っている場合を除き、「トリプレット」に入っていない相手のディスクのみをキャプチャーすることができると定めているものもあります。\n\n他のルールバリエーションでは、移動フェイズの間、どちらのプレイヤーも捕獲されたディスクがある空のマスにディスクを移動することはできないと規定されています。\n\n両プレイヤーがディスクを手札に配置し終わったら、移動フェイズに移ります。\n\nムーブフェーズ\n\nプレイヤーは、自分のディスクを隣接するポイントに移動させます。 移動するディスクがない場合は、損失が発生します。 ムーブフェーズと同様に、「トリプル」が形成されると、相手のディスクが捕獲されます。 片方のプレイヤーのディスクが2枚しか残っていない場合、ゲームは終了し、そのプレイヤーの負けとなります。 また、ボード上に3枚以上のディスクがあっても、移動できるディスクが残っていない場合も負けとなります。\n\nフライング・ディスク・フェーズ\n\n一部のルールでは、ディスクが3枚になった時点で、隣接しているかどうかに関わらず、空いている任意のマスに「飛ぶ」ことができます。\n",
-    "@helpContent": {
-        "description": "Help Content"
-    },
-    "versionInfo": "バージョン情報",
-    "@versionInfo": {
-        "description": "Version info"
-    },
-    "eula": "利用規約",
-    "@eula": {
-        "description": "EULA"
-    },
-    "license": "ライセンス",
-    "@license": {
-        "description": "License"
-    },
-    "sourceCode": "ソースコード",
-    "@sourceCode": {
-        "description": "Source code"
-    },
-    "thirdPartyNotices": "サードパーティーステートメント",
-    "@thirdPartyNotices": {
-        "description": "Third-party notices"
-    },
-    "appVersion": "アプリケーションのバージョン",
-    "@appVersion": {
-        "description": "App Version"
-    },
-    "general": "一般",
-    "@general": {
-        "description": "General"
-    },
-    "advanced": "アドバンスド",
-    "@advanced": {
-        "description": "Advanced"
-    },
-    "placing": "振り子",
-    "@placing": {
-        "description": "Placing"
-    },
-    "moving": "Go",
-    "@moving": {
-        "description": "Moving"
-    },
-    "removing": "食べる",
-    "@removing": {
-        "description": "Removing"
-    },
-    "gameOverCondition": "終盤の条件",
-    "@gameOverCondition": {
-        "description": "Game over condition"
-    },
-    "aisPlayStyle": "マシンのプレースタイル",
-    "@aisPlayStyle": {
-        "description": "AI's playstyle"
-    },
-    "passive": "負の受動性",
-    "@passive": {
-        "description": "Passive"
-    },
-    "timeout": "タイムアウト",
-    "@timeout": {
-        "description": "Timeout"
-    },
-    "personalization": "外観設定",
-    "@personalization": {
-        "description": "Personalization"
-    },
-    "forDevelopers": "開発オプション",
-    "@forDevelopers": {
-        "description": "For developers"
-    },
-    "developerMode": "デベロッパーモード",
-    "@developerMode": {
-        "description": "Developer mode"
-    },
-    "drawOnHumanExperience": "人間の経験を借りる",
-    "@drawOnHumanExperience": {
-        "description": "Draw on the human experience"
-    },
-    "considerMobility": "ピース活動の強化を検討",
-    "@considerMobility": {
-        "description": "Consider mobility of pieces"
-    },
-    "pieceCount": "ピース数",
-    "@pieceCount": {
-        "description": "Piece count"
-    },
-    "inHand": "手には",
-    "@inHand": {
-        "description": "in hand"
-    },
-    "onBoard": "ボード上",
-    "@onBoard": {
-        "description": "on board"
-    },
-    "boardTop": "盤面と上端の間隔",
-    "@boardTop": {
-        "description": "Board offset from the top"
-    },
-    "notAIsTurn": "コンピュータが動くのではなく",
-    "@notAIsTurn": {
-        "description": "It is not the AI's turn."
-    },
-    "aiIsNotThinking": "コンピューターは考えていない",
-    "@aiIsNotThinking": {
-        "description": "AI is not thinking."
-    },
-    "autoReplay": "オートリプレイ。",
-    "@autoReplay": {
-        "description": "Auto re-play moves"
-    },
-    "atEnd": "ボトムにあります。",
-    "@atEnd": {
-        "description": "At the end of the move list."
-    },
-    "tapBackAgainToLeave": "もう一度returnを押してアプリケーションを終了する",
-    "@tapBackAgainToLeave": {
-        "description": "Tap back again to leave."
-    },
-    "environmentVariables": "環境変数",
-    "@environmentVariables": {
-        "description": "Environment variables"
-    },
-    "more": "さらに",
-    "@more": {
-        "description": "More"
-    },
-    "experimental": "これはまだ実験的な機能です。",
-    "@experimental": {
-        "description": "This is an experimental feature."
-    },
-    "experiments": "実験の特徴",
-    "@experiments": {
-        "description": "Experiments"
-    },
-    "ossLicenses": "オープンソースライセンス",
-    "@ossLicenses": {
-        "description": "Open source licenses"
-    },
-    "language": "表示言語",
-    "@language": {
-        "description": "Languages"
-    },
-    "defaultLanguage": "デフォルト言語",
-    "@defaultLanguage": {
-        "description": "Default language"
-    },
-    "mayMoveInPlacingPhase": "振り子の段階で行くことができる",
-    "@mayMoveInPlacingPhase": {
-        "description": "The pieces can move in the placing phase"
-    },
-    "mayMoveInPlacingPhase_Detail": "スイング・フェーズとムーブ・フェーズの間に厳密な境界はありません。 つまり、プレイヤーは1手ごとにスイングするか移動するかを決めることができます（スイングする駒が残っている限り）。",
-    "@mayMoveInPlacingPhase_Detail": {
-        "description": "There are no distinct placing and moving phases, i.e. the players can decide at every move whether they want to place a piece on the board or move one of their pieces (as long as they have remaining pieces to place)."
-    },
-    "drawerColor": "メニューの色",
-    "@drawerColor": {
-        "description": "Menu color"
-    },
-    "drawerTextColor": "メニューのテキストの色",
-    "@drawerTextColor": {
-        "description": "Menu text color"
-    },
-    "drawerBackgroundColor": "メニューの背景色",
-    "@drawerBackgroundColor": {
-        "description": "Menu background color"
-    },
-    "drawerHighlightItemColor": "メニューのハイライトアイテムの色",
-    "@drawerHighlightItemColor": {
-        "description": "Menu highlight item color"
-    },
-    "mainToolbarBackgroundColor": "メインツールバーの背景色",
-    "@mainToolbarBackgroundColor": {
-        "description": "Main toolbar background color"
-    },
-    "mainToolbarIconColor": "メインツールバーアイコンの色",
-    "@mainToolbarIconColor": {
-        "description": "main toolbar icon color"
-    },
-    "navigationToolbarBackgroundColor": "ナビゲーションツールバーの背景色",
-    "@navigationToolbarBackgroundColor": {
-        "description": "Navigation toolbar background color"
-    },
-    "navigationToolbarIconColor": "ナビゲーションツールバーのアイコンの色",
-    "@navigationToolbarIconColor": {
-        "description": "Navigation toolbar icon color"
-    },
-    "autoHideToolbar": "ツールバーを自動的に非表示",
-    "@autoHideToolbar": {
-        "description": "Automatically hide the toolbar"
-    },
-    "toolbarLocationOnScreen": "画面上のツールバーの位置",
-    "@toolbarLocationOnScreen": {
-        "description": "Toolbar location on screen"
-    },
-    "top": "上",
-    "@top": {
-        "description": "Top"
-    },
-    "bottom": "下",
-    "@bottom": {
-        "description": "Bottom"
-    },
-    "center": "センター",
-    "@center": {
-        "description": "Center"
-    },
-    "solidColor": "ソリッドカラー",
-    "@solidColor": {
-        "description": "Solid color"
-    },
-    "picture": "画像",
-    "@picture": {
-        "description": "Picture"
-    },
-    "chooseYourPicture": "あなたの写真を選択してください",
-    "@chooseYourPicture": {
-        "description": "Choose your picture"
-    },
-    "light": "光",
-    "@light": {
-        "description": "Light"
-    },
-    "dark": "闇",
-    "@dark": {
-        "description": "Dark"
-    },
-    "themes": "テーマ",
-    "@themes": {
-        "description": "Themes"
-    },
-    "currentTheme": "現在のテーマ",
-    "@currentTheme": {
-        "description": "Current theme"
-    },
-    "saveTheme": "テーマを保存",
-    "@saveTheme": {
-        "description": "Save theme"
-    },
-    "fonts": "フォント",
-    "@fonts": {
-        "description": "Fonts"
-    },
-    "showAnalysisGraph": "分析グラフを表示する",
-    "@showAnalysisGraph": {
-        "description": "Show analysis graph"
-    },
-    "analysis": "分析",
-    "@analysis": {
-        "description": "Analysis"
-    },
-    "saveGame": "ゲームを保存する",
-    "@saveGame": {
-        "description": "Save game"
-    },
-    "loadGame": "ゲームをロードする",
-    "@loadGame": {
-        "description": "Load game"
-    },
-    "setupPosition": "セットアップ位置",
-    "@setupPosition": {
-        "description": "Setup position"
-    },
-    "showLegalMoves": "法的な動きを示す",
-    "@showLegalMoves": {
-        "description": "Show legal moves"
-    },
-    "showLastMove": "最後の動きを表示",
-    "@showLastMove": {
-        "description": "Show last move"
-    },
-    "showArrows": "矢印を表示",
-    "@showArrows": {
-        "description": "Show arrows"
-    },
-    "pieces": "ピース",
-    "@pieces": {
-        "description": "Pieces"
-    },
-    "showAnalysis": "分析を表示",
-    "@showAnalysis": {
-        "description": "Show analysis"
-    },
-    "threads": "スレッド",
-    "@threads": {
-        "description": "Threads"
-    },
-    "getInvolved": "参加する",
-    "@getInvolved": {
-        "description": "Get Involved"
-    },
-    "helpImproveTranslate": "翻訳の改善にご協力ください",
-    "@helpImproveTranslate": {
-        "description": "Help improve translate"
-    },
-    "tutorial": "チュートリアル",
-    "@tutorial": {
-        "description": "Tutorial"
-    },
-    "classicMill": "クラシックミル",
-    "@classicMill": {
-        "description": "Classic Mill"
-    },
-    "mixedMill": "混合ミル",
-    "@mixedMill": {
-        "description": "Mixed Mill"
-    },
-    "ceylonMill": "セイロンミル",
-    "@ceylonMill": {
-        "description": "Ceylon Mill"
-    },
-    "mayBreakAndRemakeMillRepeatedly": "ミルが壊れて繰り返し作り直される可能性があります",
-    "@mayBreakAndRemakeMillRepeatedly": {
-        "description": "Mill may be broken and remade repeatedly"
-    },
-    "mayBreakAndRemakeMillRepeatedly_Detail": "プレイヤーがミルを壊してすぐに新しいミルを作成した場合、そのようなプレイヤーは、新しいミルを作成した場合、次の移動でそのようなピースを元のジャンクションに戻すことができます。",
-    "@mayBreakAndRemakeMillRepeatedly_Detail": {
-        "description": "If a player breaks a mill to create a new mill immediately, such player can move such piece back to the original junction in his next move if it makes a new mill."
-    },
-    "drawIfNoRemovalWithinTenMovesWhenThreeLeft": "プレイヤーが3つの駒を持っていて、10回移動した後、どちらのプレイヤーも対戦相手の駒を削除しない場合、ゲームは引き分けになります。",
-    "@drawIfNoRemovalWithinTenMovesWhenThreeLeft": {
-        "description": "The game is drawn if a player has three pieces and after ten moves neither player removes the opponent's pieces"
-    },
-    "drawIfNoRemovalWithinTenMovesWhenThreeLeft_Detail": "プレーヤーが3ピースになり、どちらのプレーヤーも10手以内に相手のピースを取り除くことができない場合、ゲームは引き分けになります。",
-    "@drawIfNoRemovalWithinTenMovesWhenThreeLeft_Detail": {
-        "description": "When a player is down to three pieces, and neither player can remove an opponent's piece within ten moves, the game is a draw."
-    },
-    "close": "閉鎖",
-    "@close": {
-        "description": "Close"
-    },
-    "whitePiece": "白いチェス",
-    "@whitePiece": {
-        "description": "White piece"
-    },
-    "blackPiece": "黒のチェス",
-    "@blackPiece": {
-        "description": "Black piece"
-    },
-    "banPoint": "押しつぶされる",
-    "@banPoint": {
-        "description": "Ban point"
-    },
-    "emptyPoint": "空のポイント",
-    "@emptyPoint": {
-        "description": "Empty point"
-    },
-    "noPoint": "意味が無い",
-    "@noPoint": {
-        "description": "No point"
-    },
-    "placingPhase": "スイングステージ",
-    "@placingPhase": {
-        "placingPhase": "Placing phase"
-    },
-    "movingPhase": "ウォーキングステージ",
-    "@movingPhase": {
-        "description": "Moving phase"
-    },
-    "flyingPhase": "つま先ステージ",
-    "@flyingPhase": {
-        "description": "Flying phase"
-    },
-    "sideToMove": "振り向く",
-    "@sideToMove": {
-        "description": "Side to move"
-    },
-    "lastMove": "最後の動き",
-    "@lastMove": {
-        "description": "Last move"
-    },
-    "selected": "選択済み",
-    "@selected": {
-        "description": "Selected"
-    },
-    "mainMenu": "メインメニュー",
-    "@mainMenu": {
-        "description": "Main menu"
-    },
-    "accessibility": "アクセシビリティ",
-    "@accessibility": {
-        "description": "Accessibility"
-    },
-    "screenReaderSupport": "スクリーンリーダーのサポート",
-    "@screenReaderSupport": {
-        "description": "Screen reader support"
-    },
-    "isDraw": "引き分けです",
-    "@isDraw": {
-        "description": "It is a Draw!"
-    },
-    "draw": "和牛",
-    "@draw": {
-        "description": "Draw"
-    },
-    "pieceHighlightColor": "チェッカーのハイライト色",
-    "@pieceHighlightColor": {
-        "description": "Piece highlight color"
-    },
-    "algorithm": "アルゴリズム",
-    "@algorithm": {
-        "description": "Algorithm"
-    },
-    "removeUnplacedPiece": "相手の手に残っているチェスの駒しか食べられない",
-    "@removeUnplacedPiece": {
-        "description": "Remove unplaced piece"
-    },
-    "removeUnplacedPiece_Detail": "スリーカムが形成されると、対戦相手の配置されていないピースのみをキャプチャしてゲームを続行できます。",
-    "@removeUnplacedPiece_Detail": {
-        "description": "If a player forms the mill in the placing phase, she will remove the opponent's unplaced piece and continue to make a move."
-    },
-    "endgameNMoveRule": "エンドゲームN-移動ルール",
-    "@endgameNMoveRule": {
-        "description": "Endgame N-Move rule"
-    },
-    "endgameNMoveRule_Detail": "少なくとも片側に3個しか残っておらず、両側に連続してピースがない場合、それは同点と判断されることを指定します。",
-    "@endgameNMoveRule_Detail": {
-        "description": "If either player has only three pieces and neither player removes a piece within a specific moves, the game is drawn."
-    },
-    "drawReasonEndgameRule50": "少なくとも1つのパーティの残りのピースは3つだけであり、どちらのパーティも複数の連続した動きでピースを取得していません。",
-    "@drawReasonEndgameRule50": {
-        "description": "Either player has only three pieces and neither player removes a piece within a specific moves."
-    },
-    "threefoldRepetitionRule": "3回の繰り返しルール",
-    "@threefoldRepetitionRule": {
-        "description": "Threefold repetition rule"
-    },
-    "threefoldRepetitionRule_Detail": "ゲーム中に、同じ位置が3回連続してまたは断続的に表示される場合、それは同点と見なされます。",
-    "@threefoldRepetitionRule_Detail": {
-        "description": "The game is drawn if a position occurs for the third time."
-    },
-    "continueToMakeMove": "3人の息子が続けて、チェスを続けてください",
-    "@continueToMakeMove": {
-        "description": "Mill! Continue to make a move."
-    },
-    "pointStyle": "チェッカーボードの交差点のスタイル",
-    "@pointStyle": {
-        "description": "Point style"
-    },
-    "pointWidth": "チェス盤の交差点のサイズ",
-    "@pointWidth": {
-        "description": "Point width"
-    },
-    "solid": "実線の円",
-    "@solid": {
-        "description": "Solid"
-    },
-    "hollow": "中空円",
-    "@hollow": {
-        "description": "Hollow"
-=======
   "appName": "ミル",
   "@appName": {
     "description": "The app name"
@@ -2400,7 +1149,6 @@
         "description": "Number of Moves",
         "example": "3"
       }
->>>>>>> 92c2f33f
     }
   },
   "loadFailed": "読み込みに失敗しました。",
