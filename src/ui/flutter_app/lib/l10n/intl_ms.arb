{
<<<<<<< HEAD
    "@@locale": "ms",
    "appName": "Kilang",
    "@appName": {
        "description": "The app name"
    },
    "welcome": "Selamat datang",
    "@welcome": {
        "description": "Welcome"
    },
    "yes": "Ya",
    "@yes": {
        "description": "Yes"
    },
    "no": "Tidak",
    "@no": {
        "description": "No"
    },
    "game": "Permainan",
    "@game": {
        "description": "Game"
    },
    "humanVsAi": "Manusia Vs. AI",
    "@humanVsAi": {
        "description": "Human Vs AI"
    },
    "humanVsHuman": "Manusia Vs. Manusia",
    "@humanVsHuman": {
        "description": "Human Vs Human"
    },
    "aiVsAi": "AI Vs. AI",
    "@aiVsAi": {
        "description": "AI Vs AI"
    },
    "humanVsCloud": "Manusia Vs. Awan",
    "@humanVsCloud": {
        "description": "Human Vs Cloud"
    },
    "humanVsLAN": "Manusia Vs. LAN",
    "@humanVsLAN": {
        "description": "Human Vs LAN"
    },
    "testViaLAN": "Uji Melalui LAN",
    "@testViaLAN": {
        "description": "Test Via LAN"
    },
    "move": "Bergerak",
    "@move": {
        "description": "Move"
    },
    "moves": "  Bergerak",
    "@moves": {
        "description": " Moves"
    },
    "showMoveList": "Pindahkan senarai",
    "@showMoveList": {
        "description": "Move list"
    },
    "moveList": "Pindahkan senarai",
    "@moveList": {
        "description": "Move list"
    },
    "noGameRecord": "Tiada catatan",
    "@noGameRecord": {
        "description": "No record"
    },
    "ok": "okey",
    "@ok": {
        "description": "OK"
    },
    "confirm": "Sahkan",
    "@confirm": {
        "description": "Confirm"
    },
    "cancel": "Batal",
    "@cancel": {
        "description": "Cancel"
    },
    "copyright": "Hak Cipta © 2021-2022 Calcitem Studio",
    "@copyright": {
        "description": "Copyright"
    },
    "tipSelectWrong": "Pilih bahagian yang salah.",
    "@tipSelectWrong": {
        "description": "Select the wrong piece."
    },
    "tipPlace": "Letakkan kepingan anda.",
    "@tipPlace": {
        "description": "Place your pieces."
    },
    "tipBanPlace": "Anda tidak boleh meletakkannya di sini.",
    "@tipBanPlace": {
        "description": "Cannot place it here."
    },
    "tipPlaced": "Anda meletakkan.",
    "@tipPlaced": {
        "description": "Placed."
    },
    "tipRemove": "Keluarkan sekeping.",
    "@tipRemove": {
        "description": "Remove a piece."
    },
    "tipBanRemove": "Anda tidak boleh mengeluarkannya.",
    "@tipBanRemove": {
        "description": "Cannot remove."
    },
    "tipRemoved": "Anda mengalih keluar.",
    "@tipRemoved": {
        "description": "Removed."
    },
    "tipMove": "Pindahkan sehelai.",
    "@tipMove": {
        "description": "Move a piece."
    },
    "tipCannotPlace": "Anda tidak boleh meletakkan barang anda di sini.",
    "@tipCannotPlace": {
        "description": "You can't place your piece here."
    },
    "tipCannotMove": "Anda tidak boleh memindahkan barang anda di sini.",
    "@tipCannotMove": {
        "description": "You can't move your piece here."
    },
    "tipMill": "Kilang! Ambil bahagian lawan anda.",
    "@tipMill": {
        "description": "Mill! Take your opponent's piece."
    },
    "tipContinueMill": "Terus ambil bahagian lawan anda.",
    "@tipContinueMill": {
        "description": "Continue to take your opponent's piece."
    },
    "tipSelectOpponentsPiece": "Pilih salah satu bahagian lawan anda.",
    "@tipSelectOpponentsPiece": {
        "description": "Select one of your opponent's pieces."
    },
    "tipCannotRemovePieceFromMill": "Anda tidak boleh mengeluarkan sekeping dari kilang.",
    "@tipCannotRemovePieceFromMill": {
        "description": "You cannot remove a piece from a mill."
    },
    "tipCanMoveOnePoint": "Sekeping boleh bergerak 1 mata.",
    "@tipCanMoveOnePoint": {
        "description": "A piece can move 1 point."
    },
    "tipCannotMoveOpponentsPieces": "Anda tidak boleh menggerakkan potongan lawan.",
    "@tipCannotMoveOpponentsPieces": {
        "description": "You can't move your opponent's pieces."
    },
    "tipThreePiecesInLine": "Terdapat tiga keping dalam satu baris.",
    "@tipThreePiecesInLine": {
        "description": "There are 3 pieces in a line."
    },
    "tipSelectPieceToMove": "Pilih bahagian anda untuk bergerak.",
    "@tipSelectPieceToMove": {
        "description": "Select your piece to move."
    },
    "tipHaveThreePiecesLeft": "Anda tinggal tiga keping lagi.",
    "@tipHaveThreePiecesLeft": {
        "description": "You have 3 pieces left."
    },
    "tipCanMoveToAnyPoint": "Anda boleh bergerak ke mana-mana tempat yang anda suka.",
    "@tipCanMoveToAnyPoint": {
        "description": "You can move to any point you like."
    },
    "tipToMove": "  untuk bergerak.",
    "@tipToMove": {
        "description": " to move."
    },
    "whiteWin": "Pemain 1 menang!",
    "@whiteWin": {
        "description": "Player 1 wins!"
    },
    "blackWin": "Pemain 2 menang!",
    "@blackWin": {
        "description": "Player 2 wins!"
    },
    "won": "Menang",
    "@won": {
        "description": "Won"
    },
    "lost": "Kalah",
    "@lost": {
        "description": "Lost"
    },
    "aborted": "Digugurkan",
    "@aborted": {
        "description": "Aborted"
    },
    "thinking": "Berfikir ...",
    "@thinking": {
        "description": "Thinking..."
    },
    "newGame": "Permainan baru",
    "@newGame": {
        "description": "New game"
    },
    "importGame": "Permainan import",
    "@importGame": {
        "description": "Import game"
    },
    "exportGame": "Eksport permainan",
    "@exportGame": {
        "description": "Export game"
    },
    "gameImported": "Permainan diimport dari papan keratan.",
    "@gameImported": {
        "description": "Game imported from the clipboard."
    },
    "cannotImport": "Tidak dapat mengimport",
    "@cannotImport": {
        "description": "Cannot import"
    },
    "movesAndRulesNotMatch": "Pergerakan dan peraturan tidak sepadan.",
    "@movesAndRulesNotMatch": {
        "description": "Rules and moves do not match."
    },
    "startRecording": "Mulakan rakaman",
    "@startRecording": {
        "description": "Start recording"
    },
    "recording": "Merakam ...",
    "@recording": {
        "description": "Recording..."
    },
    "stopRecording": "Hentikan rakaman",
    "@stopRecording": {
        "description": "Stop recording"
    },
    "showRecording": "Tunjukkan rakaman",
    "@showRecording": {
        "description": "Show recording"
    },
    "noRecording": "Tiada rakaman.",
    "@noRecording": {
        "description": "No recording."
    },
    "pleaseWait": "Sila tunggu.",
    "@pleaseWait": {
        "description": "Please wait..."
    },
    "restartGame": "Mulakan semula permainan semasa?",
    "@restartGame": {
        "description": "Restart current game?"
    },
    "restart": "Mula semula",
    "@restart": {
        "description": "Restart"
    },
    "gameStarted": "Permainan dimulakan, sila letakkan",
    "@gameStarted": {
        "description": "Game started, please place"
    },
    "analyzing": "Menganalisis ...",
    "@analyzing": {
        "description": "Analyzing ..."
    },
    "error": "Ralat",
    "@error": {
        "description": "Error"
    },
    "winRate": "Kadar Menang",
    "@winRate": {
        "description": "Win Rate"
    },
    "score": "Markah",
    "@score": {
        "description": "Score"
    },
    "white": "Pemain 1",
    "@white": {
        "description": "Player 1"
    },
    "black": "Pemain 2",
    "@black": {
        "description": "Player 2"
    },
    "loseReasonlessThanThree": "jumlah kepingan kurang daripada tiga.",
    "@loseReasonlessThanThree": {
        "description": " piece count is less than three."
    },
    "loseReasonResign": " meletak jawatan.",
    "@loseReasonResign": {
        "description": " resign."
    },
    "loseReasonNoWay": " tidak ada jalan untuk pergi.",
    "@loseReasonNoWay": {
        "description": " is no way to go."
    },
    "loseReasonBoardIsFull": "Papannya penuh, dan tidak ada jalan untuk pergi.",
    "@loseReasonBoardIsFull": {
        "description": "The board is full, no way to go."
    },
    "loseReasonTimeOver": "Masa tamat",
    "@loseReasonTimeOver": {
        "description": "Time Over"
    },
    "drawReasonRule50": "Dalam fasa bergerak, tidak ada potongan yang dikeluarkan dalam jumlah pergerakan tertentu yang terakhir.",
    "@drawReasonRule50": {
        "description": "In the moving phase, no piece has been removed in the last specific number of moves."
    },
    "drawReasonBoardIsFull": "Ia adalah Cabutan kerana papannya penuh.",
    "@drawReasonBoardIsFull": {
        "description": "It is a Draw because the board is full"
    },
    "drawReasonThreefoldRepetition": "Ia adalah Cabutan kerana pengulangan tiga kali ganda.",
    "@drawReasonThreefoldRepetition": {
        "description": "It is a Draw because of threefold repetition."
    },
    "gameOverUnknownReason": "Permainan tamat! Sebab tidak diketahui.",
    "@gameOverUnknownReason": {
        "description": "Game Over! Unknown reason."
    },
    "gameOver": "Permainan tamat",
    "@gameOver": {
        "description": "Game Over"
    },
    "youWin": "Awak menang! Tahniah!",
    "@youWin": {
        "description": "You win! Congratulations!"
    },
    "challengeHarderLevel": "Mencabar tahap lebih sukar? Tahap baru akan menjadi tahap",
    "@challengeHarderLevel": {
        "description": "Challenge harder level?"
    },
    "youLose": "Awak kalah!",
    "@youLose": {
        "description": "You Lose!"
    },
    "analyze": "Menganalisis",
    "@analyze": {
        "description": "Analyze"
    },
    "playerName": "Nama pemain",
    "@playerName": {
        "description": "Player Name"
    },
    "about": "Mengenai",
    "@about": {
        "description": "About"
    },
    "version": "Versi",
    "@version": {
        "description": "Version"
    },
    "thanks": "Terima kasih",
    "@thanks": {
        "description": "Thanks"
    },
    "settings": "Tetapan",
    "@settings": {
        "description": "Settings"
    },
    "options": "Pilihan",
    "@options": {
        "description": "Options"
    },
    "preferences": "Keutamaan",
    "@preferences": {
        "description": "Preferences"
    },
    "skillLevel": "Tahap kesukaran",
    "@skillLevel": {
        "description": "Difficulty level"
    },
    "moveTime": "Masa berfikir AI",
    "@moveTime": {
        "description": "AI thinking time"
    },
    "difficulty": "Kesukaran",
    "@difficulty": {
        "description": "Difficulty"
    },
    "playSounds": "Kesan bunyi",
    "@playSounds": {
        "description": "Sound effects"
    },
    "playSoundsInTheGame": "Mainkan suara dalam permainan",
    "@playSoundsInTheGame": {
        "description": "Play sounds in the game"
    },
    "keepMuteWhenTakingBack": "Tetap bisu semasa mengambil semula",
    "@keepMuteWhenTakingBack": {
        "description": "Keep mute when taking back"
    },
    "tone": "Nada",
    "@tone": {
        "description": "Tone"
    },
    "whoMovesFirst": "Langkah pertama",
    "@whoMovesFirst": {
        "description": "First move"
    },
    "human": "Manusia",
    "@human": {
        "description": "Human"
    },
    "ai": "AI",
    "@ai": {
        "description": "AI"
    },
    "alternate": "Alternatif",
    "@alternate": {
        "description": "Alternate"
    },
    "isAutoRestart": "Mulakan semula permainan secara automatik apabila permainan tamat",
    "@isAutoRestart": {
        "description": "Auto-restart game when game over"
    },
    "isAutoChangeFirstMove": "Tukar Auto Langkah Pertama",
    "@isAutoChangeFirstMove": {
        "description": "Auto Change First Move"
    },
    "resignIfMostLose": "AI Berundur jika Kalah Sebilangan Besar",
    "@resignIfMostLose": {
        "description": "AI Resign if Most Lose"
    },
    "shufflingEnabled": "Pergerakan secara rawak",
    "@shufflingEnabled": {
        "description": "Random move"
    },
    "learnEndgame": "Belajar Endgame",
    "@learnEndgame": {
        "description": "Learn Endgame"
    },
    "openingBook": "Buku Pembukaan",
    "@openingBook": {
        "description": "Opening Book"
    },
    "misc": "Pelbagai",
    "@misc": {
        "description": "Miscellaneous"
    },
    "rules": "Peraturan",
    "@rules": {
        "description": "Rules"
    },
    "piecesCount": "Bilangan keping yang dimiliki oleh setiap pemain",
    "@piecesCount": {
        "description": "The number of pieces each player has"
    },
    "piecesCount_Detail": "Berapakah jumlah kepingan yang dimiliki oleh setiap pemain?",
    "@piecesCount_Detail": {
        "description": "How many pieces does each player have?"
    },
    "flyPieceCount": "Bilangan kepingan terbang",
    "@flyPieceCount": {
        "description": "The number of the flying piece"
    },
    "flyPieceCount_Detail": "Sekiranya Flying diaktifkan, apabila pemain dikurangkan menjadi jumlah potongan tertentu, potongannya bebas bergerak ke titik yang tidak dihuni dan bukannya dibatasi ke titik bersebelahan seperti di sepanjang permainan.",
    "@flyPieceCount_Detail": {
        "description": "If Flying is enabled, when a player is reduced to a specific piece count, her pieces are free to move to any unoccupied point, instead of being restricted to adjacent points as in the rest of the game."
    },
    "piecesAtLeastCount": "Sekeping Paling Sedikit",
    "@piecesAtLeastCount": {
        "description": "Pieces At Least"
    },
    "hasDiagonalLines": "Garisan pepenjuru",
    "@hasDiagonalLines": {
        "description": "Diagonal lines"
    },
    "hasDiagonalLines_Detail": "Tambahkan empat garis pepenjuru ke papan.",
    "@hasDiagonalLines_Detail": {
        "description": "Add four diagonal lines to the board."
    },
    "hasBannedLocations": "Tandakan dan tunda mengeluarkan kepingan",
    "@hasBannedLocations": {
        "description": "Mark and delay removing pieces"
    },
    "hasBannedLocations_Detail": "Pada fasa penempatan, titik-titik kepingan yang dikeluarkan tidak lagi dapat diletakkan.",
    "@hasBannedLocations_Detail": {
        "description": "In the placing phase, the points of removed pieces will no longer be able to be placed unless the moving phase is entered."
    },
    "isDefenderMoveFirst": "Pemain kedua bergerak terlebih dahulu",
    "@isDefenderMoveFirst": {
        "description": "The second player moves first"
    },
    "isDefenderMoveFirst_Detail": "Pemain yang bergerak kedua dalam fasa meletakkan bergerak pertama dalam fasa bergerak.",
    "@isDefenderMoveFirst_Detail": {
        "description": "The player who moves second in the placing phase moves first in the moving phase."
    },
    "mayRemoveMultiple": "Pembuangan berbilang",
    "@mayRemoveMultiple": {
        "description": "Multi-remove"
    },
    "mayRemoveMultiple_Detail": "Sekiranya pemain menutup lebih dari satu kilang sekaligus, dia akan membuang jumlah kilang yang ditutupnya.",
    "@mayRemoveMultiple_Detail": {
        "description": "If a player closes more than one mill at once, she will be able to remove the number of mills she closed."
    },
    "mayRemoveFromMillsAlways": "Hancurkan kilang",
    "@mayRemoveFromMillsAlways": {
        "description": "Destroy mills"
    },
    "mayRemoveFromMillsAlways_Detail": "Secara lalai, pemain mesti mengeluarkan kepingan lain terlebih dahulu sebelum mengeluarkan sekeping dari kilang yang dibentuk. Aktifkan pilihan ini untuk melumpuhkan had.",
    "@mayRemoveFromMillsAlways_Detail": {
        "description": "mayRemoveFromMillsAlways_Detail"
    },
    "isWhiteLoseButNotDrawWhenBoardFull": "Pemain kedua kalah apabila papan penuh.",
    "@isWhiteLoseButNotDrawWhenBoardFull": {
        "description": "The second player loses when the board is full"
    },
    "isWhiteLoseButNotDrawWhenBoardFull_Detail": "Apabila papan penuh pada akhir fasa penempatan, bahagian yang meletakkan pertama akan kehilangan permainan. Jika tidak, permainan ini seri.",
    "@isWhiteLoseButNotDrawWhenBoardFull_Detail": {
        "description": "At the end of the placing phase, when the board is full, the side that places first loses the game, otherwise, the game is a draw."
    },
    "isLoseButNotChangeSideWhenNoWay": "Kalah apabila tiada pergerakan undang-undang",
    "@isLoseButNotChangeSideWhenNoWay": {
        "description": "Lose when no legal moves"
    },
    "isLoseButNotChangeSideWhenNoWay_Detail": "Pemain akan kalah jika lawannya menyekat mereka sehingga mereka tidak dapat dipindahkan. Tukar sebelah untuk bergerak jika pilihan ini dilumpuhkan.",
    "@isLoseButNotChangeSideWhenNoWay_Detail": {
        "description": "The player will lose if his opponent blocks them so that they cannot be moved. Change side to move if this option is disabled."
    },
    "mayFly": "Terbang",
    "@mayFly": {
        "description": "Flying"
    },
    "mayFly_Detail": "Sekiranya pemain hanya tinggal tiga atau empat keping (dapat dikonfigurasi), dia boleh memindahkannya ke titik bebas.",
    "@mayFly_Detail": {
        "description": "If a player has only three or four (configurable) pieces left, she can move the piece to any free point."
    },
    "nMoveRule": "Peraturan N-bergerak",
    "@nMoveRule": {
        "description": "N-move rule"
    },
    "nMoveRule_Detail": "Permainan ditarik jika tidak ada penyingkiran dalam jumlah gerakan tertentu.",
    "@nMoveRule_Detail": {
        "description": "The game is drawn if there has been no removal in a specific number of moves by each player."
    },
    "rollback": "Kembalikan",
    "@rollback": {
        "description": "Rollback"
    },
    "pleaseSelect": "Sila pilih",
    "@pleaseSelect": {
        "description": "Please select"
    },
    "copy": "Salinan",
    "@copy": {
        "description": "Copy"
    },
    "moveHistoryCopied": "Pindahkan sejarah yang disalin ke papan keratan",
    "@moveHistoryCopied": {
        "description": "Move history copied to clipboard"
    },
    "help": "Tolonglah",
    "@help": {
        "description": "Help"
    },
    "feedback": "Maklum balas",
    "@feedback": {
        "description": "Feedback"
    },
    "exit": "Keluar",
    "@exit": {
        "description": "Exit"
    },
    "ruleSettings": "Tetapan Peraturan",
    "@ruleSettings": {
        "description": "Rule Settings"
    },
    "color": "Warna",
    "@color": {
        "description": "Color"
    },
    "boardColor": "Warna papan",
    "@boardColor": {
        "description": "Board color"
    },
    "pieceColor": "Warna kepingan",
    "@pieceColor": {
        "description": "Piece color"
    },
    "backgroundColor": "Warna latar belakang",
    "@backgroundColor": {
        "description": "Background color"
    },
    "lineColor": "Warna garis papan",
    "@lineColor": {
        "description": "Board line color"
    },
    "whitePieceColor": "Pemain 1 keping warna",
    "@whitePieceColor": {
        "description": "Player 1 piece color"
    },
    "blackPieceColor": "Pemain 2 keping warna",
    "@blackPieceColor": {
        "description": "Player 2 piece color"
    },
    "messageColor": "Warna mesej",
    "@messageColor": {
        "description": "Message color"
    },
    "aiIsLazy": "AI Malas",
    "@aiIsLazy": {
        "description": "AI is Lazy"
    },
    "isPieceCountInHandShown": "Tunjukkan jumlah kepingan di tangan",
    "@isPieceCountInHandShown": {
        "description": "Show count of pieces in hand"
    },
    "isNotationsShown": "Tunjukkan notasi di atas kapal",
    "@isNotationsShown": {
        "description": "Show notations on board"
    },
    "isHistoryNavigationToolbarShown": "Tunjukkan bar alat navigasi sejarah",
    "@isHistoryNavigationToolbarShown": {
        "description": "Show history navigation toolbar"
    },
    "display": "Paparan",
    "@display": {
        "description": "Display"
    },
    "boardBorderLineWidth": "Lebar sempadan papan",
    "@boardBorderLineWidth": {
        "description": "Board borderline width"
    },
    "boardInnerLineWidth": "Lebar garis dalaman papan",
    "@boardInnerLineWidth": {
        "description": "Board inner line width"
    },
    "pieceWidth": "Lebar kepingan",
    "@pieceWidth": {
        "description": "Piece width"
    },
    "fontSize": "Saiz huruf",
    "@fontSize": {
        "description": "Font size"
    },
    "standardNotation": "Notasi WMD",
    "@standardNotation": {
        "description": "Standard notation"
    },
    "restore": "Pulihkan",
    "@restore": {
        "description": "Restore"
    },
    "restoreDefaultSettings": "Pulihkan tetapan lalai",
    "@restoreDefaultSettings": {
        "description": "Restore Default Settings"
    },
    "exitApp": "Aplikasi akan keluar.",
    "@exitApp": {
        "description": "The app will exit."
    },
    "exitAppManually": "Anda mesti segera tutup dan buka semula aplikasi untuk berkuat kuasa.",
    "@exitAppManually": {
        "description": "You have to close immediately and reopen the app to take effect."
    },
    "pick": "Pilih",
    "@pick": {
        "description": "Pick "
    },
    "info": "Maklumat",
    "@info": {
        "description": "Info"
    },
    "hint": "Petunjuk",
    "@hint": {
        "description": "Hint"
    },
    "player": "pemain",
    "@player": {
        "description": "player"
    },
    "player1": "Pemain 1",
    "@player1": {
        "description": "Player 1"
    },
    "player2": "Pemain 2",
    "@player2": {
        "description": "Player 2"
    },
    "howToPlay": "Cara bermain",
    "@howToPlay": {
        "description": "How to play"
    },
    "toPlacePiece": "Ketuk mana-mana titik yang ada untuk meletakkan potongan itu.",
    "@toPlacePiece": {
        "description": "Tap on any available point to place the piece."
    },
    "toSelectPiece": "Ketuk sekeping untuk memindahkannya.",
    "@toSelectPiece": {
        "description": "Tap on a piece to move it."
    },
    "toMovePiece": "Ketuk titik yang disambungkan ke sekeping untuk menggerakkannya.",
    "@toMovePiece": {
        "description": "Tap on point connected to piece to move it."
    },
    "toRemovePiece": "Ketuk satu bahagian lawan untuk dikeluarkan.",
    "@toRemovePiece": {
        "description": "Tap on the opponent's one piece to remove."
    },
    "needToCreateMillFirst": "Anda perlu membuat kilang terlebih dahulu sebelum dapat mengeluarkan sekepingnya.",
    "@needToCreateMillFirst": {
        "description": "You need to create a mill first before you can remove a piece."
    },
    "needToPlayWithOwnPieces": "Anda perlu bermain dengan kepingan anda.",
    "@needToPlayWithOwnPieces": {
        "description": "You need to play with your pieces."
    },
    "statistics": "Statistik",
    "@statistics": {
        "description": "Statistics"
    },
    "totalGames": "Jumlah permainan",
    "@totalGames": {
        "description": "Total games"
    },
    "results": "Keputusan",
    "@results": {
        "description": "Results"
    },
    "cannotRemoveFromMill": "Anda tidak boleh mengeluarkannya dari kilang.",
    "@cannotRemoveFromMill": {
        "description": "Cannot remove from the mill."
    },
    "left": "dibiarkan",
    "@left": {
        "description": "left"
    },
    "privacyPolicy": "Dasar Privasi",
    "@privacyPolicy": {
        "description": "Privacy Policy"
    },
    "privacyPolicy_Detail_1": "Sila baca dengan teliti dan pastikan anda memahami dan menyetujuinya sepenuhnya",
    "@privacyPolicy_Detail_1": {
        "description": "Privacy Policy Detail 1"
    },
    "privacyPolicy_Detail_2": ". Sekiranya anda tidak bersetuju dengan Dasar ini, jangan gunakan aplikasi ini. Menggunakan aplikasi menunjukkan bahawa anda menerima syarat ini.",
    "@privacyPolicy_Detail_2": {
        "description": "Privacy Policy Detail 2"
    },
    "and": " dan",
    "accept": "Terima",
    "@accept": {
        "description": "Accept"
    },
    "undo": "Buat asal",
    "@undo": {
        "description": "Undo"
    },
    "undoOption": "Buat asal pilihan",
    "@undoOption": {
        "description": "Undo option"
    },
    "undoOption_Detail": "Adalah mungkin untuk membuat asal pergerakan.",
    "@undoOption_Detail": {
        "description": "It is possible to undo a move."
    },
    "takeBack": "Ambil semula",
    "@takeBack": {
        "description": "Take back"
    },
    "takingBack": "Mengambil kembali",
    "@takingBack": {
        "description": "Taking back..."
    },
    "waiting": "Menunggu",
    "@waiting": {
        "description": "Waiting..."
    },
    "stepForward": "Melangkah ke hadapan",
    "@stepForward": {
        "description": "Step forward"
    },
    "takeBackAll": "Kembalikan semua",
    "@takeBackAll": {
        "description": "Take back all"
    },
    "stepForwardAll": "Melangkah ke hadapan semua",
    "@stepForwardAll": {
        "description": "Step forward all"
    },
    "moveNow": "Bergerak sekarang",
    "@moveNow": {
        "description": "Move now"
    },
    "done": "Selesai.",
    "@done": {
        "description": "Done."
    },
    "crackMill": "Kilang retak",
    "@crackMill": {
        "description": "Crack-mill"
    },
    "crackMill_Detail": "Sekiranya pemain hanya mempunyai kepingan di kilang, kepingan di kilang tidak akan terkunci untuk dikeluarkan.",
    "@crackMill_Detail": {
        "description": "If a player has only pieces in mills, the pieces in the mills will not lock to remove."
    },
    "animationDuration": "Tempoh animasi",
    "@animationDuration": {
        "description": "Animation duration"
    },
    "none": "Tiada",
    "@none": {
        "description": "None"
    },
    "theme": "Tema",
    "@theme": {
        "description": "Theme"
    },
    "helpContent": "Permainan ini bertujuan untuk membiarkan lawan dengan kurang dari tiga keping atau tidak ada gerakan yang sah.\n\nPermainan akan menarik secara automatik jika kedudukan berlaku untuk kali ketiga atau tidak membuat penyingkiran dalam gerakan 100 terakhir (dikonfigurasi).\n\nPermainan ini berjalan dalam tiga fasa:\n\n1. Letakkan kepingan pada titik kosong\n2. Memindahkan kepingan ke titik bersebelahan\n3. (fasa pilihan) Memindahkan kepingan ke titik kosong semasa mengurangkan pemain menjadi tiga keping\n\nMeletak\n\nPermainan dimulakan dengan papan kosong, yang terdiri daripada grid dengan dua puluh empat mata. Pemain bergilir-gilir meletakkan kepingan mereka pada titik kosong sehingga setiap pemain meletakkan semua kepingan di papan. Sekiranya pemain boleh meletakkan tiga kepingannya secara lurus, dia mempunyai \"kilang\" dan boleh mengeluarkan salah satu kepingan lawannya dari papan.\n\nDalam beberapa peraturan, pemain mesti membuang kepingan lain terlebih dahulu sebelum mengeluarkan sekeping dari kilang yang dibentuk.\n\nAnda tidak boleh meletakkan kepingan ke titik kepingan yang dikeluarkan lagi dalam fasa meletakkan dalam beberapa peraturan.\n\nSetelah menggunakan semua kepingan, pemain bergilir-gilir bergerak.\n\nBergerak\n\nUntuk bergerak, pemain menggerakkan salah satu kepingannya di sepanjang garis papan ke titik bersebelahan yang kosong. Sekiranya dia tidak dapat melakukannya, dia akan kalah. Seorang pemain yang meluruskan tiga kepingannya pada garisan papan mempunyai kilang dan boleh mengeluarkan salah satu kepingan lawannya seperti dalam fasa meletakkan. Mana-mana pemain mengurangkan kepada dua bahagian, tidak mempunyai pilihan untuk membentuk kilang baru, dan dengan itu kehilangan permainan. Seorang pemain juga boleh kalah apabila lebih dari tiga keping jika lawannya menghalangnya daripada bergerak.\n\nTerbang\n\nDalam beberapa varian peraturan, setelah pemain hanya memiliki tiga keping yang tersisa, potongannya dapat terbang, melompat, atau melompat ke titik kosong, bukan hanya yang berdekatan.",
    "@helpContent": {
        "description": "Help Content"
    },
    "versionInfo": "Maklumat versi",
    "@versionInfo": {
        "description": "Version info"
    },
    "eula": "EULA",
    "@eula": {
        "description": "EULA"
    },
    "license": "Lesen",
    "@license": {
        "description": "License"
    },
    "sourceCode": "Kod sumber",
    "@sourceCode": {
        "description": "Source code"
    },
    "thirdPartyNotices": "Pemberitahuan pihak ketiga",
    "@thirdPartyNotices": {
        "description": "Third-party notices"
    },
    "appVersion": "Versi Aplikasi",
    "@appVersion": {
        "description": "App Version"
    },
    "general": "Am",
    "@general": {
        "description": "General"
    },
    "advanced": "Mahir",
    "@advanced": {
        "description": "Advanced"
    },
    "placing": "Meletak",
    "@placing": {
        "description": "Placing"
    },
    "moving": "Bergerak",
    "@moving": {
        "description": "Moving"
    },
    "removing": "Mengeluarkan",
    "@removing": {
        "description": "Removing"
    },
    "gameOverCondition": "Permainan melebihi keadaan",
    "@gameOverCondition": {
        "description": "Game over condition"
    },
    "aisPlayStyle": "Gaya permainan AI",
    "@aisPlayStyle": {
        "description": "AI's playstyle"
    },
    "passive": "Pasif",
    "@passive": {
        "description": "Passive"
    },
    "timeout": "Masa tamat",
    "@timeout": {
        "description": "Timeout"
    },
    "personalization": "Pemperibadian",
    "@personalization": {
        "description": "Personalization"
    },
    "forDevelopers": "Untuk pemaju",
    "@forDevelopers": {
        "description": "For developers"
    },
    "developerMode": "Mod pembangun",
    "@developerMode": {
        "description": "Developer mode"
    },
    "drawOnHumanExperience": "Ikuti pengalaman manusia",
    "@drawOnHumanExperience": {
        "description": "Draw on the human experience"
    },
    "considerMobility": "Pertimbangkan mobiliti kepingan",
    "@considerMobility": {
        "description": "Consider mobility of pieces"
    },
    "pieceCount": "Kiraan kepingan",
    "@pieceCount": {
        "description": "Piece count"
    },
    "inHand": "dalam tangan",
    "@inHand": {
        "description": "in hand"
    },
    "onBoard": "di atas kapal",
    "@onBoard": {
        "description": "on board"
    },
    "boardTop": "Papan mengimbangi dari atas",
    "@boardTop": {
        "description": "Board offset from the top"
    },
    "notAIsTurn": "Ini bukan giliran AI.",
    "@notAIsTurn": {
        "description": "It is not the AI's turn."
    },
    "aiIsNotThinking": "AI tidak berfikir.",
    "@aiIsNotThinking": {
        "description": "AI is not thinking."
    },
    "autoReplay": "Pergerakan main semula secara automatik",
    "@autoReplay": {
        "description": "Auto re-play moves"
    },
    "atEnd": "Anda berada di akhir senarai pindah.",
    "@atEnd": {
        "description": "At the end of the move list."
    },
    "tapBackAgainToLeave": "Ketik kembali sekali lagi untuk pergi.",
    "@tapBackAgainToLeave": {
        "description": "Tap back again to leave."
    },
    "environmentVariables": "Pemboleh ubah persekitaran",
    "@environmentVariables": {
        "description": "Environment variables"
    },
    "more": "Lebih banyak lagi",
    "@more": {
        "description": "More"
    },
    "experimental": "Ini adalah ciri eksperimen.",
    "@experimental": {
        "description": "This is an experimental feature."
    },
    "experiments": "Eksperimen",
    "@experiments": {
        "description": "Experiments"
    },
    "ossLicenses": "Lesen sumber terbuka",
    "@ossLicenses": {
        "description": "Open source licenses"
    },
    "language": "Bahasa",
    "@language": {
        "description": "Languages"
    },
    "defaultLanguage": "Bahasa lalai",
    "@defaultLanguage": {
        "description": "Default language"
    },
    "mayMoveInPlacingPhase": "Potongan boleh bergerak dalam fasa penempatan",
    "@mayMoveInPlacingPhase": {
        "description": "The pieces can move in the placing phase"
    },
    "mayMoveInPlacingPhase_Detail": "Tidak ada fasa penempatan dan pemindahan yang berbeza, iaitu, pemain dapat memutuskan pada setiap gerakan sama ada mereka ingin meletakkan sekeping di papan atau memindahkan salah satu kepingan mereka (selagi mereka mempunyai potongan yang tersisa).",
    "@mayMoveInPlacingPhase_Detail": {
        "description": "There are no distinct placing and moving phases, i.e. the players can decide at every move whether they want to place a piece on the board or move one of their pieces (as long as they have remaining pieces to place)."
    },
    "drawerColor": "Warna menu",
    "@drawerColor": {
        "description": "Menu color"
    },
    "drawerTextColor": "Warna teks menu",
    "@drawerTextColor": {
        "description": "Menu text color"
    },
    "drawerBackgroundColor": "Warna latar menu",
    "@drawerBackgroundColor": {
        "description": "Menu background color"
    },
    "drawerHighlightItemColor": "Warna item highlight menu",
    "@drawerHighlightItemColor": {
        "description": "Menu highlight item color"
    },
    "mainToolbarBackgroundColor": "Warna latar bar alat utama",
    "@mainToolbarBackgroundColor": {
        "description": "Main toolbar background color"
    },
    "mainToolbarIconColor": "warna ikon bar alat utama",
    "@mainToolbarIconColor": {
        "description": "main toolbar icon color"
    },
    "navigationToolbarBackgroundColor": "Warna latar bar alat navigasi",
    "@navigationToolbarBackgroundColor": {
        "description": "Navigation toolbar background color"
    },
    "navigationToolbarIconColor": "Warna ikon bar alat navigasi",
    "@navigationToolbarIconColor": {
        "description": "Navigation toolbar icon color"
    },
    "autoHideToolbar": "Sembunyikan bar alat secara automatik",
    "@autoHideToolbar": {
        "description": "Automatically hide the toolbar"
    },
    "toolbarLocationOnScreen": "Lokasi bar alat di skrin",
    "@toolbarLocationOnScreen": {
        "description": "Toolbar location on screen"
    },
    "top": "Atas",
    "@top": {
        "description": "Top"
    },
    "bottom": "Bawah",
    "@bottom": {
        "description": "Bottom"
    },
    "center": "Pusat",
    "@center": {
        "description": "Center"
    },
    "solidColor": "Warna pepejal",
    "@solidColor": {
        "description": "Solid color"
    },
    "picture": "Gambar",
    "@picture": {
        "description": "Picture"
    },
    "chooseYourPicture": "Pilih gambar anda",
    "@chooseYourPicture": {
        "description": "Choose your picture"
    },
    "light": "Cahaya",
    "@light": {
        "description": "Light"
    },
    "dark": "Gelap",
    "@dark": {
        "description": "Dark"
    },
    "themes": "Tema",
    "@themes": {
        "description": "Themes"
    },
    "currentTheme": "Tema semasa",
    "@currentTheme": {
        "description": "Current theme"
    },
    "saveTheme": "Simpan tema",
    "@saveTheme": {
        "description": "Save theme"
    },
    "fonts": "Fon",
    "@fonts": {
        "description": "Fonts"
    },
    "showAnalysisGraph": "Tunjukkan grafik analisis",
    "@showAnalysisGraph": {
        "description": "Show analysis graph"
    },
    "analysis": "Analisis",
    "@analysis": {
        "description": "Analysis"
    },
    "saveGame": "Simpan permainan",
    "@saveGame": {
        "description": "Save game"
    },
    "loadGame": "Muatkan permainan",
    "@loadGame": {
        "description": "Load game"
    },
    "setupPosition": "Kedudukan persediaan",
    "@setupPosition": {
        "description": "Setup position"
    },
    "showLegalMoves": "Tunjukkan langkah undang-undang",
    "@showLegalMoves": {
        "description": "Show legal moves"
    },
    "showLastMove": "Tunjukkan langkah terakhir",
    "@showLastMove": {
        "description": "Show last move"
    },
    "showArrows": "Tunjukkan anak panah",
    "@showArrows": {
        "description": "Show arrows"
    },
    "pieces": "Kepingan",
    "@pieces": {
        "description": "Pieces"
    },
    "showAnalysis": "Tunjukkan analisis",
    "@showAnalysis": {
        "description": "Show analysis"
    },
    "threads": "Benang",
    "@threads": {
        "description": "Threads"
    },
    "getInvolved": "Melibatkan diri",
    "@getInvolved": {
        "description": "Get Involved"
    },
    "helpImproveTranslate": "Bantu meningkatkan terjemahan",
    "@helpImproveTranslate": {
        "description": "Help improve translate"
    },
    "tutorial": "Tutorial",
    "@tutorial": {
        "description": "Tutorial"
    },
    "classicMill": "Kilang Klasik",
    "@classicMill": {
        "description": "Classic Mill"
    },
    "mixedMill": "Kilang Campuran",
    "@mixedMill": {
        "description": "Mixed Mill"
    },
    "ceylonMill": "Kilang Ceylon",
    "@ceylonMill": {
        "description": "Ceylon Mill"
    },
    "mayBreakAndRemakeMillRepeatedly": "Kilang boleh rosak dan dibuat semula berulang kali",
    "@mayBreakAndRemakeMillRepeatedly": {
        "description": "Mill may be broken and remade repeatedly"
    },
    "mayBreakAndRemakeMillRepeatedly_Detail": "Sekiranya pemain memecahkan kilang untuk membuat kilang baru dengan segera, pemain tersebut dapat menggerakkan sekeping itu kembali ke persimpangan asal pada langkah seterusnya jika ia membuat kilang baru.",
    "@mayBreakAndRemakeMillRepeatedly_Detail": {
        "description": "If a player breaks a mill to create a new mill immediately, such player can move such piece back to the original junction in his next move if it makes a new mill."
    },
    "drawIfNoRemovalWithinTenMovesWhenThreeLeft": "Permainan digambar jika pemain mempunyai tiga keping dan setelah sepuluh gerakan tidak ada pemain yang mengeluarkan potongan lawan",
    "@drawIfNoRemovalWithinTenMovesWhenThreeLeft": {
        "description": "The game is drawn if a player has three pieces and after ten moves neither player removes the opponent's pieces"
    },
    "drawIfNoRemovalWithinTenMovesWhenThreeLeft_Detail": "Apabila pemain turun menjadi tiga keping, dan tidak ada pemain yang dapat melepaskan potongan lawan dalam sepuluh gerakan, permainan adalah seri.",
    "@drawIfNoRemovalWithinTenMovesWhenThreeLeft_Detail": {
        "description": "When a player is down to three pieces, and neither player can remove an opponent's piece within ten moves, the game is a draw."
    },
    "close": "Tutup",
    "@close": {
        "description": "Close"
    },
    "whitePiece": "Kepingan putih",
    "@whitePiece": {
        "description": "White piece"
    },
    "blackPiece": "Sekeping hitam",
    "@blackPiece": {
        "description": "Black piece"
    },
    "banPoint": "Titik larangan",
    "@banPoint": {
        "description": "Ban point"
    },
    "emptyPoint": "Titik kosong",
    "@emptyPoint": {
        "description": "Empty point"
    },
    "noPoint": "Tidak ada gunanya",
    "@noPoint": {
        "description": "No point"
    },
    "placingPhase": "Fasa meletakkan",
    "@placingPhase": {
        "placingPhase": "Placing phase"
    },
    "movingPhase": "Fasa bergerak",
    "@movingPhase": {
        "description": "Moving phase"
    },
    "flyingPhase": "Fasa terbang",
    "@flyingPhase": {
        "description": "Flying phase"
    },
    "sideToMove": "Sisi untuk bergerak",
    "@sideToMove": {
        "description": "Side to move"
    },
    "lastMove": "Langkah terakhir",
    "@lastMove": {
        "description": "Last move"
    },
    "selected": "Terpilih",
    "@selected": {
        "description": "Selected"
    },
    "mainMenu": "Menu utama",
    "@mainMenu": {
        "description": "Main menu"
    },
    "accessibility": "Kebolehcapaian",
    "@accessibility": {
        "description": "Accessibility"
    },
    "screenReaderSupport": "Sokongan pembaca skrin",
    "@screenReaderSupport": {
        "description": "Screen reader support"
    },
    "isDraw": "Ia adalah Cabutan",
    "@isDraw": {
        "description": "It is a Draw!"
    },
    "draw": "Lukis",
    "@draw": {
        "description": "Draw"
    },
    "pieceHighlightColor": "Warna kemuncak kepingan",
    "@pieceHighlightColor": {
        "description": "Piece highlight color"
    },
    "algorithm": "Algoritma",
    "@algorithm": {
        "description": "Algorithm"
    },
    "removeUnplacedPiece": "Tanggalkan kepingan yang tidak diletak",
    "@removeUnplacedPiece": {
        "description": "Remove unplaced piece"
    },
    "removeUnplacedPiece_Detail": "Sekiranya pemain membentuk kilang dalam fasa penempatan, dia akan mengeluarkan bahagian lawan yang tidak ditempatkan dan terus bergerak.",
    "@removeUnplacedPiece_Detail": {
        "description": "If a player forms the mill in the placing phase, she will remove the opponent's unplaced piece and continue to make a move."
    },
    "endgameNMoveRule": "Peraturan Endgame N-Move",
    "@endgameNMoveRule": {
        "description": "Endgame N-Move rule"
    },
    "endgameNMoveRule_Detail": "Sekiranya mana-mana pemain hanya mempunyai tiga keping dan tidak ada pemain yang mengeluarkan satu bahagian dalam gerakan tertentu, permainan akan ditarik.",
    "@endgameNMoveRule_Detail": {
        "description": "If either player has only three pieces and neither player removes a piece within a specific moves, the game is drawn."
    },
    "drawReasonEndgameRule50": "Sama ada pemain hanya mempunyai tiga keping dan kedua-dua pemain tidak melepaskan satu bahagian dalam gerakan tertentu.",
    "@drawReasonEndgameRule50": {
        "description": "Either player has only three pieces and neither player removes a piece within a specific moves."
    },
    "threefoldRepetitionRule": "Peraturan pengulangan tiga kali ganda",
    "@threefoldRepetitionRule": {
        "description": "Threefold repetition rule"
    },
    "threefoldRepetitionRule_Detail": "Permainan dilukis sekiranya kedudukan berlaku untuk kali ketiga.",
    "@threefoldRepetitionRule_Detail": {
        "description": "The game is drawn if a position occurs for the third time."
    },
    "continueToMakeMove": "Kilang! Terus bergerak.",
    "@continueToMakeMove": {
        "description": "Mill! Continue to make a move."
    },
    "pointStyle": "Gaya titik",
    "@pointStyle": {
        "description": "Point style"
    },
    "pointWidth": "Lebar titik",
    "@pointWidth": {
        "description": "Point width"
    },
    "solid": "Padu",
    "@solid": {
        "description": "Solid"
    },
    "hollow": "Berongga",
    "@hollow": {
        "description": "Hollow"
=======
  "appName": "Kilang",
  "@appName": {
    "description": "The app name"
  },
  "welcome": "Selamat datang",
  "@welcome": {
    "description": "Welcome"
  },
  "yes": "Ya",
  "@yes": {
    "description": "Yes"
  },
  "no": "Tidak",
  "@no": {
    "description": "No"
  },
  "game": "Permainan",
  "@game": {
    "description": "Game"
  },
  "humanVsAi": "Manusia Vs. AI",
  "@humanVsAi": {
    "description": "Human Vs AI"
  },
  "humanVsHuman": "Manusia Vs. Manusia",
  "@humanVsHuman": {
    "description": "Human Vs Human"
  },
  "aiVsAi": "AI Vs. AI",
  "@aiVsAi": {
    "description": "AI Vs AI"
  },
  "humanVsCloud": "Manusia Vs. Awan",
  "@humanVsCloud": {
    "description": "Human Vs Cloud"
  },
  "humanVsLAN": "Manusia Vs. LAN",
  "@humanVsLAN": {
    "description": "Human Vs LAN"
  },
  "testViaLAN": "Uji Melalui LAN",
  "@testViaLAN": {
    "description": "Test Via LAN"
  },
  "move": "Bergerak",
  "@move": {
    "description": "Move"
  },
  "showMoveList": "Pindahkan senarai",
  "@showMoveList": {
    "description": "Move list"
  },
  "moveList": "Pindahkan senarai",
  "@moveList": {
    "description": "Move list"
  },
  "noGameRecord": "Tiada catatan",
  "@noGameRecord": {
    "description": "No record"
  },
  "ok": "okey",
  "@ok": {
    "description": "OK"
  },
  "confirm": "Sahkan",
  "@confirm": {
    "description": "Confirm"
  },
  "cancel": "Batal",
  "@cancel": {
    "description": "Cancel"
  },
  "tipSelectWrong": "Pilih bahagian yang salah.",
  "@tipSelectWrong": {
    "description": "Select the wrong piece."
  },
  "tipPlace": "Letakkan kepingan anda.",
  "@tipPlace": {
    "description": "Place your pieces."
  },
  "tipBanPlace": "Anda tidak boleh meletakkannya di sini.",
  "@tipBanPlace": {
    "description": "Cannot place it here."
  },
  "tipPlaced": "Anda meletakkan.",
  "@tipPlaced": {
    "description": "Placed."
  },
  "tipRemove": "Keluarkan sekeping.",
  "@tipRemove": {
    "description": "Remove a piece."
  },
  "tipBanRemove": "Anda tidak boleh mengeluarkannya.",
  "@tipBanRemove": {
    "description": "Cannot remove."
  },
  "tipRemoved": "Anda mengalih keluar.",
  "@tipRemoved": {
    "description": "Removed."
  },
  "tipMove": "Pindahkan sehelai.",
  "@tipMove": {
    "description": "Move a piece."
  },
  "tipCannotPlace": "Anda tidak boleh meletakkan barang anda di sini.",
  "@tipCannotPlace": {
    "description": "You can't place your piece here."
  },
  "tipCannotMove": "Anda tidak boleh memindahkan barang anda di sini.",
  "@tipCannotMove": {
    "description": "You can't move your piece here."
  },
  "tipMill": "Kilang! Ambil bahagian lawan anda.",
  "@tipMill": {
    "description": "Mill! Take your opponent's piece."
  },
  "tipContinueMill": "Terus ambil bahagian lawan anda.",
  "@tipContinueMill": {
    "description": "Continue to take your opponent's piece."
  },
  "tipSelectOpponentsPiece": "Pilih salah satu bahagian lawan anda.",
  "@tipSelectOpponentsPiece": {
    "description": "Select one of your opponent's pieces."
  },
  "tipCannotRemovePieceFromMill": "Anda tidak boleh mengeluarkan sekeping dari kilang.",
  "@tipCannotRemovePieceFromMill": {
    "description": "You cannot remove a piece from a mill."
  },
  "tipCanMoveOnePoint": "Sekeping boleh bergerak 1 mata.",
  "@tipCanMoveOnePoint": {
    "description": "A piece can move 1 point."
  },
  "tipCannotMoveOpponentsPieces": "Anda tidak boleh menggerakkan potongan lawan.",
  "@tipCannotMoveOpponentsPieces": {
    "description": "You can't move your opponent's pieces."
  },
  "tipSelectPieceToMove": "Pilih bahagian anda untuk bergerak.",
  "@tipSelectPieceToMove": {
    "description": "Select your piece to move."
  },
  "tipHaveThreePiecesLeft": "Anda tinggal tiga keping lagi.",
  "@tipHaveThreePiecesLeft": {
    "description": "You have 3 pieces left."
  },
  "tipCanMoveToAnyPoint": "Anda boleh bergerak ke mana-mana tempat yang anda suka.",
  "@tipCanMoveToAnyPoint": {
    "description": "You can move to any point you like."
  },
  "tipToMove": "{player} untuk bergerak.",
  "@tipToMove": {
    "description": " to move."
  },
  "whiteWin": "Pemain 1 menang!",
  "@whiteWin": {
    "description": "Player 1 wins!"
  },
  "blackWin": "Pemain 2 menang!",
  "@blackWin": {
    "description": "Player 2 wins!"
  },
  "won": "Menang",
  "@won": {
    "description": "Won"
  },
  "lost": "Kalah",
  "@lost": {
    "description": "Lost"
  },
  "thinking": "Berfikir…",
  "@thinking": {
    "description": "Thinking..."
  },
  "newGame": "Permainan baru",
  "@newGame": {
    "description": "New game"
  },
  "importGame": "Permainan import",
  "@importGame": {
    "description": "Import game"
  },
  "exportGame": "Eksport permainan",
  "@exportGame": {
    "description": "Export game"
  },
  "gameImported": "Permainan diimport dari papan keratan.",
  "@gameImported": {
    "description": "Game imported from the clipboard."
  },
  "cannotImport": "Tidak boleh mengimport {invalidMove}",
  "@cannotImport": {
    "description": "Cannot import"
  },
  "movesAndRulesNotMatch": "Pergerakan dan peraturan tidak sepadan.",
  "@movesAndRulesNotMatch": {
    "description": "Rules and moves do not match."
  },
  "pleaseWait": "Sila tunggu.",
  "@pleaseWait": {
    "description": "Please wait..."
  },
  "restartGame": "Mulakan semula permainan semasa?",
  "@restartGame": {
    "description": "Restart current game?"
  },
  "restart": "Mula semula",
  "@restart": {
    "description": "Restart"
  },
  "gameStarted": "Permainan dimulakan, sila letakkan.",
  "@gameStarted": {
    "description": "Game started, please place"
  },
  "analyzing": "Menganalisis…",
  "@analyzing": {
    "description": "Analyzing ..."
  },
  "error": "Ralat: {message}",
  "@error": {
    "description": "Error"
  },
  "winRate": "Kadar Menang",
  "@winRate": {
    "description": "Win Rate"
  },
  "score": "Markah:",
  "@score": {
    "description": "Score"
  },
  "white": "Pemain 1",
  "@white": {
    "description": "Player 1"
  },
  "black": "Pemain 2",
  "@black": {
    "description": "Player 2"
  },
  "loseReasonlessThanThree": "{player} kiraan sekeping kurang daripada tiga.",
  "@loseReasonlessThanThree": {
    "description": " piece count is less than three."
  },
  "loseReasonResign": "{player} meletak jawatan.",
  "@loseReasonResign": {
    "description": " resign."
  },
  "loseReasonNoWay": "{player} tiada jalan lagi.",
  "@loseReasonNoWay": {
    "description": " is no way to go."
  },
  "loseReasonBoardIsFull": "Papan itu penuh, dan {player} tiada jalan lagi.",
  "@loseReasonBoardIsFull": {
    "description": "The board is full, no way to go."
  },
  "loseReasonTimeOver": "Masa telah tamat, {player} hilang.",
  "@loseReasonTimeOver": {
    "description": "Time Over"
  },
  "drawReasonRule50": "Dalam fasa bergerak, tidak ada potongan yang dikeluarkan dalam jumlah pergerakan tertentu yang terakhir.",
  "@drawReasonRule50": {
    "description": "In the moving phase, no piece has been removed in the last specific number of moves."
  },
  "drawReasonBoardIsFull": "Ia adalah Cabutan kerana papannya penuh.",
  "@drawReasonBoardIsFull": {
    "description": "It is a Draw because the board is full"
  },
  "drawReasonThreefoldRepetition": "Ia adalah Cabutan kerana pengulangan tiga kali ganda.",
  "@drawReasonThreefoldRepetition": {
    "description": "It is a Draw because of threefold repetition."
  },
  "gameOverUnknownReason": "Permainan tamat! Sebab tidak diketahui.",
  "@gameOverUnknownReason": {
    "description": "Game Over! Unknown reason."
  },
  "gameOver": "Permainan tamat",
  "@gameOver": {
    "description": "Game Over"
  },
  "youWin": "Awak menang! Tahniah!",
  "@youWin": {
    "description": "You win! Congratulations!"
  },
  "challengeHarderLevel": "Cabar tahap yang lebih sukar? Tahap baharu ialah tahap {level}!",
  "@challengeHarderLevel": {
    "description": "Challenge harder level?"
  },
  "youLose": "Awak kalah!",
  "@youLose": {
    "description": "You Lose!"
  },
  "analyze": "Menganalisis",
  "@analyze": {
    "description": "Analyze"
  },
  "about": "Mengenai",
  "@about": {
    "description": "About"
  },
  "version": "Versi: {versionNumber}",
  "@version": {
    "description": "Version"
  },
  "thanks": "Terima kasih",
  "@thanks": {
    "description": "Thanks"
  },
  "settings": "Tetapan",
  "@settings": {
    "description": "Settings"
  },
  "options": "Pilihan",
  "@options": {
    "description": "Options"
  },
  "generalSettings": "Tetapan umum",
  "@generalSettings": {
    "description": "General Settings"
  },
  "skillLevel": "Tahap kesukaran",
  "@skillLevel": {
    "description": "Difficulty level"
  },
  "moveTime": "Masa berfikir AI",
  "@moveTime": {
    "description": "AI thinking time"
  },
  "difficulty": "Kesukaran",
  "@difficulty": {
    "description": "Difficulty"
  },
  "playSounds": "Kesan bunyi",
  "@playSounds": {
    "description": "Sound effects"
  },
  "playSoundsInTheGame": "Mainkan suara dalam permainan",
  "@playSoundsInTheGame": {
    "description": "Play sounds in the game"
  },
  "keepMuteWhenTakingBack": "Tetap bisu semasa mengambil semula",
  "@keepMuteWhenTakingBack": {
    "description": "Keep mute when taking back"
  },
  "tone": "Nada",
  "@tone": {
    "description": "Tone"
  },
  "whoMovesFirst": "Langkah pertama",
  "@whoMovesFirst": {
    "description": "First move"
  },
  "human": "Manusia",
  "@human": {
    "description": "Human"
  },
  "ai": "AI",
  "@ai": {
    "description": "AI"
  },
  "alternate": "Alternatif",
  "@alternate": {
    "description": "Alternate"
  },
  "isAutoRestart": "Mulakan semula permainan secara automatik apabila permainan tamat",
  "@isAutoRestart": {
    "description": "Auto-restart game when game over"
  },
  "isAutoChangeFirstMove": "Tukar Auto Langkah Pertama",
  "@isAutoChangeFirstMove": {
    "description": "Auto Change First Move"
  },
  "shufflingEnabled": "Pergerakan secara rawak",
  "@shufflingEnabled": {
    "description": "Random move"
  },
  "misc": "Pelbagai",
  "@misc": {
    "description": "Miscellaneous"
  },
  "rules": "Peraturan",
  "@rules": {
    "description": "Rules"
  },
  "piecesCount": "Bilangan keping yang dimiliki oleh setiap pemain",
  "@piecesCount": {
    "description": "The number of pieces each player has"
  },
  "piecesCount_Detail": "Berapakah jumlah kepingan yang dimiliki oleh setiap pemain?",
  "@piecesCount_Detail": {
    "description": "How many pieces does each player have?"
  },
  "flyPieceCount": "Bilangan kepingan terbang",
  "@flyPieceCount": {
    "description": "The number of the flying piece"
  },
  "flyPieceCount_Detail": "Sekiranya Flying diaktifkan, apabila pemain dikurangkan menjadi jumlah potongan tertentu, potongannya bebas bergerak ke titik yang tidak dihuni dan bukannya dibatasi ke titik bersebelahan seperti di sepanjang permainan.",
  "@flyPieceCount_Detail": {
    "description": "If Flying is enabled, when a player is reduced to a specific piece count, her pieces are free to move to any unoccupied point, instead of being restricted to adjacent points as in the rest of the game."
  },
  "piecesAtLeastCount": "Sekeping Paling Sedikit",
  "@piecesAtLeastCount": {
    "description": "Pieces At Least"
  },
  "hasDiagonalLines": "Garisan pepenjuru",
  "@hasDiagonalLines": {
    "description": "Diagonal lines"
  },
  "hasDiagonalLines_Detail": "Tambahkan empat garis pepenjuru ke papan.",
  "@hasDiagonalLines_Detail": {
    "description": "Add four diagonal lines to the board."
  },
  "hasBannedLocations": "Tandakan dan tunda mengeluarkan kepingan",
  "@hasBannedLocations": {
    "description": "Mark and delay removing pieces"
  },
  "hasBannedLocations_Detail": "Pada fasa penempatan, titik-titik kepingan yang dikeluarkan tidak lagi dapat diletakkan.",
  "@hasBannedLocations_Detail": {
    "description": "In the placing phase, the points of removed pieces will no longer be able to be placed unless the moving phase is entered."
  },
  "isDefenderMoveFirst": "Pemain kedua bergerak terlebih dahulu",
  "@isDefenderMoveFirst": {
    "description": "The second player moves first"
  },
  "isDefenderMoveFirst_Detail": "Pemain yang bergerak kedua dalam fasa meletakkan bergerak pertama dalam fasa bergerak.",
  "@isDefenderMoveFirst_Detail": {
    "description": "The player who moves second in the placing phase moves first in the moving phase."
  },
  "mayRemoveMultiple": "Pembuangan berbilang",
  "@mayRemoveMultiple": {
    "description": "Multi-remove"
  },
  "mayRemoveMultiple_Detail": "Sekiranya pemain menutup lebih dari satu kilang sekaligus, dia akan membuang jumlah kilang yang ditutupnya.",
  "@mayRemoveMultiple_Detail": {
    "description": "If a player closes more than one mill at once, she will be able to remove the number of mills she closed."
  },
  "mayRemoveFromMillsAlways": "Hancurkan kilang",
  "@mayRemoveFromMillsAlways": {
    "description": "Destroy mills"
  },
  "mayRemoveFromMillsAlways_Detail": "Secara lalai, pemain mesti mengeluarkan kepingan lain terlebih dahulu sebelum mengeluarkan sekeping dari kilang yang dibentuk. Aktifkan pilihan ini untuk melumpuhkan had.",
  "@mayRemoveFromMillsAlways_Detail": {
    "description": "mayRemoveFromMillsAlways_Detail"
  },
  "isWhiteLoseButNotDrawWhenBoardFull": "Pemain kedua kalah apabila papan penuh",
  "@isWhiteLoseButNotDrawWhenBoardFull": {
    "description": "The second player loses when the board is full"
  },
  "isWhiteLoseButNotDrawWhenBoardFull_Detail": "Apabila papan penuh pada akhir fasa penempatan, bahagian yang meletakkan pertama akan kehilangan permainan. Jika tidak, permainan ini seri.",
  "@isWhiteLoseButNotDrawWhenBoardFull_Detail": {
    "description": "At the end of the placing phase, when the board is full, the side that places first loses the game, otherwise, the game is a draw."
  },
  "isLoseButNotChangeSideWhenNoWay": "Kalah apabila tiada pergerakan undang-undang",
  "@isLoseButNotChangeSideWhenNoWay": {
    "description": "Lose when no legal moves"
  },
  "isLoseButNotChangeSideWhenNoWay_Detail": "Pemain akan kalah jika lawannya menyekat mereka sehingga mereka tidak dapat dipindahkan. Tukar sebelah untuk bergerak jika pilihan ini dilumpuhkan.",
  "@isLoseButNotChangeSideWhenNoWay_Detail": {
    "description": "The player will lose if his opponent blocks them so that they cannot be moved. Change side to move if this option is disabled."
  },
  "mayFly": "Terbang",
  "@mayFly": {
    "description": "Flying"
  },
  "mayFly_Detail": "Sekiranya pemain hanya tinggal tiga atau empat keping (dapat dikonfigurasi), dia boleh memindahkannya ke titik bebas.",
  "@mayFly_Detail": {
    "description": "If a player has only three or four (configurable) pieces left, she can move the piece to any free point."
  },
  "nMoveRule": "Peraturan N-bergerak",
  "@nMoveRule": {
    "description": "N-move rule"
  },
  "nMoveRule_Detail": "Permainan ditarik jika tidak ada penyingkiran dalam jumlah gerakan tertentu.",
  "@nMoveRule_Detail": {
    "description": "The game is drawn if there has been no removal in a specific number of moves by each player."
  },
  "rollback": "Kembalikan",
  "@rollback": {
    "description": "Rollback"
  },
  "pleaseSelect": "Sila pilih",
  "@pleaseSelect": {
    "description": "Please select"
  },
  "copy": "Salinan",
  "@copy": {
    "description": "Copy"
  },
  "moveHistoryCopied": "Pindahkan sejarah yang disalin ke papan keratan.",
  "@moveHistoryCopied": {
    "description": "Move history copied to clipboard"
  },
  "help": "Tolonglah",
  "@help": {
    "description": "Help"
  },
  "feedback": "Maklum balas",
  "@feedback": {
    "description": "Feedback"
  },
  "exit": "Keluar",
  "@exit": {
    "description": "Exit"
  },
  "ruleSettings": "Tetapan Peraturan",
  "@ruleSettings": {
    "description": "Rule Settings"
  },
  "color": "Warna",
  "@color": {
    "description": "Color"
  },
  "boardColor": "Warna papan",
  "@boardColor": {
    "description": "Board color"
  },
  "pieceColor": "Warna kepingan",
  "@pieceColor": {
    "description": "Piece color"
  },
  "backgroundColor": "Warna latar belakang",
  "@backgroundColor": {
    "description": "Background color"
  },
  "lineColor": "Warna garis papan",
  "@lineColor": {
    "description": "Board line color"
  },
  "whitePieceColor": "Pemain 1 keping warna",
  "@whitePieceColor": {
    "description": "Player 1 piece color"
  },
  "blackPieceColor": "Pemain 2 keping warna",
  "@blackPieceColor": {
    "description": "Player 2 piece color"
  },
  "messageColor": "Warna mesej",
  "@messageColor": {
    "description": "Message color"
  },
  "isPieceCountInHandShown": "Tunjukkan jumlah kepingan di tangan",
  "@isPieceCountInHandShown": {
    "description": "Show count of pieces in hand"
  },
  "isNotationsShown": "Tunjukkan notasi di atas kapal",
  "@isNotationsShown": {
    "description": "Show notations on board"
  },
  "isHistoryNavigationToolbarShown": "Tunjukkan bar alat navigasi sejarah",
  "@isHistoryNavigationToolbarShown": {
    "description": "Show history navigation toolbar"
  },
  "display": "Paparan",
  "@display": {
    "description": "Display"
  },
  "boardBorderLineWidth": "Lebar sempadan papan",
  "@boardBorderLineWidth": {
    "description": "Board borderline width"
  },
  "boardInnerLineWidth": "Lebar garis dalaman papan",
  "@boardInnerLineWidth": {
    "description": "Board inner line width"
  },
  "pieceWidth": "Lebar kepingan",
  "@pieceWidth": {
    "description": "Piece width"
  },
  "fontSize": "Saiz huruf",
  "@fontSize": {
    "description": "Font size"
  },
  "standardNotation": "Notasi WMD",
  "@standardNotation": {
    "description": "Standard notation"
  },
  "restore": "Pulihkan",
  "@restore": {
    "description": "Restore"
  },
  "restoreDefaultSettings": "Pulihkan tetapan lalai",
  "@restoreDefaultSettings": {
    "description": "Restore Default Settings"
  },
  "pick": "Pilih {element}",
  "@pick": {
    "description": "Pick "
  },
  "info": "Maklumat",
  "@info": {
    "description": "Info"
  },
  "hint": "Petunjuk",
  "@hint": {
    "description": "Hint"
  },
  "player": "pemain",
  "@player": {
    "description": "player"
  },
  "player1": "Pemain 1",
  "@player1": {
    "description": "Player 1"
  },
  "player2": "Pemain 2",
  "@player2": {
    "description": "Player 2"
  },
  "howToPlay": "Cara bermain",
  "@howToPlay": {
    "description": "How to play"
  },
  "toPlacePiece": "Ketuk mana-mana titik yang ada untuk meletakkan potongan itu.",
  "@toPlacePiece": {
    "description": "Tap on any available point to place the piece."
  },
  "toSelectPiece": "Ketuk sekeping untuk memindahkannya.",
  "@toSelectPiece": {
    "description": "Tap on a piece to move it."
  },
  "toMovePiece": "Ketuk titik yang disambungkan ke sekeping untuk menggerakkannya.",
  "@toMovePiece": {
    "description": "Tap on point connected to piece to move it."
  },
  "toRemovePiece": "Ketuk satu bahagian lawan untuk dikeluarkan.",
  "@toRemovePiece": {
    "description": "Tap on the opponent's one piece to remove."
  },
  "needToCreateMillFirst": "Anda perlu membuat kilang terlebih dahulu sebelum dapat mengeluarkan sekepingnya.",
  "@needToCreateMillFirst": {
    "description": "You need to create a mill first before you can remove a piece."
  },
  "needToPlayWithOwnPieces": "Anda perlu bermain dengan kepingan anda.",
  "@needToPlayWithOwnPieces": {
    "description": "You need to play with your pieces."
  },
  "statistics": "Statistik",
  "@statistics": {
    "description": "Statistics"
  },
  "totalGames": "Jumlah permainan",
  "@totalGames": {
    "description": "Total games"
  },
  "results": "Keputusan",
  "@results": {
    "description": "Results"
  },
  "left": "dibiarkan",
  "@left": {
    "description": "left"
  },
  "privacyPolicy": "Dasar Privasi",
  "@privacyPolicy": {
    "description": "Privacy Policy"
  },
  "privacyPolicy_Detail_1": "Sila baca dengan teliti dan pastikan anda memahami dan menyetujuinya sepenuhnya ",
  "@privacyPolicy_Detail_1": {
    "description": "Privacy Policy Detail 1"
  },
  "privacyPolicy_Detail_2": ". Sekiranya anda tidak bersetuju dengan Dasar ini, jangan gunakan aplikasi ini. Menggunakan aplikasi menunjukkan bahawa anda menerima syarat ini.",
  "@privacyPolicy_Detail_2": {
    "description": "Privacy Policy Detail 2"
  },
  "and": " dan ",
  "@and": {},
  "accept": "Terima",
  "@accept": {
    "description": "Accept"
  },
  "takeBack": "Ambil semula",
  "@takeBack": {
    "description": "Take back"
  },
  "takingBack": "Mengambil kembali…",
  "@takingBack": {
    "description": "Taking back..."
  },
  "waiting": "Menunggu…",
  "@waiting": {
    "description": "Waiting..."
  },
  "stepForward": "Melangkah ke hadapan",
  "@stepForward": {
    "description": "Step forward"
  },
  "takeBackAll": "Kembalikan semua",
  "@takeBackAll": {
    "description": "Take back all"
  },
  "stepForwardAll": "Melangkah ke hadapan semua",
  "@stepForwardAll": {
    "description": "Step forward all"
  },
  "moveNow": "Bergerak sekarang",
  "@moveNow": {
    "description": "Move now"
  },
  "done": "Selesai.",
  "@done": {
    "description": "Done."
  },
  "crackMill": "Kilang retak",
  "@crackMill": {
    "description": "Crack-mill"
  },
  "crackMill_Detail": "Sekiranya pemain hanya mempunyai kepingan di kilang, kepingan di kilang tidak akan terkunci untuk dikeluarkan.",
  "@crackMill_Detail": {
    "description": "If a player has only pieces in mills, the pieces in the mills will not lock to remove."
  },
  "animationDuration": "Tempoh animasi",
  "@animationDuration": {
    "description": "Animation duration"
  },
  "none": "Tiada",
  "@none": {
    "description": "None"
  },
  "theme": "Tema",
  "@theme": {
    "description": "Theme"
  },
  "helpContent": "Permainan ini bertujuan untuk membiarkan lawan dengan kurang dari tiga keping atau tidak ada gerakan yang sah.\n\nPermainan akan menarik secara automatik jika kedudukan berlaku untuk kali ketiga atau tidak membuat penyingkiran dalam gerakan 100 terakhir (dikonfigurasi).\n\nPermainan ini berjalan dalam tiga fasa:\n\n1. Letakkan kepingan pada titik kosong\n2. Memindahkan kepingan ke titik bersebelahan\n3. (fasa pilihan) Memindahkan kepingan ke titik kosong semasa mengurangkan pemain menjadi tiga keping\n\nMeletak\n\nPermainan dimulakan dengan papan kosong, yang terdiri daripada grid dengan dua puluh empat mata. Pemain bergilir-gilir meletakkan kepingan mereka pada titik kosong sehingga setiap pemain meletakkan semua kepingan di papan. Sekiranya pemain boleh meletakkan tiga kepingannya secara lurus, dia mempunyai \"kilang\" dan boleh mengeluarkan salah satu kepingan lawannya dari papan.\n\nDalam beberapa peraturan, pemain mesti membuang kepingan lain terlebih dahulu sebelum mengeluarkan sekeping dari kilang yang dibentuk.\n\nAnda tidak boleh meletakkan kepingan ke titik kepingan yang dikeluarkan lagi dalam fasa meletakkan dalam beberapa peraturan.\n\nSetelah menggunakan semua kepingan, pemain bergilir-gilir bergerak.\n\nBergerak\n\nUntuk bergerak, pemain menggerakkan salah satu kepingannya di sepanjang garis papan ke titik bersebelahan yang kosong. Sekiranya dia tidak dapat melakukannya, dia akan kalah. Seorang pemain yang meluruskan tiga kepingannya pada garisan papan mempunyai kilang dan boleh mengeluarkan salah satu kepingan lawannya seperti dalam fasa meletakkan. Mana-mana pemain mengurangkan kepada dua bahagian, tidak mempunyai pilihan untuk membentuk kilang baru, dan dengan itu kehilangan permainan. Seorang pemain juga boleh kalah apabila lebih dari tiga keping jika lawannya menghalangnya daripada bergerak.\n\nTerbang\n\nDalam beberapa varian peraturan, setelah pemain hanya memiliki tiga keping yang tersisa, potongannya dapat terbang, melompat, atau melompat ke titik kosong, bukan hanya yang berdekatan.",
  "@helpContent": {
    "description": "Help Content"
  },
  "versionInfo": "Maklumat versi",
  "@versionInfo": {
    "description": "Version info"
  },
  "eula": "EULA",
  "@eula": {
    "description": "EULA"
  },
  "license": "Lesen",
  "@license": {
    "description": "License"
  },
  "sourceCode": "Kod sumber",
  "@sourceCode": {
    "description": "Source code"
  },
  "appVersion": "Versi Aplikasi",
  "@appVersion": {
    "description": "App Version"
  },
  "general": "Am",
  "@general": {
    "description": "General"
  },
  "advanced": "Mahir",
  "@advanced": {
    "description": "Advanced"
  },
  "placing": "Meletak",
  "@placing": {
    "description": "Placing"
  },
  "moving": "Bergerak",
  "@moving": {
    "description": "Moving"
  },
  "removing": "Mengeluarkan",
  "@removing": {
    "description": "Removing"
  },
  "gameOverCondition": "Permainan melebihi keadaan",
  "@gameOverCondition": {
    "description": "Game over condition"
  },
  "aisPlayStyle": "Gaya permainan AI",
  "@aisPlayStyle": {
    "description": "AI's playstyle"
  },
  "passive": "Pasif",
  "@passive": {
    "description": "Passive"
  },
  "timeout": "Masa tamat",
  "@timeout": {
    "description": "Timeout"
  },
  "appearance": "Penampilan",
  "@appearance": {
    "description": "Appearance"
  },
  "drawOnHumanExperience": "Ikuti pengalaman manusia",
  "@drawOnHumanExperience": {
    "description": "Draw on the human experience"
  },
  "considerMobility": "Pertimbangkan mobiliti kepingan",
  "@considerMobility": {
    "description": "Consider mobility of pieces"
  },
  "pieceCount": "Kiraan kepingan:",
  "@pieceCount": {
    "description": "Piece count"
  },
  "inHand": "{player} di tangan: {count}",
  "@inHand": {
    "description": "in hand"
  },
  "onBoard": "{player} di atas kapal: {count}",
  "@onBoard": {
    "description": "on board"
  },
  "boardTop": "Papan mengimbangi dari atas",
  "@boardTop": {
    "description": "Board offset from the top"
  },
  "notAIsTurn": "Ini bukan giliran AI.",
  "@notAIsTurn": {
    "description": "It is not the AI's turn."
  },
  "aiIsNotThinking": "AI tidak berfikir.",
  "@aiIsNotThinking": {
    "description": "AI is not thinking."
  },
  "atEnd": "Anda berada di akhir senarai pindah.",
  "@atEnd": {
    "description": "At the end of the move list."
  },
  "tapBackAgainToLeave": "Ketik kembali sekali lagi untuk pergi.",
  "@tapBackAgainToLeave": {
    "description": "Tap back again to leave."
  },
  "more": "Lebih banyak lagi",
  "@more": {
    "description": "More"
  },
  "experimental": "Ini adalah ciri eksperimen.",
  "@experimental": {
    "description": "This is an experimental feature."
  },
  "experiments": "Eksperimen",
  "@experiments": {
    "description": "Experiments"
  },
  "ossLicenses": "Lesen sumber terbuka",
  "@ossLicenses": {
    "description": "Open source licenses"
  },
  "language": "Bahasa",
  "@language": {
    "description": "Languages"
  },
  "defaultLanguage": "Bahasa lalai",
  "@defaultLanguage": {
    "description": "Default language"
  },
  "mayMoveInPlacingPhase": "Potongan boleh bergerak dalam fasa penempatan",
  "@mayMoveInPlacingPhase": {
    "description": "The pieces can move in the placing phase"
  },
  "mayMoveInPlacingPhase_Detail": "Tidak ada fasa penempatan dan pemindahan yang berbeza, iaitu, pemain dapat memutuskan pada setiap gerakan sama ada mereka ingin meletakkan sekeping di papan atau memindahkan salah satu kepingan mereka (selagi mereka mempunyai potongan yang tersisa).",
  "@mayMoveInPlacingPhase_Detail": {
    "description": "There are no distinct placing and moving phases, i.e. the players can decide at every move whether they want to place a piece on the board or move one of their pieces (as long as they have remaining pieces to place)."
  },
  "drawerColor": "Warna menu",
  "@drawerColor": {
    "description": "Menu color"
  },
  "drawerTextColor": "Warna teks menu",
  "@drawerTextColor": {
    "description": "Menu text color"
  },
  "drawerHighlightItemColor": "Warna item highlight menu",
  "@drawerHighlightItemColor": {
    "description": "Menu highlight item color"
  },
  "mainToolbarBackgroundColor": "Warna latar bar alat utama",
  "@mainToolbarBackgroundColor": {
    "description": "Main toolbar background color"
  },
  "mainToolbarIconColor": "warna ikon bar alat utama",
  "@mainToolbarIconColor": {
    "description": "main toolbar icon color"
  },
  "navigationToolbarBackgroundColor": "Warna latar bar alat navigasi",
  "@navigationToolbarBackgroundColor": {
    "description": "Navigation toolbar background color"
  },
  "navigationToolbarIconColor": "Warna ikon bar alat navigasi",
  "@navigationToolbarIconColor": {
    "description": "Navigation toolbar icon color"
  },
  "autoHideToolbar": "Sembunyikan bar alat secara automatik",
  "@autoHideToolbar": {
    "description": "Automatically hide the toolbar"
  },
  "toolbarLocationOnScreen": "Lokasi bar alat di skrin",
  "@toolbarLocationOnScreen": {
    "description": "Toolbar location on screen"
  },
  "top": "Atas",
  "@top": {
    "description": "Top"
  },
  "bottom": "Bawah",
  "@bottom": {
    "description": "Bottom"
  },
  "center": "Pusat",
  "@center": {
    "description": "Center"
  },
  "solidColor": "Warna pepejal",
  "@solidColor": {
    "description": "Solid color"
  },
  "picture": "Gambar",
  "@picture": {
    "description": "Picture"
  },
  "chooseYourPicture": "Pilih gambar anda",
  "@chooseYourPicture": {
    "description": "Choose your picture"
  },
  "light": "Cahaya",
  "@light": {
    "description": "Light"
  },
  "dark": "Gelap",
  "@dark": {
    "description": "Dark"
  },
  "themes": "Tema",
  "@themes": {
    "description": "Themes"
  },
  "currentTheme": "Tema semasa",
  "@currentTheme": {
    "description": "Current theme"
  },
  "saveTheme": "Simpan tema",
  "@saveTheme": {
    "description": "Save theme"
  },
  "showAnalysisGraph": "Tunjukkan grafik analisis",
  "@showAnalysisGraph": {
    "description": "Show analysis graph"
  },
  "analysis": "Analisis",
  "@analysis": {
    "description": "Analysis"
  },
  "saveGame": "Simpan permainan",
  "@saveGame": {
    "description": "Save game"
  },
  "loadGame": "Muatkan permainan",
  "@loadGame": {
    "description": "Load game"
  },
  "setupPosition": "Kedudukan persediaan",
  "@setupPosition": {
    "description": "Setup position"
  },
  "showLegalMoves": "Tunjukkan langkah undang-undang",
  "@showLegalMoves": {
    "description": "Show legal moves"
  },
  "showLastMove": "Tunjukkan langkah terakhir",
  "@showLastMove": {
    "description": "Show last move"
  },
  "showArrows": "Tunjukkan anak panah",
  "@showArrows": {
    "description": "Show arrows"
  },
  "pieces": "Kepingan",
  "@pieces": {
    "description": "Pieces"
  },
  "showAnalysis": "Tunjukkan analisis",
  "@showAnalysis": {
    "description": "Show analysis"
  },
  "threads": "Benang",
  "@threads": {
    "description": "Threads"
  },
  "getInvolved": "Melibatkan diri",
  "@getInvolved": {
    "description": "Get Involved"
  },
  "helpImproveTranslate": "Bantu meningkatkan terjemahan",
  "@helpImproveTranslate": {
    "description": "Help improve translate"
  },
  "tutorial": "Tutorial",
  "@tutorial": {
    "description": "Tutorial"
  },
  "classicMill": "Kilang Klasik",
  "@classicMill": {
    "description": "Classic Mill"
  },
  "mixedMill": "Kilang Campuran",
  "@mixedMill": {
    "description": "Mixed Mill"
  },
  "ceylonMill": "Kilang Ceylon",
  "@ceylonMill": {
    "description": "Ceylon Mill"
  },
  "mayBreakAndRemakeMillRepeatedly": "Kilang boleh rosak dan dibuat semula berulang kali",
  "@mayBreakAndRemakeMillRepeatedly": {
    "description": "Mill may be broken and remade repeatedly"
  },
  "mayBreakAndRemakeMillRepeatedly_Detail": "Sekiranya pemain memecahkan kilang untuk membuat kilang baru dengan segera, pemain tersebut dapat menggerakkan sekeping itu kembali ke persimpangan asal pada langkah seterusnya jika ia membuat kilang baru.",
  "@mayBreakAndRemakeMillRepeatedly_Detail": {
    "description": "If a player breaks a mill to create a new mill immediately, such player can move such piece back to the original junction in his next move if it makes a new mill."
  },
  "drawIfNoRemovalWithinTenMovesWhenThreeLeft": "Permainan digambar jika pemain mempunyai tiga keping dan setelah sepuluh gerakan tidak ada pemain yang mengeluarkan potongan lawan",
  "@drawIfNoRemovalWithinTenMovesWhenThreeLeft": {
    "description": "The game is drawn if a player has three pieces and after ten moves neither player removes the opponent's pieces"
  },
  "drawIfNoRemovalWithinTenMovesWhenThreeLeft_Detail": "Apabila pemain turun menjadi tiga keping, dan tidak ada pemain yang dapat melepaskan potongan lawan dalam sepuluh gerakan, permainan adalah seri.",
  "@drawIfNoRemovalWithinTenMovesWhenThreeLeft_Detail": {
    "description": "When a player is down to three pieces, and neither player can remove an opponent's piece within ten moves, the game is a draw."
  },
  "close": "Tutup",
  "@close": {
    "description": "Close"
  },
  "whitePiece": "Kepingan putih",
  "@whitePiece": {
    "description": "White piece"
  },
  "blackPiece": "Sekeping hitam",
  "@blackPiece": {
    "description": "Black piece"
  },
  "banPoint": "Titik larangan",
  "@banPoint": {
    "description": "Ban point"
  },
  "emptyPoint": "Titik kosong",
  "@emptyPoint": {
    "description": "Empty point"
  },
  "noPoint": "Tidak ada gunanya",
  "@noPoint": {
    "description": "No point"
  },
  "placingPhase": "Fasa meletakkan",
  "@placingPhase": {
    "placingPhase": "Placing phase"
  },
  "movingPhase": "Fasa bergerak",
  "@movingPhase": {
    "description": "Moving phase"
  },
  "flyingPhase": "Fasa terbang",
  "@flyingPhase": {
    "description": "Flying phase"
  },
  "sideToMove": "Sisi untuk digerakkan: {player}",
  "@sideToMove": {
    "description": "Side to move"
  },
  "lastMove": "Pergerakan terakhir: {move}",
  "@lastMove": {
    "description": "Last move"
  },
  "selected": "Terpilih",
  "@selected": {
    "description": "Selected"
  },
  "accessibility": "Kebolehcapaian",
  "@accessibility": {
    "description": "Accessibility"
  },
  "screenReaderSupport": "Sokongan pembaca skrin",
  "@screenReaderSupport": {
    "description": "Screen reader support"
  },
  "isDraw": "Ia adalah Cabutan!",
  "@isDraw": {
    "description": "It is a Draw!"
  },
  "draw": "Lukis",
  "@draw": {
    "description": "Draw"
  },
  "pieceHighlightColor": "Warna kemuncak kepingan",
  "@pieceHighlightColor": {
    "description": "Piece highlight color"
  },
  "algorithm": "Algoritma",
  "@algorithm": {
    "description": "Algorithm"
  },
  "removeUnplacedPiece": "Tanggalkan kepingan yang tidak diletak",
  "@removeUnplacedPiece": {
    "description": "Remove unplaced piece"
  },
  "removeUnplacedPiece_Detail": "Sekiranya pemain membentuk kilang dalam fasa penempatan, dia akan mengeluarkan bahagian lawan yang tidak ditempatkan dan terus bergerak.",
  "@removeUnplacedPiece_Detail": {
    "description": "If a player forms the mill in the placing phase, she will remove the opponent's unplaced piece and continue to make a move."
  },
  "endgameNMoveRule": "Peraturan Endgame N-Move",
  "@endgameNMoveRule": {
    "description": "Endgame N-Move rule"
  },
  "endgameNMoveRule_Detail": "Sekiranya mana-mana pemain hanya mempunyai tiga keping dan tidak ada pemain yang mengeluarkan satu bahagian dalam gerakan tertentu, permainan akan ditarik.",
  "@endgameNMoveRule_Detail": {
    "description": "If either player has only three pieces and neither player removes a piece within a specific moves, the game is drawn."
  },
  "drawReasonEndgameRule50": "Sama ada pemain hanya mempunyai tiga keping dan kedua-dua pemain tidak melepaskan satu bahagian dalam gerakan tertentu.",
  "@drawReasonEndgameRule50": {
    "description": "Either player has only three pieces and neither player removes a piece within a specific moves."
  },
  "threefoldRepetitionRule": "Peraturan pengulangan tiga kali ganda",
  "@threefoldRepetitionRule": {
    "description": "Threefold repetition rule"
  },
  "threefoldRepetitionRule_Detail": "Permainan dilukis sekiranya kedudukan berlaku untuk kali ketiga.",
  "@threefoldRepetitionRule_Detail": {
    "description": "The game is drawn if a position occurs for the third time."
  },
  "continueToMakeMove": "Kilang! Terus bergerak.",
  "@continueToMakeMove": {
    "description": "Mill! Continue to make a move."
  },
  "pointStyle": "Gaya titik",
  "@pointStyle": {
    "description": "Point style"
  },
  "pointWidth": "Lebar titik",
  "@pointWidth": {
    "description": "Point width"
  },
  "solid": "Padu",
  "@solid": {
    "description": "Solid"
  },
  "hollow": "Berongga",
  "@hollow": {
    "description": "Hollow"
  },
  "languageName": "Melayu",
  "@languageName": {
    "description": "The name of the current language"
  },
  "moveNumber": "{count,plural, =0{Bergerak}=1{{count} Bergerak}other{{count} Bergerak}}",
  "@moveNumber": {
    "description": "Moves to take back",
    "placeholders": {
      "count": {
        "description": "Number of Moves",
        "example": "3"
      }
>>>>>>> 92c2f33f
    }
  },
  "loadFailed": "Muatan gagal.",
  "@loadFailed": {
    "description": "Load failed."
  },
  "filename": "Nama fail",
  "@filename": {
    "description": "File name"
  },
  "browse": "Semak imbas…",
  "@browse": {
    "description": "Browse…"
  },
  "gameSavedTo": "Permainan disimpan ke",
  "@gameSavedTo": {
    "description": "The game is saved to"
  },
  "gameFiles": "Fail permainan",
  "@gameFiles": {
    "description": "Game files"
  }
}<|MERGE_RESOLUTION|>--- conflicted
+++ resolved
@@ -1,1255 +1,4 @@
 {
-<<<<<<< HEAD
-    "@@locale": "ms",
-    "appName": "Kilang",
-    "@appName": {
-        "description": "The app name"
-    },
-    "welcome": "Selamat datang",
-    "@welcome": {
-        "description": "Welcome"
-    },
-    "yes": "Ya",
-    "@yes": {
-        "description": "Yes"
-    },
-    "no": "Tidak",
-    "@no": {
-        "description": "No"
-    },
-    "game": "Permainan",
-    "@game": {
-        "description": "Game"
-    },
-    "humanVsAi": "Manusia Vs. AI",
-    "@humanVsAi": {
-        "description": "Human Vs AI"
-    },
-    "humanVsHuman": "Manusia Vs. Manusia",
-    "@humanVsHuman": {
-        "description": "Human Vs Human"
-    },
-    "aiVsAi": "AI Vs. AI",
-    "@aiVsAi": {
-        "description": "AI Vs AI"
-    },
-    "humanVsCloud": "Manusia Vs. Awan",
-    "@humanVsCloud": {
-        "description": "Human Vs Cloud"
-    },
-    "humanVsLAN": "Manusia Vs. LAN",
-    "@humanVsLAN": {
-        "description": "Human Vs LAN"
-    },
-    "testViaLAN": "Uji Melalui LAN",
-    "@testViaLAN": {
-        "description": "Test Via LAN"
-    },
-    "move": "Bergerak",
-    "@move": {
-        "description": "Move"
-    },
-    "moves": "  Bergerak",
-    "@moves": {
-        "description": " Moves"
-    },
-    "showMoveList": "Pindahkan senarai",
-    "@showMoveList": {
-        "description": "Move list"
-    },
-    "moveList": "Pindahkan senarai",
-    "@moveList": {
-        "description": "Move list"
-    },
-    "noGameRecord": "Tiada catatan",
-    "@noGameRecord": {
-        "description": "No record"
-    },
-    "ok": "okey",
-    "@ok": {
-        "description": "OK"
-    },
-    "confirm": "Sahkan",
-    "@confirm": {
-        "description": "Confirm"
-    },
-    "cancel": "Batal",
-    "@cancel": {
-        "description": "Cancel"
-    },
-    "copyright": "Hak Cipta © 2021-2022 Calcitem Studio",
-    "@copyright": {
-        "description": "Copyright"
-    },
-    "tipSelectWrong": "Pilih bahagian yang salah.",
-    "@tipSelectWrong": {
-        "description": "Select the wrong piece."
-    },
-    "tipPlace": "Letakkan kepingan anda.",
-    "@tipPlace": {
-        "description": "Place your pieces."
-    },
-    "tipBanPlace": "Anda tidak boleh meletakkannya di sini.",
-    "@tipBanPlace": {
-        "description": "Cannot place it here."
-    },
-    "tipPlaced": "Anda meletakkan.",
-    "@tipPlaced": {
-        "description": "Placed."
-    },
-    "tipRemove": "Keluarkan sekeping.",
-    "@tipRemove": {
-        "description": "Remove a piece."
-    },
-    "tipBanRemove": "Anda tidak boleh mengeluarkannya.",
-    "@tipBanRemove": {
-        "description": "Cannot remove."
-    },
-    "tipRemoved": "Anda mengalih keluar.",
-    "@tipRemoved": {
-        "description": "Removed."
-    },
-    "tipMove": "Pindahkan sehelai.",
-    "@tipMove": {
-        "description": "Move a piece."
-    },
-    "tipCannotPlace": "Anda tidak boleh meletakkan barang anda di sini.",
-    "@tipCannotPlace": {
-        "description": "You can't place your piece here."
-    },
-    "tipCannotMove": "Anda tidak boleh memindahkan barang anda di sini.",
-    "@tipCannotMove": {
-        "description": "You can't move your piece here."
-    },
-    "tipMill": "Kilang! Ambil bahagian lawan anda.",
-    "@tipMill": {
-        "description": "Mill! Take your opponent's piece."
-    },
-    "tipContinueMill": "Terus ambil bahagian lawan anda.",
-    "@tipContinueMill": {
-        "description": "Continue to take your opponent's piece."
-    },
-    "tipSelectOpponentsPiece": "Pilih salah satu bahagian lawan anda.",
-    "@tipSelectOpponentsPiece": {
-        "description": "Select one of your opponent's pieces."
-    },
-    "tipCannotRemovePieceFromMill": "Anda tidak boleh mengeluarkan sekeping dari kilang.",
-    "@tipCannotRemovePieceFromMill": {
-        "description": "You cannot remove a piece from a mill."
-    },
-    "tipCanMoveOnePoint": "Sekeping boleh bergerak 1 mata.",
-    "@tipCanMoveOnePoint": {
-        "description": "A piece can move 1 point."
-    },
-    "tipCannotMoveOpponentsPieces": "Anda tidak boleh menggerakkan potongan lawan.",
-    "@tipCannotMoveOpponentsPieces": {
-        "description": "You can't move your opponent's pieces."
-    },
-    "tipThreePiecesInLine": "Terdapat tiga keping dalam satu baris.",
-    "@tipThreePiecesInLine": {
-        "description": "There are 3 pieces in a line."
-    },
-    "tipSelectPieceToMove": "Pilih bahagian anda untuk bergerak.",
-    "@tipSelectPieceToMove": {
-        "description": "Select your piece to move."
-    },
-    "tipHaveThreePiecesLeft": "Anda tinggal tiga keping lagi.",
-    "@tipHaveThreePiecesLeft": {
-        "description": "You have 3 pieces left."
-    },
-    "tipCanMoveToAnyPoint": "Anda boleh bergerak ke mana-mana tempat yang anda suka.",
-    "@tipCanMoveToAnyPoint": {
-        "description": "You can move to any point you like."
-    },
-    "tipToMove": "  untuk bergerak.",
-    "@tipToMove": {
-        "description": " to move."
-    },
-    "whiteWin": "Pemain 1 menang!",
-    "@whiteWin": {
-        "description": "Player 1 wins!"
-    },
-    "blackWin": "Pemain 2 menang!",
-    "@blackWin": {
-        "description": "Player 2 wins!"
-    },
-    "won": "Menang",
-    "@won": {
-        "description": "Won"
-    },
-    "lost": "Kalah",
-    "@lost": {
-        "description": "Lost"
-    },
-    "aborted": "Digugurkan",
-    "@aborted": {
-        "description": "Aborted"
-    },
-    "thinking": "Berfikir ...",
-    "@thinking": {
-        "description": "Thinking..."
-    },
-    "newGame": "Permainan baru",
-    "@newGame": {
-        "description": "New game"
-    },
-    "importGame": "Permainan import",
-    "@importGame": {
-        "description": "Import game"
-    },
-    "exportGame": "Eksport permainan",
-    "@exportGame": {
-        "description": "Export game"
-    },
-    "gameImported": "Permainan diimport dari papan keratan.",
-    "@gameImported": {
-        "description": "Game imported from the clipboard."
-    },
-    "cannotImport": "Tidak dapat mengimport",
-    "@cannotImport": {
-        "description": "Cannot import"
-    },
-    "movesAndRulesNotMatch": "Pergerakan dan peraturan tidak sepadan.",
-    "@movesAndRulesNotMatch": {
-        "description": "Rules and moves do not match."
-    },
-    "startRecording": "Mulakan rakaman",
-    "@startRecording": {
-        "description": "Start recording"
-    },
-    "recording": "Merakam ...",
-    "@recording": {
-        "description": "Recording..."
-    },
-    "stopRecording": "Hentikan rakaman",
-    "@stopRecording": {
-        "description": "Stop recording"
-    },
-    "showRecording": "Tunjukkan rakaman",
-    "@showRecording": {
-        "description": "Show recording"
-    },
-    "noRecording": "Tiada rakaman.",
-    "@noRecording": {
-        "description": "No recording."
-    },
-    "pleaseWait": "Sila tunggu.",
-    "@pleaseWait": {
-        "description": "Please wait..."
-    },
-    "restartGame": "Mulakan semula permainan semasa?",
-    "@restartGame": {
-        "description": "Restart current game?"
-    },
-    "restart": "Mula semula",
-    "@restart": {
-        "description": "Restart"
-    },
-    "gameStarted": "Permainan dimulakan, sila letakkan",
-    "@gameStarted": {
-        "description": "Game started, please place"
-    },
-    "analyzing": "Menganalisis ...",
-    "@analyzing": {
-        "description": "Analyzing ..."
-    },
-    "error": "Ralat",
-    "@error": {
-        "description": "Error"
-    },
-    "winRate": "Kadar Menang",
-    "@winRate": {
-        "description": "Win Rate"
-    },
-    "score": "Markah",
-    "@score": {
-        "description": "Score"
-    },
-    "white": "Pemain 1",
-    "@white": {
-        "description": "Player 1"
-    },
-    "black": "Pemain 2",
-    "@black": {
-        "description": "Player 2"
-    },
-    "loseReasonlessThanThree": "jumlah kepingan kurang daripada tiga.",
-    "@loseReasonlessThanThree": {
-        "description": " piece count is less than three."
-    },
-    "loseReasonResign": " meletak jawatan.",
-    "@loseReasonResign": {
-        "description": " resign."
-    },
-    "loseReasonNoWay": " tidak ada jalan untuk pergi.",
-    "@loseReasonNoWay": {
-        "description": " is no way to go."
-    },
-    "loseReasonBoardIsFull": "Papannya penuh, dan tidak ada jalan untuk pergi.",
-    "@loseReasonBoardIsFull": {
-        "description": "The board is full, no way to go."
-    },
-    "loseReasonTimeOver": "Masa tamat",
-    "@loseReasonTimeOver": {
-        "description": "Time Over"
-    },
-    "drawReasonRule50": "Dalam fasa bergerak, tidak ada potongan yang dikeluarkan dalam jumlah pergerakan tertentu yang terakhir.",
-    "@drawReasonRule50": {
-        "description": "In the moving phase, no piece has been removed in the last specific number of moves."
-    },
-    "drawReasonBoardIsFull": "Ia adalah Cabutan kerana papannya penuh.",
-    "@drawReasonBoardIsFull": {
-        "description": "It is a Draw because the board is full"
-    },
-    "drawReasonThreefoldRepetition": "Ia adalah Cabutan kerana pengulangan tiga kali ganda.",
-    "@drawReasonThreefoldRepetition": {
-        "description": "It is a Draw because of threefold repetition."
-    },
-    "gameOverUnknownReason": "Permainan tamat! Sebab tidak diketahui.",
-    "@gameOverUnknownReason": {
-        "description": "Game Over! Unknown reason."
-    },
-    "gameOver": "Permainan tamat",
-    "@gameOver": {
-        "description": "Game Over"
-    },
-    "youWin": "Awak menang! Tahniah!",
-    "@youWin": {
-        "description": "You win! Congratulations!"
-    },
-    "challengeHarderLevel": "Mencabar tahap lebih sukar? Tahap baru akan menjadi tahap",
-    "@challengeHarderLevel": {
-        "description": "Challenge harder level?"
-    },
-    "youLose": "Awak kalah!",
-    "@youLose": {
-        "description": "You Lose!"
-    },
-    "analyze": "Menganalisis",
-    "@analyze": {
-        "description": "Analyze"
-    },
-    "playerName": "Nama pemain",
-    "@playerName": {
-        "description": "Player Name"
-    },
-    "about": "Mengenai",
-    "@about": {
-        "description": "About"
-    },
-    "version": "Versi",
-    "@version": {
-        "description": "Version"
-    },
-    "thanks": "Terima kasih",
-    "@thanks": {
-        "description": "Thanks"
-    },
-    "settings": "Tetapan",
-    "@settings": {
-        "description": "Settings"
-    },
-    "options": "Pilihan",
-    "@options": {
-        "description": "Options"
-    },
-    "preferences": "Keutamaan",
-    "@preferences": {
-        "description": "Preferences"
-    },
-    "skillLevel": "Tahap kesukaran",
-    "@skillLevel": {
-        "description": "Difficulty level"
-    },
-    "moveTime": "Masa berfikir AI",
-    "@moveTime": {
-        "description": "AI thinking time"
-    },
-    "difficulty": "Kesukaran",
-    "@difficulty": {
-        "description": "Difficulty"
-    },
-    "playSounds": "Kesan bunyi",
-    "@playSounds": {
-        "description": "Sound effects"
-    },
-    "playSoundsInTheGame": "Mainkan suara dalam permainan",
-    "@playSoundsInTheGame": {
-        "description": "Play sounds in the game"
-    },
-    "keepMuteWhenTakingBack": "Tetap bisu semasa mengambil semula",
-    "@keepMuteWhenTakingBack": {
-        "description": "Keep mute when taking back"
-    },
-    "tone": "Nada",
-    "@tone": {
-        "description": "Tone"
-    },
-    "whoMovesFirst": "Langkah pertama",
-    "@whoMovesFirst": {
-        "description": "First move"
-    },
-    "human": "Manusia",
-    "@human": {
-        "description": "Human"
-    },
-    "ai": "AI",
-    "@ai": {
-        "description": "AI"
-    },
-    "alternate": "Alternatif",
-    "@alternate": {
-        "description": "Alternate"
-    },
-    "isAutoRestart": "Mulakan semula permainan secara automatik apabila permainan tamat",
-    "@isAutoRestart": {
-        "description": "Auto-restart game when game over"
-    },
-    "isAutoChangeFirstMove": "Tukar Auto Langkah Pertama",
-    "@isAutoChangeFirstMove": {
-        "description": "Auto Change First Move"
-    },
-    "resignIfMostLose": "AI Berundur jika Kalah Sebilangan Besar",
-    "@resignIfMostLose": {
-        "description": "AI Resign if Most Lose"
-    },
-    "shufflingEnabled": "Pergerakan secara rawak",
-    "@shufflingEnabled": {
-        "description": "Random move"
-    },
-    "learnEndgame": "Belajar Endgame",
-    "@learnEndgame": {
-        "description": "Learn Endgame"
-    },
-    "openingBook": "Buku Pembukaan",
-    "@openingBook": {
-        "description": "Opening Book"
-    },
-    "misc": "Pelbagai",
-    "@misc": {
-        "description": "Miscellaneous"
-    },
-    "rules": "Peraturan",
-    "@rules": {
-        "description": "Rules"
-    },
-    "piecesCount": "Bilangan keping yang dimiliki oleh setiap pemain",
-    "@piecesCount": {
-        "description": "The number of pieces each player has"
-    },
-    "piecesCount_Detail": "Berapakah jumlah kepingan yang dimiliki oleh setiap pemain?",
-    "@piecesCount_Detail": {
-        "description": "How many pieces does each player have?"
-    },
-    "flyPieceCount": "Bilangan kepingan terbang",
-    "@flyPieceCount": {
-        "description": "The number of the flying piece"
-    },
-    "flyPieceCount_Detail": "Sekiranya Flying diaktifkan, apabila pemain dikurangkan menjadi jumlah potongan tertentu, potongannya bebas bergerak ke titik yang tidak dihuni dan bukannya dibatasi ke titik bersebelahan seperti di sepanjang permainan.",
-    "@flyPieceCount_Detail": {
-        "description": "If Flying is enabled, when a player is reduced to a specific piece count, her pieces are free to move to any unoccupied point, instead of being restricted to adjacent points as in the rest of the game."
-    },
-    "piecesAtLeastCount": "Sekeping Paling Sedikit",
-    "@piecesAtLeastCount": {
-        "description": "Pieces At Least"
-    },
-    "hasDiagonalLines": "Garisan pepenjuru",
-    "@hasDiagonalLines": {
-        "description": "Diagonal lines"
-    },
-    "hasDiagonalLines_Detail": "Tambahkan empat garis pepenjuru ke papan.",
-    "@hasDiagonalLines_Detail": {
-        "description": "Add four diagonal lines to the board."
-    },
-    "hasBannedLocations": "Tandakan dan tunda mengeluarkan kepingan",
-    "@hasBannedLocations": {
-        "description": "Mark and delay removing pieces"
-    },
-    "hasBannedLocations_Detail": "Pada fasa penempatan, titik-titik kepingan yang dikeluarkan tidak lagi dapat diletakkan.",
-    "@hasBannedLocations_Detail": {
-        "description": "In the placing phase, the points of removed pieces will no longer be able to be placed unless the moving phase is entered."
-    },
-    "isDefenderMoveFirst": "Pemain kedua bergerak terlebih dahulu",
-    "@isDefenderMoveFirst": {
-        "description": "The second player moves first"
-    },
-    "isDefenderMoveFirst_Detail": "Pemain yang bergerak kedua dalam fasa meletakkan bergerak pertama dalam fasa bergerak.",
-    "@isDefenderMoveFirst_Detail": {
-        "description": "The player who moves second in the placing phase moves first in the moving phase."
-    },
-    "mayRemoveMultiple": "Pembuangan berbilang",
-    "@mayRemoveMultiple": {
-        "description": "Multi-remove"
-    },
-    "mayRemoveMultiple_Detail": "Sekiranya pemain menutup lebih dari satu kilang sekaligus, dia akan membuang jumlah kilang yang ditutupnya.",
-    "@mayRemoveMultiple_Detail": {
-        "description": "If a player closes more than one mill at once, she will be able to remove the number of mills she closed."
-    },
-    "mayRemoveFromMillsAlways": "Hancurkan kilang",
-    "@mayRemoveFromMillsAlways": {
-        "description": "Destroy mills"
-    },
-    "mayRemoveFromMillsAlways_Detail": "Secara lalai, pemain mesti mengeluarkan kepingan lain terlebih dahulu sebelum mengeluarkan sekeping dari kilang yang dibentuk. Aktifkan pilihan ini untuk melumpuhkan had.",
-    "@mayRemoveFromMillsAlways_Detail": {
-        "description": "mayRemoveFromMillsAlways_Detail"
-    },
-    "isWhiteLoseButNotDrawWhenBoardFull": "Pemain kedua kalah apabila papan penuh.",
-    "@isWhiteLoseButNotDrawWhenBoardFull": {
-        "description": "The second player loses when the board is full"
-    },
-    "isWhiteLoseButNotDrawWhenBoardFull_Detail": "Apabila papan penuh pada akhir fasa penempatan, bahagian yang meletakkan pertama akan kehilangan permainan. Jika tidak, permainan ini seri.",
-    "@isWhiteLoseButNotDrawWhenBoardFull_Detail": {
-        "description": "At the end of the placing phase, when the board is full, the side that places first loses the game, otherwise, the game is a draw."
-    },
-    "isLoseButNotChangeSideWhenNoWay": "Kalah apabila tiada pergerakan undang-undang",
-    "@isLoseButNotChangeSideWhenNoWay": {
-        "description": "Lose when no legal moves"
-    },
-    "isLoseButNotChangeSideWhenNoWay_Detail": "Pemain akan kalah jika lawannya menyekat mereka sehingga mereka tidak dapat dipindahkan. Tukar sebelah untuk bergerak jika pilihan ini dilumpuhkan.",
-    "@isLoseButNotChangeSideWhenNoWay_Detail": {
-        "description": "The player will lose if his opponent blocks them so that they cannot be moved. Change side to move if this option is disabled."
-    },
-    "mayFly": "Terbang",
-    "@mayFly": {
-        "description": "Flying"
-    },
-    "mayFly_Detail": "Sekiranya pemain hanya tinggal tiga atau empat keping (dapat dikonfigurasi), dia boleh memindahkannya ke titik bebas.",
-    "@mayFly_Detail": {
-        "description": "If a player has only three or four (configurable) pieces left, she can move the piece to any free point."
-    },
-    "nMoveRule": "Peraturan N-bergerak",
-    "@nMoveRule": {
-        "description": "N-move rule"
-    },
-    "nMoveRule_Detail": "Permainan ditarik jika tidak ada penyingkiran dalam jumlah gerakan tertentu.",
-    "@nMoveRule_Detail": {
-        "description": "The game is drawn if there has been no removal in a specific number of moves by each player."
-    },
-    "rollback": "Kembalikan",
-    "@rollback": {
-        "description": "Rollback"
-    },
-    "pleaseSelect": "Sila pilih",
-    "@pleaseSelect": {
-        "description": "Please select"
-    },
-    "copy": "Salinan",
-    "@copy": {
-        "description": "Copy"
-    },
-    "moveHistoryCopied": "Pindahkan sejarah yang disalin ke papan keratan",
-    "@moveHistoryCopied": {
-        "description": "Move history copied to clipboard"
-    },
-    "help": "Tolonglah",
-    "@help": {
-        "description": "Help"
-    },
-    "feedback": "Maklum balas",
-    "@feedback": {
-        "description": "Feedback"
-    },
-    "exit": "Keluar",
-    "@exit": {
-        "description": "Exit"
-    },
-    "ruleSettings": "Tetapan Peraturan",
-    "@ruleSettings": {
-        "description": "Rule Settings"
-    },
-    "color": "Warna",
-    "@color": {
-        "description": "Color"
-    },
-    "boardColor": "Warna papan",
-    "@boardColor": {
-        "description": "Board color"
-    },
-    "pieceColor": "Warna kepingan",
-    "@pieceColor": {
-        "description": "Piece color"
-    },
-    "backgroundColor": "Warna latar belakang",
-    "@backgroundColor": {
-        "description": "Background color"
-    },
-    "lineColor": "Warna garis papan",
-    "@lineColor": {
-        "description": "Board line color"
-    },
-    "whitePieceColor": "Pemain 1 keping warna",
-    "@whitePieceColor": {
-        "description": "Player 1 piece color"
-    },
-    "blackPieceColor": "Pemain 2 keping warna",
-    "@blackPieceColor": {
-        "description": "Player 2 piece color"
-    },
-    "messageColor": "Warna mesej",
-    "@messageColor": {
-        "description": "Message color"
-    },
-    "aiIsLazy": "AI Malas",
-    "@aiIsLazy": {
-        "description": "AI is Lazy"
-    },
-    "isPieceCountInHandShown": "Tunjukkan jumlah kepingan di tangan",
-    "@isPieceCountInHandShown": {
-        "description": "Show count of pieces in hand"
-    },
-    "isNotationsShown": "Tunjukkan notasi di atas kapal",
-    "@isNotationsShown": {
-        "description": "Show notations on board"
-    },
-    "isHistoryNavigationToolbarShown": "Tunjukkan bar alat navigasi sejarah",
-    "@isHistoryNavigationToolbarShown": {
-        "description": "Show history navigation toolbar"
-    },
-    "display": "Paparan",
-    "@display": {
-        "description": "Display"
-    },
-    "boardBorderLineWidth": "Lebar sempadan papan",
-    "@boardBorderLineWidth": {
-        "description": "Board borderline width"
-    },
-    "boardInnerLineWidth": "Lebar garis dalaman papan",
-    "@boardInnerLineWidth": {
-        "description": "Board inner line width"
-    },
-    "pieceWidth": "Lebar kepingan",
-    "@pieceWidth": {
-        "description": "Piece width"
-    },
-    "fontSize": "Saiz huruf",
-    "@fontSize": {
-        "description": "Font size"
-    },
-    "standardNotation": "Notasi WMD",
-    "@standardNotation": {
-        "description": "Standard notation"
-    },
-    "restore": "Pulihkan",
-    "@restore": {
-        "description": "Restore"
-    },
-    "restoreDefaultSettings": "Pulihkan tetapan lalai",
-    "@restoreDefaultSettings": {
-        "description": "Restore Default Settings"
-    },
-    "exitApp": "Aplikasi akan keluar.",
-    "@exitApp": {
-        "description": "The app will exit."
-    },
-    "exitAppManually": "Anda mesti segera tutup dan buka semula aplikasi untuk berkuat kuasa.",
-    "@exitAppManually": {
-        "description": "You have to close immediately and reopen the app to take effect."
-    },
-    "pick": "Pilih",
-    "@pick": {
-        "description": "Pick "
-    },
-    "info": "Maklumat",
-    "@info": {
-        "description": "Info"
-    },
-    "hint": "Petunjuk",
-    "@hint": {
-        "description": "Hint"
-    },
-    "player": "pemain",
-    "@player": {
-        "description": "player"
-    },
-    "player1": "Pemain 1",
-    "@player1": {
-        "description": "Player 1"
-    },
-    "player2": "Pemain 2",
-    "@player2": {
-        "description": "Player 2"
-    },
-    "howToPlay": "Cara bermain",
-    "@howToPlay": {
-        "description": "How to play"
-    },
-    "toPlacePiece": "Ketuk mana-mana titik yang ada untuk meletakkan potongan itu.",
-    "@toPlacePiece": {
-        "description": "Tap on any available point to place the piece."
-    },
-    "toSelectPiece": "Ketuk sekeping untuk memindahkannya.",
-    "@toSelectPiece": {
-        "description": "Tap on a piece to move it."
-    },
-    "toMovePiece": "Ketuk titik yang disambungkan ke sekeping untuk menggerakkannya.",
-    "@toMovePiece": {
-        "description": "Tap on point connected to piece to move it."
-    },
-    "toRemovePiece": "Ketuk satu bahagian lawan untuk dikeluarkan.",
-    "@toRemovePiece": {
-        "description": "Tap on the opponent's one piece to remove."
-    },
-    "needToCreateMillFirst": "Anda perlu membuat kilang terlebih dahulu sebelum dapat mengeluarkan sekepingnya.",
-    "@needToCreateMillFirst": {
-        "description": "You need to create a mill first before you can remove a piece."
-    },
-    "needToPlayWithOwnPieces": "Anda perlu bermain dengan kepingan anda.",
-    "@needToPlayWithOwnPieces": {
-        "description": "You need to play with your pieces."
-    },
-    "statistics": "Statistik",
-    "@statistics": {
-        "description": "Statistics"
-    },
-    "totalGames": "Jumlah permainan",
-    "@totalGames": {
-        "description": "Total games"
-    },
-    "results": "Keputusan",
-    "@results": {
-        "description": "Results"
-    },
-    "cannotRemoveFromMill": "Anda tidak boleh mengeluarkannya dari kilang.",
-    "@cannotRemoveFromMill": {
-        "description": "Cannot remove from the mill."
-    },
-    "left": "dibiarkan",
-    "@left": {
-        "description": "left"
-    },
-    "privacyPolicy": "Dasar Privasi",
-    "@privacyPolicy": {
-        "description": "Privacy Policy"
-    },
-    "privacyPolicy_Detail_1": "Sila baca dengan teliti dan pastikan anda memahami dan menyetujuinya sepenuhnya",
-    "@privacyPolicy_Detail_1": {
-        "description": "Privacy Policy Detail 1"
-    },
-    "privacyPolicy_Detail_2": ". Sekiranya anda tidak bersetuju dengan Dasar ini, jangan gunakan aplikasi ini. Menggunakan aplikasi menunjukkan bahawa anda menerima syarat ini.",
-    "@privacyPolicy_Detail_2": {
-        "description": "Privacy Policy Detail 2"
-    },
-    "and": " dan",
-    "accept": "Terima",
-    "@accept": {
-        "description": "Accept"
-    },
-    "undo": "Buat asal",
-    "@undo": {
-        "description": "Undo"
-    },
-    "undoOption": "Buat asal pilihan",
-    "@undoOption": {
-        "description": "Undo option"
-    },
-    "undoOption_Detail": "Adalah mungkin untuk membuat asal pergerakan.",
-    "@undoOption_Detail": {
-        "description": "It is possible to undo a move."
-    },
-    "takeBack": "Ambil semula",
-    "@takeBack": {
-        "description": "Take back"
-    },
-    "takingBack": "Mengambil kembali",
-    "@takingBack": {
-        "description": "Taking back..."
-    },
-    "waiting": "Menunggu",
-    "@waiting": {
-        "description": "Waiting..."
-    },
-    "stepForward": "Melangkah ke hadapan",
-    "@stepForward": {
-        "description": "Step forward"
-    },
-    "takeBackAll": "Kembalikan semua",
-    "@takeBackAll": {
-        "description": "Take back all"
-    },
-    "stepForwardAll": "Melangkah ke hadapan semua",
-    "@stepForwardAll": {
-        "description": "Step forward all"
-    },
-    "moveNow": "Bergerak sekarang",
-    "@moveNow": {
-        "description": "Move now"
-    },
-    "done": "Selesai.",
-    "@done": {
-        "description": "Done."
-    },
-    "crackMill": "Kilang retak",
-    "@crackMill": {
-        "description": "Crack-mill"
-    },
-    "crackMill_Detail": "Sekiranya pemain hanya mempunyai kepingan di kilang, kepingan di kilang tidak akan terkunci untuk dikeluarkan.",
-    "@crackMill_Detail": {
-        "description": "If a player has only pieces in mills, the pieces in the mills will not lock to remove."
-    },
-    "animationDuration": "Tempoh animasi",
-    "@animationDuration": {
-        "description": "Animation duration"
-    },
-    "none": "Tiada",
-    "@none": {
-        "description": "None"
-    },
-    "theme": "Tema",
-    "@theme": {
-        "description": "Theme"
-    },
-    "helpContent": "Permainan ini bertujuan untuk membiarkan lawan dengan kurang dari tiga keping atau tidak ada gerakan yang sah.\n\nPermainan akan menarik secara automatik jika kedudukan berlaku untuk kali ketiga atau tidak membuat penyingkiran dalam gerakan 100 terakhir (dikonfigurasi).\n\nPermainan ini berjalan dalam tiga fasa:\n\n1. Letakkan kepingan pada titik kosong\n2. Memindahkan kepingan ke titik bersebelahan\n3. (fasa pilihan) Memindahkan kepingan ke titik kosong semasa mengurangkan pemain menjadi tiga keping\n\nMeletak\n\nPermainan dimulakan dengan papan kosong, yang terdiri daripada grid dengan dua puluh empat mata. Pemain bergilir-gilir meletakkan kepingan mereka pada titik kosong sehingga setiap pemain meletakkan semua kepingan di papan. Sekiranya pemain boleh meletakkan tiga kepingannya secara lurus, dia mempunyai \"kilang\" dan boleh mengeluarkan salah satu kepingan lawannya dari papan.\n\nDalam beberapa peraturan, pemain mesti membuang kepingan lain terlebih dahulu sebelum mengeluarkan sekeping dari kilang yang dibentuk.\n\nAnda tidak boleh meletakkan kepingan ke titik kepingan yang dikeluarkan lagi dalam fasa meletakkan dalam beberapa peraturan.\n\nSetelah menggunakan semua kepingan, pemain bergilir-gilir bergerak.\n\nBergerak\n\nUntuk bergerak, pemain menggerakkan salah satu kepingannya di sepanjang garis papan ke titik bersebelahan yang kosong. Sekiranya dia tidak dapat melakukannya, dia akan kalah. Seorang pemain yang meluruskan tiga kepingannya pada garisan papan mempunyai kilang dan boleh mengeluarkan salah satu kepingan lawannya seperti dalam fasa meletakkan. Mana-mana pemain mengurangkan kepada dua bahagian, tidak mempunyai pilihan untuk membentuk kilang baru, dan dengan itu kehilangan permainan. Seorang pemain juga boleh kalah apabila lebih dari tiga keping jika lawannya menghalangnya daripada bergerak.\n\nTerbang\n\nDalam beberapa varian peraturan, setelah pemain hanya memiliki tiga keping yang tersisa, potongannya dapat terbang, melompat, atau melompat ke titik kosong, bukan hanya yang berdekatan.",
-    "@helpContent": {
-        "description": "Help Content"
-    },
-    "versionInfo": "Maklumat versi",
-    "@versionInfo": {
-        "description": "Version info"
-    },
-    "eula": "EULA",
-    "@eula": {
-        "description": "EULA"
-    },
-    "license": "Lesen",
-    "@license": {
-        "description": "License"
-    },
-    "sourceCode": "Kod sumber",
-    "@sourceCode": {
-        "description": "Source code"
-    },
-    "thirdPartyNotices": "Pemberitahuan pihak ketiga",
-    "@thirdPartyNotices": {
-        "description": "Third-party notices"
-    },
-    "appVersion": "Versi Aplikasi",
-    "@appVersion": {
-        "description": "App Version"
-    },
-    "general": "Am",
-    "@general": {
-        "description": "General"
-    },
-    "advanced": "Mahir",
-    "@advanced": {
-        "description": "Advanced"
-    },
-    "placing": "Meletak",
-    "@placing": {
-        "description": "Placing"
-    },
-    "moving": "Bergerak",
-    "@moving": {
-        "description": "Moving"
-    },
-    "removing": "Mengeluarkan",
-    "@removing": {
-        "description": "Removing"
-    },
-    "gameOverCondition": "Permainan melebihi keadaan",
-    "@gameOverCondition": {
-        "description": "Game over condition"
-    },
-    "aisPlayStyle": "Gaya permainan AI",
-    "@aisPlayStyle": {
-        "description": "AI's playstyle"
-    },
-    "passive": "Pasif",
-    "@passive": {
-        "description": "Passive"
-    },
-    "timeout": "Masa tamat",
-    "@timeout": {
-        "description": "Timeout"
-    },
-    "personalization": "Pemperibadian",
-    "@personalization": {
-        "description": "Personalization"
-    },
-    "forDevelopers": "Untuk pemaju",
-    "@forDevelopers": {
-        "description": "For developers"
-    },
-    "developerMode": "Mod pembangun",
-    "@developerMode": {
-        "description": "Developer mode"
-    },
-    "drawOnHumanExperience": "Ikuti pengalaman manusia",
-    "@drawOnHumanExperience": {
-        "description": "Draw on the human experience"
-    },
-    "considerMobility": "Pertimbangkan mobiliti kepingan",
-    "@considerMobility": {
-        "description": "Consider mobility of pieces"
-    },
-    "pieceCount": "Kiraan kepingan",
-    "@pieceCount": {
-        "description": "Piece count"
-    },
-    "inHand": "dalam tangan",
-    "@inHand": {
-        "description": "in hand"
-    },
-    "onBoard": "di atas kapal",
-    "@onBoard": {
-        "description": "on board"
-    },
-    "boardTop": "Papan mengimbangi dari atas",
-    "@boardTop": {
-        "description": "Board offset from the top"
-    },
-    "notAIsTurn": "Ini bukan giliran AI.",
-    "@notAIsTurn": {
-        "description": "It is not the AI's turn."
-    },
-    "aiIsNotThinking": "AI tidak berfikir.",
-    "@aiIsNotThinking": {
-        "description": "AI is not thinking."
-    },
-    "autoReplay": "Pergerakan main semula secara automatik",
-    "@autoReplay": {
-        "description": "Auto re-play moves"
-    },
-    "atEnd": "Anda berada di akhir senarai pindah.",
-    "@atEnd": {
-        "description": "At the end of the move list."
-    },
-    "tapBackAgainToLeave": "Ketik kembali sekali lagi untuk pergi.",
-    "@tapBackAgainToLeave": {
-        "description": "Tap back again to leave."
-    },
-    "environmentVariables": "Pemboleh ubah persekitaran",
-    "@environmentVariables": {
-        "description": "Environment variables"
-    },
-    "more": "Lebih banyak lagi",
-    "@more": {
-        "description": "More"
-    },
-    "experimental": "Ini adalah ciri eksperimen.",
-    "@experimental": {
-        "description": "This is an experimental feature."
-    },
-    "experiments": "Eksperimen",
-    "@experiments": {
-        "description": "Experiments"
-    },
-    "ossLicenses": "Lesen sumber terbuka",
-    "@ossLicenses": {
-        "description": "Open source licenses"
-    },
-    "language": "Bahasa",
-    "@language": {
-        "description": "Languages"
-    },
-    "defaultLanguage": "Bahasa lalai",
-    "@defaultLanguage": {
-        "description": "Default language"
-    },
-    "mayMoveInPlacingPhase": "Potongan boleh bergerak dalam fasa penempatan",
-    "@mayMoveInPlacingPhase": {
-        "description": "The pieces can move in the placing phase"
-    },
-    "mayMoveInPlacingPhase_Detail": "Tidak ada fasa penempatan dan pemindahan yang berbeza, iaitu, pemain dapat memutuskan pada setiap gerakan sama ada mereka ingin meletakkan sekeping di papan atau memindahkan salah satu kepingan mereka (selagi mereka mempunyai potongan yang tersisa).",
-    "@mayMoveInPlacingPhase_Detail": {
-        "description": "There are no distinct placing and moving phases, i.e. the players can decide at every move whether they want to place a piece on the board or move one of their pieces (as long as they have remaining pieces to place)."
-    },
-    "drawerColor": "Warna menu",
-    "@drawerColor": {
-        "description": "Menu color"
-    },
-    "drawerTextColor": "Warna teks menu",
-    "@drawerTextColor": {
-        "description": "Menu text color"
-    },
-    "drawerBackgroundColor": "Warna latar menu",
-    "@drawerBackgroundColor": {
-        "description": "Menu background color"
-    },
-    "drawerHighlightItemColor": "Warna item highlight menu",
-    "@drawerHighlightItemColor": {
-        "description": "Menu highlight item color"
-    },
-    "mainToolbarBackgroundColor": "Warna latar bar alat utama",
-    "@mainToolbarBackgroundColor": {
-        "description": "Main toolbar background color"
-    },
-    "mainToolbarIconColor": "warna ikon bar alat utama",
-    "@mainToolbarIconColor": {
-        "description": "main toolbar icon color"
-    },
-    "navigationToolbarBackgroundColor": "Warna latar bar alat navigasi",
-    "@navigationToolbarBackgroundColor": {
-        "description": "Navigation toolbar background color"
-    },
-    "navigationToolbarIconColor": "Warna ikon bar alat navigasi",
-    "@navigationToolbarIconColor": {
-        "description": "Navigation toolbar icon color"
-    },
-    "autoHideToolbar": "Sembunyikan bar alat secara automatik",
-    "@autoHideToolbar": {
-        "description": "Automatically hide the toolbar"
-    },
-    "toolbarLocationOnScreen": "Lokasi bar alat di skrin",
-    "@toolbarLocationOnScreen": {
-        "description": "Toolbar location on screen"
-    },
-    "top": "Atas",
-    "@top": {
-        "description": "Top"
-    },
-    "bottom": "Bawah",
-    "@bottom": {
-        "description": "Bottom"
-    },
-    "center": "Pusat",
-    "@center": {
-        "description": "Center"
-    },
-    "solidColor": "Warna pepejal",
-    "@solidColor": {
-        "description": "Solid color"
-    },
-    "picture": "Gambar",
-    "@picture": {
-        "description": "Picture"
-    },
-    "chooseYourPicture": "Pilih gambar anda",
-    "@chooseYourPicture": {
-        "description": "Choose your picture"
-    },
-    "light": "Cahaya",
-    "@light": {
-        "description": "Light"
-    },
-    "dark": "Gelap",
-    "@dark": {
-        "description": "Dark"
-    },
-    "themes": "Tema",
-    "@themes": {
-        "description": "Themes"
-    },
-    "currentTheme": "Tema semasa",
-    "@currentTheme": {
-        "description": "Current theme"
-    },
-    "saveTheme": "Simpan tema",
-    "@saveTheme": {
-        "description": "Save theme"
-    },
-    "fonts": "Fon",
-    "@fonts": {
-        "description": "Fonts"
-    },
-    "showAnalysisGraph": "Tunjukkan grafik analisis",
-    "@showAnalysisGraph": {
-        "description": "Show analysis graph"
-    },
-    "analysis": "Analisis",
-    "@analysis": {
-        "description": "Analysis"
-    },
-    "saveGame": "Simpan permainan",
-    "@saveGame": {
-        "description": "Save game"
-    },
-    "loadGame": "Muatkan permainan",
-    "@loadGame": {
-        "description": "Load game"
-    },
-    "setupPosition": "Kedudukan persediaan",
-    "@setupPosition": {
-        "description": "Setup position"
-    },
-    "showLegalMoves": "Tunjukkan langkah undang-undang",
-    "@showLegalMoves": {
-        "description": "Show legal moves"
-    },
-    "showLastMove": "Tunjukkan langkah terakhir",
-    "@showLastMove": {
-        "description": "Show last move"
-    },
-    "showArrows": "Tunjukkan anak panah",
-    "@showArrows": {
-        "description": "Show arrows"
-    },
-    "pieces": "Kepingan",
-    "@pieces": {
-        "description": "Pieces"
-    },
-    "showAnalysis": "Tunjukkan analisis",
-    "@showAnalysis": {
-        "description": "Show analysis"
-    },
-    "threads": "Benang",
-    "@threads": {
-        "description": "Threads"
-    },
-    "getInvolved": "Melibatkan diri",
-    "@getInvolved": {
-        "description": "Get Involved"
-    },
-    "helpImproveTranslate": "Bantu meningkatkan terjemahan",
-    "@helpImproveTranslate": {
-        "description": "Help improve translate"
-    },
-    "tutorial": "Tutorial",
-    "@tutorial": {
-        "description": "Tutorial"
-    },
-    "classicMill": "Kilang Klasik",
-    "@classicMill": {
-        "description": "Classic Mill"
-    },
-    "mixedMill": "Kilang Campuran",
-    "@mixedMill": {
-        "description": "Mixed Mill"
-    },
-    "ceylonMill": "Kilang Ceylon",
-    "@ceylonMill": {
-        "description": "Ceylon Mill"
-    },
-    "mayBreakAndRemakeMillRepeatedly": "Kilang boleh rosak dan dibuat semula berulang kali",
-    "@mayBreakAndRemakeMillRepeatedly": {
-        "description": "Mill may be broken and remade repeatedly"
-    },
-    "mayBreakAndRemakeMillRepeatedly_Detail": "Sekiranya pemain memecahkan kilang untuk membuat kilang baru dengan segera, pemain tersebut dapat menggerakkan sekeping itu kembali ke persimpangan asal pada langkah seterusnya jika ia membuat kilang baru.",
-    "@mayBreakAndRemakeMillRepeatedly_Detail": {
-        "description": "If a player breaks a mill to create a new mill immediately, such player can move such piece back to the original junction in his next move if it makes a new mill."
-    },
-    "drawIfNoRemovalWithinTenMovesWhenThreeLeft": "Permainan digambar jika pemain mempunyai tiga keping dan setelah sepuluh gerakan tidak ada pemain yang mengeluarkan potongan lawan",
-    "@drawIfNoRemovalWithinTenMovesWhenThreeLeft": {
-        "description": "The game is drawn if a player has three pieces and after ten moves neither player removes the opponent's pieces"
-    },
-    "drawIfNoRemovalWithinTenMovesWhenThreeLeft_Detail": "Apabila pemain turun menjadi tiga keping, dan tidak ada pemain yang dapat melepaskan potongan lawan dalam sepuluh gerakan, permainan adalah seri.",
-    "@drawIfNoRemovalWithinTenMovesWhenThreeLeft_Detail": {
-        "description": "When a player is down to three pieces, and neither player can remove an opponent's piece within ten moves, the game is a draw."
-    },
-    "close": "Tutup",
-    "@close": {
-        "description": "Close"
-    },
-    "whitePiece": "Kepingan putih",
-    "@whitePiece": {
-        "description": "White piece"
-    },
-    "blackPiece": "Sekeping hitam",
-    "@blackPiece": {
-        "description": "Black piece"
-    },
-    "banPoint": "Titik larangan",
-    "@banPoint": {
-        "description": "Ban point"
-    },
-    "emptyPoint": "Titik kosong",
-    "@emptyPoint": {
-        "description": "Empty point"
-    },
-    "noPoint": "Tidak ada gunanya",
-    "@noPoint": {
-        "description": "No point"
-    },
-    "placingPhase": "Fasa meletakkan",
-    "@placingPhase": {
-        "placingPhase": "Placing phase"
-    },
-    "movingPhase": "Fasa bergerak",
-    "@movingPhase": {
-        "description": "Moving phase"
-    },
-    "flyingPhase": "Fasa terbang",
-    "@flyingPhase": {
-        "description": "Flying phase"
-    },
-    "sideToMove": "Sisi untuk bergerak",
-    "@sideToMove": {
-        "description": "Side to move"
-    },
-    "lastMove": "Langkah terakhir",
-    "@lastMove": {
-        "description": "Last move"
-    },
-    "selected": "Terpilih",
-    "@selected": {
-        "description": "Selected"
-    },
-    "mainMenu": "Menu utama",
-    "@mainMenu": {
-        "description": "Main menu"
-    },
-    "accessibility": "Kebolehcapaian",
-    "@accessibility": {
-        "description": "Accessibility"
-    },
-    "screenReaderSupport": "Sokongan pembaca skrin",
-    "@screenReaderSupport": {
-        "description": "Screen reader support"
-    },
-    "isDraw": "Ia adalah Cabutan",
-    "@isDraw": {
-        "description": "It is a Draw!"
-    },
-    "draw": "Lukis",
-    "@draw": {
-        "description": "Draw"
-    },
-    "pieceHighlightColor": "Warna kemuncak kepingan",
-    "@pieceHighlightColor": {
-        "description": "Piece highlight color"
-    },
-    "algorithm": "Algoritma",
-    "@algorithm": {
-        "description": "Algorithm"
-    },
-    "removeUnplacedPiece": "Tanggalkan kepingan yang tidak diletak",
-    "@removeUnplacedPiece": {
-        "description": "Remove unplaced piece"
-    },
-    "removeUnplacedPiece_Detail": "Sekiranya pemain membentuk kilang dalam fasa penempatan, dia akan mengeluarkan bahagian lawan yang tidak ditempatkan dan terus bergerak.",
-    "@removeUnplacedPiece_Detail": {
-        "description": "If a player forms the mill in the placing phase, she will remove the opponent's unplaced piece and continue to make a move."
-    },
-    "endgameNMoveRule": "Peraturan Endgame N-Move",
-    "@endgameNMoveRule": {
-        "description": "Endgame N-Move rule"
-    },
-    "endgameNMoveRule_Detail": "Sekiranya mana-mana pemain hanya mempunyai tiga keping dan tidak ada pemain yang mengeluarkan satu bahagian dalam gerakan tertentu, permainan akan ditarik.",
-    "@endgameNMoveRule_Detail": {
-        "description": "If either player has only three pieces and neither player removes a piece within a specific moves, the game is drawn."
-    },
-    "drawReasonEndgameRule50": "Sama ada pemain hanya mempunyai tiga keping dan kedua-dua pemain tidak melepaskan satu bahagian dalam gerakan tertentu.",
-    "@drawReasonEndgameRule50": {
-        "description": "Either player has only three pieces and neither player removes a piece within a specific moves."
-    },
-    "threefoldRepetitionRule": "Peraturan pengulangan tiga kali ganda",
-    "@threefoldRepetitionRule": {
-        "description": "Threefold repetition rule"
-    },
-    "threefoldRepetitionRule_Detail": "Permainan dilukis sekiranya kedudukan berlaku untuk kali ketiga.",
-    "@threefoldRepetitionRule_Detail": {
-        "description": "The game is drawn if a position occurs for the third time."
-    },
-    "continueToMakeMove": "Kilang! Terus bergerak.",
-    "@continueToMakeMove": {
-        "description": "Mill! Continue to make a move."
-    },
-    "pointStyle": "Gaya titik",
-    "@pointStyle": {
-        "description": "Point style"
-    },
-    "pointWidth": "Lebar titik",
-    "@pointWidth": {
-        "description": "Point width"
-    },
-    "solid": "Padu",
-    "@solid": {
-        "description": "Solid"
-    },
-    "hollow": "Berongga",
-    "@hollow": {
-        "description": "Hollow"
-=======
   "appName": "Kilang",
   "@appName": {
     "description": "The app name"
@@ -2400,7 +1149,6 @@
         "description": "Number of Moves",
         "example": "3"
       }
->>>>>>> 92c2f33f
     }
   },
   "loadFailed": "Muatan gagal.",
