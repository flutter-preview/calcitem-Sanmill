{
<<<<<<< HEAD
    "@@locale": "nl",
    "appName": "Molen",
    "@appName": {
        "description": "The app name"
    },
    "welcome": "Welkom",
    "@welcome": {
        "description": "Welcome"
    },
    "yes": "Ja",
    "@yes": {
        "description": "Yes"
    },
    "no": "Nee",
    "@no": {
        "description": "No"
    },
    "game": "Spel",
    "@game": {
        "description": "Game"
    },
    "humanVsAi": "Mens Vs AI",
    "@humanVsAi": {
        "description": "Human Vs AI"
    },
    "humanVsHuman": "Mens Vs Mens",
    "@humanVsHuman": {
        "description": "Human Vs Human"
    },
    "aiVsAi": "AI Vs AI",
    "@aiVsAi": {
        "description": "AI Vs AI"
    },
    "humanVsCloud": "Mens Vs Cloud",
    "@humanVsCloud": {
        "description": "Human Vs Cloud"
    },
    "humanVsLAN": "Mens Vs LAN",
    "@humanVsLAN": {
        "description": "Human Vs LAN"
    },
    "testViaLAN": "Test via LAN",
    "@testViaLAN": {
        "description": "Test Via LAN"
    },
    "move": "Bewegen",
    "@move": {
        "description": "Move"
    },
    "moves": " Verplaatsen",
    "@moves": {
        "description": " Moves"
    },
    "showMoveList": "Verhuis lijst",
    "@showMoveList": {
        "description": "Move list"
    },
    "moveList": "Lijst met bewegingen",
    "@moveList": {
        "description": "Move list"
    },
    "noGameRecord": "Geen record",
    "@noGameRecord": {
        "description": "No record"
    },
    "ok": "OK",
    "@ok": {
        "description": "OK"
    },
    "confirm": "Bevestigen",
    "@confirm": {
        "description": "Confirm"
    },
    "cancel": "Annuleren",
    "@cancel": {
        "description": "Cancel"
    },
    "copyright": "Auteursrecht © 2021-2022 Calcitem Studio",
    "@copyright": {
        "description": "Copyright"
    },
    "tipSelectWrong": "Selecteer het verkeerde stuk.",
    "@tipSelectWrong": {
        "description": "Select the wrong piece."
    },
    "tipPlace": "Plaats uw stukken.",
    "@tipPlace": {
        "description": "Place your pieces."
    },
    "tipBanPlace": "Kan het hier niet plaatsen.",
    "@tipBanPlace": {
        "description": "Cannot place it here."
    },
    "tipPlaced": "Geplaatst.",
    "@tipPlaced": {
        "description": "Placed."
    },
    "tipRemove": "Verwijder een stuk.",
    "@tipRemove": {
        "description": "Remove a piece."
    },
    "tipBanRemove": "U kunt het niet verwijderen.",
    "@tipBanRemove": {
        "description": "Cannot remove."
    },
    "tipRemoved": "Je hebt verwijderd.",
    "@tipRemoved": {
        "description": "Removed."
    },
    "tipMove": "Verplaats een stuk.",
    "@tipMove": {
        "description": "Move a piece."
    },
    "tipCannotPlace": "Je kunt je speelstuk niet hier plaatsen.",
    "@tipCannotPlace": {
        "description": "You can't place your piece here."
    },
    "tipCannotMove": "Je kunt je stuk niet hierheen verplaatsen.",
    "@tipCannotMove": {
        "description": "You can't move your piece here."
    },
    "tipMill": "Molen! Neem het stuk van je tegenstander.",
    "@tipMill": {
        "description": "Mill! Take your opponent's piece."
    },
    "tipContinueMill": "Ga door met het slaan van het stuk van je tegenstander.",
    "@tipContinueMill": {
        "description": "Continue to take your opponent's piece."
    },
    "tipSelectOpponentsPiece": "Kies één van de stukken van je tegenstander.",
    "@tipSelectOpponentsPiece": {
        "description": "Select one of your opponent's pieces."
    },
    "tipCannotRemovePieceFromMill": "Je kunt geen stuk uit een molen verwijderen.",
    "@tipCannotRemovePieceFromMill": {
        "description": "You cannot remove a piece from a mill."
    },
    "tipCanMoveOnePoint": "Een stuk kan 1 punt bewegen.",
    "@tipCanMoveOnePoint": {
        "description": "A piece can move 1 point."
    },
    "tipCannotMoveOpponentsPieces": "Je kunt de stukken van je tegenstander niet verplaatsen.",
    "@tipCannotMoveOpponentsPieces": {
        "description": "You can't move your opponent's pieces."
    },
    "tipThreePiecesInLine": "Er staan 3 stukken op een rij.",
    "@tipThreePiecesInLine": {
        "description": "There are 3 pieces in a line."
    },
    "tipSelectPieceToMove": "Selecteer je stuk om te verplaatsen.",
    "@tipSelectPieceToMove": {
        "description": "Select your piece to move."
    },
    "tipHaveThreePiecesLeft": "Je hebt nog 3 stukken over.",
    "@tipHaveThreePiecesLeft": {
        "description": "You have 3 pieces left."
    },
    "tipCanMoveToAnyPoint": "Je kunt naar elk punt gaan dat je wilt.",
    "@tipCanMoveToAnyPoint": {
        "description": "You can move to any point you like."
    },
    "tipToMove": " om te zetten.",
    "@tipToMove": {
        "description": " to move."
    },
    "whiteWin": "Speler 1 wint!",
    "@whiteWin": {
        "description": "Player 1 wins!"
    },
    "blackWin": "Speler 2 wint!",
    "@blackWin": {
        "description": "Player 2 wins!"
    },
    "won": "Gewonnen",
    "@won": {
        "description": "Won"
    },
    "lost": "Verloren",
    "@lost": {
        "description": "Lost"
    },
    "aborted": "Afgebroken",
    "@aborted": {
        "description": "Aborted"
    },
    "thinking": "Ik denk...",
    "@thinking": {
        "description": "Thinking..."
    },
    "newGame": "Nieuw spel",
    "@newGame": {
        "description": "New game"
    },
    "importGame": "Spel importeren",
    "@importGame": {
        "description": "Import game"
    },
    "exportGame": "Spel exporteren",
    "@exportGame": {
        "description": "Export game"
    },
    "gameImported": "Spel geïmporteerd vanaf het klembord.",
    "@gameImported": {
        "description": "Game imported from the clipboard."
    },
    "cannotImport": "Kan niet importeren",
    "@cannotImport": {
        "description": "Cannot import"
    },
    "movesAndRulesNotMatch": "Bewegingen en regels komen niet overeen.",
    "@movesAndRulesNotMatch": {
        "description": "Rules and moves do not match."
    },
    "startRecording": "Opname starten",
    "@startRecording": {
        "description": "Start recording"
    },
    "recording": "Opname...",
    "@recording": {
        "description": "Recording..."
    },
    "stopRecording": "Opname stoppen",
    "@stopRecording": {
        "description": "Stop recording"
    },
    "showRecording": "Opname tonen",
    "@showRecording": {
        "description": "Show recording"
    },
    "noRecording": "Geen opname.",
    "@noRecording": {
        "description": "No recording."
    },
    "pleaseWait": "Even wachten...",
    "@pleaseWait": {
        "description": "Please wait..."
    },
    "restartGame": "Huidig spel opnieuw starten?",
    "@restartGame": {
        "description": "Restart current game?"
    },
    "restart": "Herstart",
    "@restart": {
        "description": "Restart"
    },
    "gameStarted": "Spel gestart, gelieve te plaatsen",
    "@gameStarted": {
        "description": "Game started, please place"
    },
    "analyzing": "Analyseren ...",
    "@analyzing": {
        "description": "Analyzing ..."
    },
    "error": "Fout",
    "@error": {
        "description": "Error"
    },
    "winRate": "Winst",
    "@winRate": {
        "description": "Win Rate"
    },
    "score": "Score",
    "@score": {
        "description": "Score"
    },
    "white": "Speler 1",
    "@white": {
        "description": "Player 1"
    },
    "black": "Speler 2",
    "@black": {
        "description": "Player 2"
    },
    "loseReasonlessThanThree": " Het aantal stukken is minder dan drie.",
    "@loseReasonlessThanThree": {
        "description": " piece count is less than three."
    },
    "loseReasonResign": " berusten.",
    "@loseReasonResign": {
        "description": " resign."
    },
    "loseReasonNoWay": " is geen manier om te gaan.",
    "@loseReasonNoWay": {
        "description": " is no way to go."
    },
    "loseReasonBoardIsFull": "Het bord is vol, geen manier om te gaan.",
    "@loseReasonBoardIsFull": {
        "description": "The board is full, no way to go."
    },
    "loseReasonTimeOver": "Tijd voorbij",
    "@loseReasonTimeOver": {
        "description": "Time Over"
    },
    "drawReasonRule50": "In de bewegende fase is er geen stuk verwijderd in het laatste specifieke aantal zetten.",
    "@drawReasonRule50": {
        "description": "In the moving phase, no piece has been removed in the last specific number of moves."
    },
    "drawReasonBoardIsFull": "Het is remise omdat het bord vol is",
    "@drawReasonBoardIsFull": {
        "description": "It is a Draw because the board is full"
    },
    "drawReasonThreefoldRepetition": "Het is remise vanwege drievoudige herhaling.",
    "@drawReasonThreefoldRepetition": {
        "description": "It is a Draw because of threefold repetition."
    },
    "gameOverUnknownReason": "Het spel is uit! Onbekende reden.",
    "@gameOverUnknownReason": {
        "description": "Game Over! Unknown reason."
    },
    "gameOver": "Het spel is uit.",
    "@gameOver": {
        "description": "Game Over"
    },
    "youWin": "Je hebt gewonnen! Gefeliciteerd!",
    "@youWin": {
        "description": "You win! Congratulations!"
    },
    "challengeHarderLevel": "Moeilijkere level uitdagen? Het nieuwe niveau zal Level ",
    "@challengeHarderLevel": {
        "description": "Challenge harder level?"
    },
    "youLose": "Je verliest!",
    "@youLose": {
        "description": "You Lose!"
    },
    "analyze": "Analyseren",
    "@analyze": {
        "description": "Analyze"
    },
    "playerName": "Naam Speler",
    "@playerName": {
        "description": "Player Name"
    },
    "about": "Over",
    "@about": {
        "description": "About"
    },
    "version": "Versie",
    "@version": {
        "description": "Version"
    },
    "thanks": "Bedankt",
    "@thanks": {
        "description": "Thanks"
    },
    "settings": "Instellingen",
    "@settings": {
        "description": "Settings"
    },
    "options": "Opties",
    "@options": {
        "description": "Options"
    },
    "preferences": "Voorkeuren",
    "@preferences": {
        "description": "Preferences"
    },
    "skillLevel": "Moeilijkheidsgraad",
    "@skillLevel": {
        "description": "Difficulty level"
    },
    "moveTime": "AI denk tijd",
    "@moveTime": {
        "description": "AI thinking time"
    },
    "difficulty": "Moeilijkheid",
    "@difficulty": {
        "description": "Difficulty"
    },
    "playSounds": "Geluidseffecten",
    "@playSounds": {
        "description": "Sound effects"
    },
    "playSoundsInTheGame": "Geluiden afspelen in het spel",
    "@playSoundsInTheGame": {
        "description": "Play sounds in the game"
    },
    "keepMuteWhenTakingBack": "Mute houden bij het terugnemen",
    "@keepMuteWhenTakingBack": {
        "description": "Keep mute when taking back"
    },
    "tone": "Toon",
    "@tone": {
        "description": "Tone"
    },
    "whoMovesFirst": "Eerste zet",
    "@whoMovesFirst": {
        "description": "First move"
    },
    "human": "Mens",
    "@human": {
        "description": "Human"
    },
    "ai": "AI",
    "@ai": {
        "description": "AI"
    },
    "alternate": "Alternatief",
    "@alternate": {
        "description": "Alternate"
    },
    "isAutoRestart": "Auto-herstart spel wanneer spel voorbij",
    "@isAutoRestart": {
        "description": "Auto-restart game when game over"
    },
    "isAutoChangeFirstMove": "Auto Verander Eerste Zet",
    "@isAutoChangeFirstMove": {
        "description": "Auto Change First Move"
    },
    "resignIfMostLose": "AI neemt ontslag als Meeste Verliezen",
    "@resignIfMostLose": {
        "description": "AI Resign if Most Lose"
    },
    "shufflingEnabled": "Willekeurige zet",
    "@shufflingEnabled": {
        "description": "Random move"
    },
    "learnEndgame": "Eindspel leren",
    "@learnEndgame": {
        "description": "Learn Endgame"
    },
    "openingBook": "Openingsboek",
    "@openingBook": {
        "description": "Opening Book"
    },
    "misc": "Diversen",
    "@misc": {
        "description": "Miscellaneous"
    },
    "rules": "Regels",
    "@rules": {
        "description": "Rules"
    },
    "piecesCount": "Het aantal stukken dat elke speler heeft",
    "@piecesCount": {
        "description": "The number of pieces each player has"
    },
    "piecesCount_Detail": "Hoeveel stukken heeft elke speler?",
    "@piecesCount_Detail": {
        "description": "How many pieces does each player have?"
    },
    "flyPieceCount": "Het nummer van het vliegende stuk",
    "@flyPieceCount": {
        "description": "The number of the flying piece"
    },
    "flyPieceCount_Detail": "Als Vliegen is ingeschakeld, dan zijn de stukken van een speler die tot een bepaald aantal stukken is gereduceerd, vrij om naar elk onbezet punt te gaan in plaats van naar aangrenzende punten zoals in de rest van het spel.",
    "@flyPieceCount_Detail": {
        "description": "If Flying is enabled, when a player is reduced to a specific piece count, her pieces are free to move to any unoccupied point, instead of being restricted to adjacent points as in the rest of the game."
    },
    "piecesAtLeastCount": "Minstens Stukken",
    "@piecesAtLeastCount": {
        "description": "Pieces At Least"
    },
    "hasDiagonalLines": "Diagonale lijnen",
    "@hasDiagonalLines": {
        "description": "Diagonal lines"
    },
    "hasDiagonalLines_Detail": "Voeg vier diagonale lijnen toe aan het bord.",
    "@hasDiagonalLines_Detail": {
        "description": "Add four diagonal lines to the board."
    },
    "hasBannedLocations": "Markeer en vertraag het verwijderen van stukken",
    "@hasBannedLocations": {
        "description": "Mark and delay removing pieces"
    },
    "hasBannedLocations_Detail": "In de plaatsingsfase kunnen de punten van verwijderde stukken niet meer geplaatst worden.",
    "@hasBannedLocations_Detail": {
        "description": "In the placing phase, the points of removed pieces will no longer be able to be placed unless the moving phase is entered."
    },
    "isDefenderMoveFirst": "De tweede speler beweegt eerst",
    "@isDefenderMoveFirst": {
        "description": "The second player moves first"
    },
    "isDefenderMoveFirst_Detail": "De speler die als tweede beweegt in de plaatsingsfase beweegt als eerste in de verplaatsingsfase.",
    "@isDefenderMoveFirst_Detail": {
        "description": "The player who moves second in the placing phase moves first in the moving phase."
    },
    "mayRemoveMultiple": "Meervoudig verwijderen",
    "@mayRemoveMultiple": {
        "description": "Multi-remove"
    },
    "mayRemoveMultiple_Detail": "Als een speler meer dan één molen tegelijk sluit, kan hij het aantal molens dat hij gesloten heeft verwijderen.",
    "@mayRemoveMultiple_Detail": {
        "description": "If a player closes more than one mill at once, she will be able to remove the number of mills she closed."
    },
    "mayRemoveFromMillsAlways": "Molens vernietigen",
    "@mayRemoveFromMillsAlways": {
        "description": "Destroy mills"
    },
    "mayRemoveFromMillsAlways_Detail": "Standaard moeten spelers eerst alle andere stenen verwijderen voordat ze een steen van een gevormde molen kunnen verwijderen. Activeer deze optie om deze beperking uit te schakelen.",
    "@mayRemoveFromMillsAlways_Detail": {
        "description": "mayRemoveFromMillsAlways_Detail"
    },
    "isWhiteLoseButNotDrawWhenBoardFull": "De tweede speler verliest als het bord vol is",
    "@isWhiteLoseButNotDrawWhenBoardFull": {
        "description": "The second player loses when the board is full"
    },
    "isWhiteLoseButNotDrawWhenBoardFull_Detail": "Aan het eind van de plaatsingsfase, als het bord vol is, verliest de partij die als eerste plaatst, anders is het een gelijkspel.",
    "@isWhiteLoseButNotDrawWhenBoardFull_Detail": {
        "description": "At the end of the placing phase, when the board is full, the side that places first loses the game, otherwise, the game is a draw."
    },
    "isLoseButNotChangeSideWhenNoWay": "Verliezen als er geen reglementaire zetten zijn",
    "@isLoseButNotChangeSideWhenNoWay": {
        "description": "Lose when no legal moves"
    },
    "isLoseButNotChangeSideWhenNoWay_Detail": "De speler verliest als zijn tegenstander hem blokkeert zodat hij niet kan worden verplaatst. Verander van kant als deze optie is uitgeschakeld.",
    "@isLoseButNotChangeSideWhenNoWay_Detail": {
        "description": "The player will lose if his opponent blocks them so that they cannot be moved. Change side to move if this option is disabled."
    },
    "mayFly": "Vliegen",
    "@mayFly": {
        "description": "Flying"
    },
    "mayFly_Detail": "Als een speler nog maar drie of vier (instelbare) stukken over heeft, kan hij het stuk naar elk vrij punt verplaatsen.",
    "@mayFly_Detail": {
        "description": "If a player has only three or four (configurable) pieces left, she can move the piece to any free point."
    },
    "nMoveRule": "N-zet regel",
    "@nMoveRule": {
        "description": "N-move rule"
    },
    "nMoveRule_Detail": "De partij is remise als er in een bepaald aantal zetten door geen van de spelers een stuk is verplaatst.",
    "@nMoveRule_Detail": {
        "description": "The game is drawn if there has been no removal in a specific number of moves by each player."
    },
    "rollback": "Terugspelen",
    "@rollback": {
        "description": "Rollback"
    },
    "pleaseSelect": "Selecteer",
    "@pleaseSelect": {
        "description": "Please select"
    },
    "copy": "Kopieer",
    "@copy": {
        "description": "Copy"
    },
    "moveHistoryCopied": "Bewegingsgeschiedenis gekopieerd naar klembord",
    "@moveHistoryCopied": {
        "description": "Move history copied to clipboard"
    },
    "help": "Help",
    "@help": {
        "description": "Help"
    },
    "feedback": "Terugkoppeling",
    "@feedback": {
        "description": "Feedback"
    },
    "exit": "Afsluiten",
    "@exit": {
        "description": "Exit"
    },
    "ruleSettings": "Regel Instellingen",
    "@ruleSettings": {
        "description": "Rule Settings"
    },
    "color": "Kleur",
    "@color": {
        "description": "Color"
    },
    "boardColor": "Kleur bord",
    "@boardColor": {
        "description": "Board color"
    },
    "pieceColor": "Kleur stuk",
    "@pieceColor": {
        "description": "Piece color"
    },
    "backgroundColor": "Kleur achtergrond",
    "@backgroundColor": {
        "description": "Background color"
    },
    "lineColor": "Bord lijn kleur",
    "@lineColor": {
        "description": "Board line color"
    },
    "whitePieceColor": "Speler 1 stuk kleur",
    "@whitePieceColor": {
        "description": "Player 1 piece color"
    },
    "blackPieceColor": "Kleur speelstuk 2",
    "@blackPieceColor": {
        "description": "Player 2 piece color"
    },
    "messageColor": "Kleur bericht",
    "@messageColor": {
        "description": "Message color"
    },
    "aiIsLazy": "AI is lui",
    "@aiIsLazy": {
        "description": "AI is Lazy"
    },
    "isPieceCountInHandShown": "Toon telling van stukken in hand",
    "@isPieceCountInHandShown": {
        "description": "Show count of pieces in hand"
    },
    "isNotationsShown": "Toon notaties op bord",
    "@isNotationsShown": {
        "description": "Show notations on board"
    },
    "isHistoryNavigationToolbarShown": "Toon geschiedenis navigatie werkbalk",
    "@isHistoryNavigationToolbarShown": {
        "description": "Show history navigation toolbar"
    },
    "display": "Toon",
    "@display": {
        "description": "Display"
    },
    "boardBorderLineWidth": "Breedte van de bordgrenzen",
    "@boardBorderLineWidth": {
        "description": "Board borderline width"
    },
    "boardInnerLineWidth": "Breedte binnenlijn",
    "@boardInnerLineWidth": {
        "description": "Board inner line width"
    },
    "pieceWidth": "Stuk breedte",
    "@pieceWidth": {
        "description": "Piece width"
    },
    "fontSize": "Lettergrootte",
    "@fontSize": {
        "description": "Font size"
    },
    "standardNotation": "WMD notatie",
    "@standardNotation": {
        "description": "Standard notation"
    },
    "restore": "Herstel",
    "@restore": {
        "description": "Restore"
    },
    "restoreDefaultSettings": "Standaard instellingen herstellen",
    "@restoreDefaultSettings": {
        "description": "Restore Default Settings"
    },
    "exitApp": "De app zal afsluiten.",
    "@exitApp": {
        "description": "The app will exit."
    },
    "exitAppManually": "U moet de app onmiddellijk sluiten en opnieuw openen om effect te hebben.",
    "@exitAppManually": {
        "description": "You have to close immediately and reopen the app to take effect."
    },
    "pick": "Kies",
    "@pick": {
        "description": "Pick "
    },
    "info": "Info",
    "@info": {
        "description": "Info"
    },
    "hint": "Hint",
    "@hint": {
        "description": "Hint"
    },
    "player": "speler",
    "@player": {
        "description": "player"
    },
    "player1": "Speler 1",
    "@player1": {
        "description": "Player 1"
    },
    "player2": "Speler 2",
    "@player2": {
        "description": "Player 2"
    },
    "howToPlay": "Hoe te spelen",
    "@howToPlay": {
        "description": "How to play"
    },
    "toPlacePiece": "Tik op een beschikbaar punt om het stuk te plaatsen.",
    "@toPlacePiece": {
        "description": "Tap on any available point to place the piece."
    },
    "toSelectPiece": "Tik op een stuk om het te verplaatsen.",
    "@toSelectPiece": {
        "description": "Tap on a piece to move it."
    },
    "toMovePiece": "Tik op een punt verbonden met een speelstuk om het te verplaatsen.",
    "@toMovePiece": {
        "description": "Tap on point connected to piece to move it."
    },
    "toRemovePiece": "Tik op een stuk van de tegenstander om het te verwijderen.",
    "@toRemovePiece": {
        "description": "Tap on the opponent's one piece to remove."
    },
    "needToCreateMillFirst": "Je moet eerst een molen maken voordat je een stuk kunt verwijderen.",
    "@needToCreateMillFirst": {
        "description": "You need to create a mill first before you can remove a piece."
    },
    "needToPlayWithOwnPieces": "Je moet met je stukken spelen.",
    "@needToPlayWithOwnPieces": {
        "description": "You need to play with your pieces."
    },
    "statistics": "Statistieken",
    "@statistics": {
        "description": "Statistics"
    },
    "totalGames": "Totaal aantal spellen",
    "@totalGames": {
        "description": "Total games"
    },
    "results": "Resultaten",
    "@results": {
        "description": "Results"
    },
    "cannotRemoveFromMill": "Kan niet verwijderen uit de molen.",
    "@cannotRemoveFromMill": {
        "description": "Cannot remove from the mill."
    },
    "left": "links",
    "@left": {
        "description": "left"
    },
    "privacyPolicy": "Privacybeleid",
    "@privacyPolicy": {
        "description": "Privacy Policy"
    },
    "privacyPolicy_Detail_1": "Gelieve aandachtig te lezen en zorg ervoor dat u dit volledig begrijpt en ermee akkoord gaat ",
    "@privacyPolicy_Detail_1": {
        "description": "Privacy Policy Detail 1"
    },
    "privacyPolicy_Detail_2": ". Indien u niet akkoord gaat met dit beleid, verzoeken wij u deze App niet te gebruiken. Gebruik van de App houdt in dat u deze voorwaarden accepteert.",
    "@privacyPolicy_Detail_2": {
        "description": "Privacy Policy Detail 2"
    },
    "and": " en ",
    "accept": "Accepteren",
    "@accept": {
        "description": "Accept"
    },
    "undo": "Ongedaan maken",
    "@undo": {
        "description": "Undo"
    },
    "undoOption": "Optie ongedaan maken",
    "@undoOption": {
        "description": "Undo option"
    },
    "undoOption_Detail": "Het is mogelijk om een verhuizing ongedaan te maken.",
    "@undoOption_Detail": {
        "description": "It is possible to undo a move."
    },
    "takeBack": "Terugnemen",
    "@takeBack": {
        "description": "Take back"
    },
    "takingBack": "Terugnemen",
    "@takingBack": {
        "description": "Taking back..."
    },
    "waiting": "Wachten",
    "@waiting": {
        "description": "Waiting..."
    },
    "stepForward": "Stap vooruit",
    "@stepForward": {
        "description": "Step forward"
    },
    "takeBackAll": "Alles terugnemen",
    "@takeBackAll": {
        "description": "Take back all"
    },
    "stepForwardAll": "Stap voorwaarts allemaal",
    "@stepForwardAll": {
        "description": "Step forward all"
    },
    "moveNow": "Nu bewegen",
    "@moveNow": {
        "description": "Move now"
    },
    "done": "Gereed.",
    "@done": {
        "description": "Done."
    },
    "crackMill": "Kraak-molen",
    "@crackMill": {
        "description": "Crack-mill"
    },
    "crackMill_Detail": "Als een speler alleen stukken in molens heeft, zullen de stukken in de molens niet vergrendelen om te verwijderen.",
    "@crackMill_Detail": {
        "description": "If a player has only pieces in mills, the pieces in the mills will not lock to remove."
    },
    "animationDuration": "Animatie duur",
    "@animationDuration": {
        "description": "Animation duration"
    },
    "none": "Geen",
    "@none": {
        "description": "None"
    },
    "theme": "Thema",
    "@theme": {
        "description": "Theme"
    },
    "helpContent": "Het spel is erop gericht de tegenstander met minder dan drie stukken of zonder legale zetten achter te laten.\n\nHet spel wordt automatisch remise als een stelling voor de derde keer voorkomt of in de laatste 100 (instelbare) zetten niet wordt verwijderd.\n\nHet spel verloopt in drie fasen:\n\n1. Het plaatsen van stukken op vrijgekomen punten\n2. Verplaatsen van stukken naar aangrenzende punten\n3. (optionele fase) Verplaatsen van speelstukken naar een vrij punt wanneer de speler tot drie stukken is gereduceerd\n\nHet plaatsen van\n\nHet spel begint met een leeg bord, dat bestaat uit een raster met vierentwintig punten. De spelers plaatsen om beurten hun stukken op de lege punten totdat elke speler alle stukken op het bord heeft geplaatst. Als een speler drie van zijn stukken recht kan zetten, heeft hij een \"molen\" en mag hij één van de stukken van zijn tegenstander van het bord verwijderen.\n\nIn sommige regels moeten spelers eerst alle andere stukken verwijderen voordat ze een stuk van een gevormde molen verwijderen.\n\nIn sommige regels kun je in de plaatsingsfase de stukken niet opnieuw plaatsen op de punten van verwijderde stukken.\n\nZodra alle stukken zijn gebruikt, bewegen de spelers om beurten.\n\nVerplaatsen\n\nOm te bewegen verplaatst een speler een van zijn speelstukken langs een bordlijn naar een vrij aangrenzend punt. Als hij dit niet kan doen, heeft hij het spel verloren. Net als in de plaatsingsfase heeft een speler die drie van zijn stukken op een bordlijn zet een molen en mag hij een stuk van zijn tegenstander verwijderen. Een speler die nog maar twee stukken heeft, heeft geen mogelijkheid om nieuwe molens te vormen, en verliest dus het spel. Een speler kan ook verliezen als hij meer dan drie stukken heeft, als zijn tegenstander hem belet te bewegen.\n\nVliegend\n\nIn sommige varianten van de regels kunnen, zodra een speler nog maar drie stukken over heeft, zijn stukken naar alle vrije punten vliegen, springen of wippen, niet alleen naar aangrenzende punten.",
    "@helpContent": {
        "description": "Help Content"
    },
    "versionInfo": "Versie-info",
    "@versionInfo": {
        "description": "Version info"
    },
    "eula": "EULA",
    "@eula": {
        "description": "EULA"
    },
    "license": "Licentie",
    "@license": {
        "description": "License"
    },
    "sourceCode": "Broncode",
    "@sourceCode": {
        "description": "Source code"
    },
    "thirdPartyNotices": "Mededelingen van derden",
    "@thirdPartyNotices": {
        "description": "Third-party notices"
    },
    "appVersion": "App-versie",
    "@appVersion": {
        "description": "App Version"
    },
    "general": "Algemeen",
    "@general": {
        "description": "General"
    },
    "advanced": "Geavanceerd",
    "@advanced": {
        "description": "Advanced"
    },
    "placing": "Plaatsen",
    "@placing": {
        "description": "Placing"
    },
    "moving": "verplaatsen",
    "@moving": {
        "description": "Moving"
    },
    "removing": "Verwijderen",
    "@removing": {
        "description": "Removing"
    },
    "gameOverCondition": "Spel over conditie",
    "@gameOverCondition": {
        "description": "Game over condition"
    },
    "aisPlayStyle": "AI's speelstijl",
    "@aisPlayStyle": {
        "description": "AI's playstyle"
    },
    "passive": "Passief",
    "@passive": {
        "description": "Passive"
    },
    "timeout": "Time-out",
    "@timeout": {
        "description": "Timeout"
    },
    "personalization": "Personalisering",
    "@personalization": {
        "description": "Personalization"
    },
    "forDevelopers": "Voor ontwikkelaars",
    "@forDevelopers": {
        "description": "For developers"
    },
    "developerMode": "Ontwikkelaar modus",
    "@developerMode": {
        "description": "Developer mode"
    },
    "drawOnHumanExperience": "Maak gebruik van de menselijke ervaring",
    "@drawOnHumanExperience": {
        "description": "Draw on the human experience"
    },
    "considerMobility": "Overweeg mobiliteit van stukken",
    "@considerMobility": {
        "description": "Consider mobility of pieces"
    },
    "pieceCount": "Stukken tellen",
    "@pieceCount": {
        "description": "Piece count"
    },
    "inHand": "in hand",
    "@inHand": {
        "description": "in hand"
    },
    "onBoard": "op bord",
    "@onBoard": {
        "description": "on board"
    },
    "boardTop": "Bord verschoven van de top",
    "@boardTop": {
        "description": "Board offset from the top"
    },
    "notAIsTurn": "De AI is niet aan de beurt.",
    "@notAIsTurn": {
        "description": "It is not the AI's turn."
    },
    "aiIsNotThinking": "AI denkt niet na.",
    "@aiIsNotThinking": {
        "description": "AI is not thinking."
    },
    "autoReplay": "Automatisch herspelen van zetten",
    "@autoReplay": {
        "description": "Auto re-play moves"
    },
    "atEnd": "Aan het eind van de zettenlijst.",
    "@atEnd": {
        "description": "At the end of the move list."
    },
    "tapBackAgainToLeave": "Tik opnieuw om te vertrekken.",
    "@tapBackAgainToLeave": {
        "description": "Tap back again to leave."
    },
    "environmentVariables": "Omgevingsvariabelen",
    "@environmentVariables": {
        "description": "Environment variables"
    },
    "more": "Meer",
    "@more": {
        "description": "More"
    },
    "experimental": "Dit is een experimentele functie.",
    "@experimental": {
        "description": "This is an experimental feature."
    },
    "experiments": "Experimenten",
    "@experiments": {
        "description": "Experiments"
    },
    "ossLicenses": "Open bron licenties",
    "@ossLicenses": {
        "description": "Open source licenses"
    },
    "language": "Taal",
    "@language": {
        "description": "Languages"
    },
    "defaultLanguage": "Standaard taal",
    "@defaultLanguage": {
        "description": "Default language"
    },
    "mayMoveInPlacingPhase": "De stukken kunnen bewegen in de plaatsingsfase",
    "@mayMoveInPlacingPhase": {
        "description": "The pieces can move in the placing phase"
    },
    "mayMoveInPlacingPhase_Detail": "Er zijn geen verschillende plaatsings- en beweegfases, d.w.z. de spelers kunnen bij elke zet beslissen of ze een stuk op het bord willen plaatsen of een van hun stukken willen verplaatsen (zolang ze nog stukken over hebben om te plaatsen).",
    "@mayMoveInPlacingPhase_Detail": {
        "description": "There are no distinct placing and moving phases, i.e. the players can decide at every move whether they want to place a piece on the board or move one of their pieces (as long as they have remaining pieces to place)."
    },
    "drawerColor": "Menukleur",
    "@drawerColor": {
        "description": "Menu color"
    },
    "drawerTextColor": "Kleur menutekst",
    "@drawerTextColor": {
        "description": "Menu text color"
    },
    "drawerBackgroundColor": "Achtergrondkleur menu",
    "@drawerBackgroundColor": {
        "description": "Menu background color"
    },
    "drawerHighlightItemColor": "Kleur van menumarkeringen",
    "@drawerHighlightItemColor": {
        "description": "Menu highlight item color"
    },
    "mainToolbarBackgroundColor": "Achtergrondkleur hoofdwerkbalk",
    "@mainToolbarBackgroundColor": {
        "description": "Main toolbar background color"
    },
    "mainToolbarIconColor": "kleur van hoofdwerkbalkpictogram",
    "@mainToolbarIconColor": {
        "description": "main toolbar icon color"
    },
    "navigationToolbarBackgroundColor": "Achtergrondkleur van navigatiewerkbalk",
    "@navigationToolbarBackgroundColor": {
        "description": "Navigation toolbar background color"
    },
    "navigationToolbarIconColor": "Pictogramkleur navigatiewerkbalk",
    "@navigationToolbarIconColor": {
        "description": "Navigation toolbar icon color"
    },
    "autoHideToolbar": "De werkbalk automatisch verbergen",
    "@autoHideToolbar": {
        "description": "Automatically hide the toolbar"
    },
    "toolbarLocationOnScreen": "Locatie van werkbalk op scherm",
    "@toolbarLocationOnScreen": {
        "description": "Toolbar location on screen"
    },
    "top": "Top",
    "@top": {
        "description": "Top"
    },
    "bottom": "Bodem",
    "@bottom": {
        "description": "Bottom"
    },
    "center": "Centrum",
    "@center": {
        "description": "Center"
    },
    "solidColor": "Effen kleur",
    "@solidColor": {
        "description": "Solid color"
    },
    "picture": "Afbeelding",
    "@picture": {
        "description": "Picture"
    },
    "chooseYourPicture": "Kies je foto",
    "@chooseYourPicture": {
        "description": "Choose your picture"
    },
    "light": "Licht",
    "@light": {
        "description": "Light"
    },
    "dark": "Donker",
    "@dark": {
        "description": "Dark"
    },
    "themes": "Thema's",
    "@themes": {
        "description": "Themes"
    },
    "currentTheme": "Huidig thema",
    "@currentTheme": {
        "description": "Current theme"
    },
    "saveTheme": "Thema opslaan",
    "@saveTheme": {
        "description": "Save theme"
    },
    "fonts": "Lettertypen",
    "@fonts": {
        "description": "Fonts"
    },
    "showAnalysisGraph": "Analysegrafiek weergeven",
    "@showAnalysisGraph": {
        "description": "Show analysis graph"
    },
    "analysis": "Analyse",
    "@analysis": {
        "description": "Analysis"
    },
    "saveGame": "Spel opslaan",
    "@saveGame": {
        "description": "Save game"
    },
    "loadGame": "Spel laden",
    "@loadGame": {
        "description": "Load game"
    },
    "setupPosition": "Opstellingspositie:",
    "@setupPosition": {
        "description": "Setup position"
    },
    "showLegalMoves": "Laat legale zetten zien",
    "@showLegalMoves": {
        "description": "Show legal moves"
    },
    "showLastMove": "Laatste zet tonen",
    "@showLastMove": {
        "description": "Show last move"
    },
    "showArrows": "Pijlen tonen",
    "@showArrows": {
        "description": "Show arrows"
    },
    "pieces": "Stukken",
    "@pieces": {
        "description": "Pieces"
    },
    "showAnalysis": "Toon analyse",
    "@showAnalysis": {
        "description": "Show analysis"
    },
    "threads": "Draden",
    "@threads": {
        "description": "Threads"
    },
    "getInvolved": "Raak betrokken",
    "@getInvolved": {
        "description": "Get Involved"
    },
    "helpImproveTranslate": "Help de vertaling te verbeteren",
    "@helpImproveTranslate": {
        "description": "Help improve translate"
    },
    "tutorial": "zelfstudie",
    "@tutorial": {
        "description": "Tutorial"
    },
    "classicMill": "Klassieke molen",
    "@classicMill": {
        "description": "Classic Mill"
    },
    "mixedMill": "Gemengde Molen",
    "@mixedMill": {
        "description": "Mixed Mill"
    },
    "ceylonMill": "Ceylon molen",
    "@ceylonMill": {
        "description": "Ceylon Mill"
    },
    "mayBreakAndRemakeMillRepeatedly": "De molen kan herhaaldelijk worden gebroken en opnieuw gemaakt",
    "@mayBreakAndRemakeMillRepeatedly": {
        "description": "Mill may be broken and remade repeatedly"
    },
    "mayBreakAndRemakeMillRepeatedly_Detail": "Als een speler een molen breekt om onmiddellijk een nieuwe molen te maken, kan zo'n speler zo'n stuk terug verplaatsen naar de oorspronkelijke kruising in zijn volgende zet als hij een nieuwe molen maakt.",
    "@mayBreakAndRemakeMillRepeatedly_Detail": {
        "description": "If a player breaks a mill to create a new mill immediately, such player can move such piece back to the original junction in his next move if it makes a new mill."
    },
    "drawIfNoRemovalWithinTenMovesWhenThreeLeft": "Het spel is remise als een speler drie stukken heeft en na tien zetten geen van beide spelers de stukken van de tegenstander verwijdert",
    "@drawIfNoRemovalWithinTenMovesWhenThreeLeft": {
        "description": "The game is drawn if a player has three pieces and after ten moves neither player removes the opponent's pieces"
    },
    "drawIfNoRemovalWithinTenMovesWhenThreeLeft_Detail": "Wanneer een speler nog maar drie stukken heeft en geen van beide spelers kan het stuk van een tegenstander binnen tien zetten verwijderen, is het spel gelijkspel.",
    "@drawIfNoRemovalWithinTenMovesWhenThreeLeft_Detail": {
        "description": "When a player is down to three pieces, and neither player can remove an opponent's piece within ten moves, the game is a draw."
    },
    "close": "Dichtbij",
    "@close": {
        "description": "Close"
    },
    "whitePiece": "Wit stuk",
    "@whitePiece": {
        "description": "White piece"
    },
    "blackPiece": "Zwart stuk",
    "@blackPiece": {
        "description": "Black piece"
    },
    "banPoint": "Ban punt",
    "@banPoint": {
        "description": "Ban point"
    },
    "emptyPoint": "Leeg punt",
    "@emptyPoint": {
        "description": "Empty point"
    },
    "noPoint": "Geen punt",
    "@noPoint": {
        "description": "No point"
    },
    "placingPhase": "Plaatsingsfase",
    "@placingPhase": {
        "placingPhase": "Placing phase"
    },
    "movingPhase": "Bewegende fase",
    "@movingPhase": {
        "description": "Moving phase"
    },
    "flyingPhase": "Vliegende fase",
    "@flyingPhase": {
        "description": "Flying phase"
    },
    "sideToMove": "Kant om te bewegen",
    "@sideToMove": {
        "description": "Side to move"
    },
    "lastMove": "laatste zet",
    "@lastMove": {
        "description": "Last move"
    },
    "selected": "Geselecteerd",
    "@selected": {
        "description": "Selected"
    },
    "mainMenu": "Hoofdmenu",
    "@mainMenu": {
        "description": "Main menu"
    },
    "accessibility": "Toegankelijkheid",
    "@accessibility": {
        "description": "Accessibility"
    },
    "screenReaderSupport": "Ondersteuning voor schermlezers",
    "@screenReaderSupport": {
        "description": "Screen reader support"
    },
    "isDraw": "Het is een gelijkspel",
    "@isDraw": {
        "description": "It is a Draw!"
    },
    "draw": "Tekenen",
    "@draw": {
        "description": "Draw"
    },
    "pieceHighlightColor": "Stuk markeerkleur",
    "@pieceHighlightColor": {
        "description": "Piece highlight color"
    },
    "algorithm": "Algoritme",
    "@algorithm": {
        "description": "Algorithm"
    },
    "removeUnplacedPiece": "Verwijder niet-geplaatst stuk",
    "@removeUnplacedPiece": {
        "description": "Remove unplaced piece"
    },
    "removeUnplacedPiece_Detail": "Als een speler de molen vormt in de plaatsingsfase, zal ze het niet-geplaatste stuk van de tegenstander verwijderen en doorgaan met een zet.",
    "@removeUnplacedPiece_Detail": {
        "description": "If a player forms the mill in the placing phase, she will remove the opponent's unplaced piece and continue to make a move."
    },
    "endgameNMoveRule": "Eindspel N-Move regel",
    "@endgameNMoveRule": {
        "description": "Endgame N-Move rule"
    },
    "endgameNMoveRule_Detail": "Als een van beide spelers slechts drie stukken heeft en geen van beide spelers een stuk binnen een bepaalde zet verwijdert, is het spel gelijkspel.",
    "@endgameNMoveRule_Detail": {
        "description": "If either player has only three pieces and neither player removes a piece within a specific moves, the game is drawn."
    },
    "drawReasonEndgameRule50": "Elke speler heeft slechts drie stukken en geen van beide spelers verwijdert een stuk binnen een bepaalde zet.",
    "@drawReasonEndgameRule50": {
        "description": "Either player has only three pieces and neither player removes a piece within a specific moves."
    },
    "threefoldRepetitionRule": "Drievoudige herhalingsregel",
    "@threefoldRepetitionRule": {
        "description": "Threefold repetition rule"
    },
    "threefoldRepetitionRule_Detail": "Het spel is remise als een stelling voor de derde keer voorkomt.",
    "@threefoldRepetitionRule_Detail": {
        "description": "The game is drawn if a position occurs for the third time."
    },
    "continueToMakeMove": "Molen! Ga door met het maken van een zet.",
    "@continueToMakeMove": {
        "description": "Mill! Continue to make a move."
    },
    "pointStyle": "Punt stijl",
    "@pointStyle": {
        "description": "Point style"
    },
    "pointWidth": "Puntbreedte",
    "@pointWidth": {
        "description": "Point width"
    },
    "solid": "Stevig",
    "@solid": {
        "description": "Solid"
    },
    "hollow": "Hol",
    "@hollow": {
        "description": "Hollow"
=======
  "appName": "Molen",
  "@appName": {
    "description": "The app name"
  },
  "welcome": "Welkom",
  "@welcome": {
    "description": "Welcome"
  },
  "yes": "Ja",
  "@yes": {
    "description": "Yes"
  },
  "no": "Nee",
  "@no": {
    "description": "No"
  },
  "game": "Spel",
  "@game": {
    "description": "Game"
  },
  "humanVsAi": "Mens Vs AI",
  "@humanVsAi": {
    "description": "Human Vs AI"
  },
  "humanVsHuman": "Mens Vs Mens",
  "@humanVsHuman": {
    "description": "Human Vs Human"
  },
  "aiVsAi": "AI Vs AI",
  "@aiVsAi": {
    "description": "AI Vs AI"
  },
  "humanVsCloud": "Mens Vs Cloud",
  "@humanVsCloud": {
    "description": "Human Vs Cloud"
  },
  "humanVsLAN": "Mens Vs LAN",
  "@humanVsLAN": {
    "description": "Human Vs LAN"
  },
  "testViaLAN": "Test via LAN",
  "@testViaLAN": {
    "description": "Test Via LAN"
  },
  "move": "Bewegen",
  "@move": {
    "description": "Move"
  },
  "showMoveList": "Verhuis lijst",
  "@showMoveList": {
    "description": "Move list"
  },
  "moveList": "Lijst met bewegingen",
  "@moveList": {
    "description": "Move list"
  },
  "noGameRecord": "Geen record",
  "@noGameRecord": {
    "description": "No record"
  },
  "ok": "OK",
  "@ok": {
    "description": "OK"
  },
  "confirm": "Bevestigen",
  "@confirm": {
    "description": "Confirm"
  },
  "cancel": "Annuleren",
  "@cancel": {
    "description": "Cancel"
  },
  "tipSelectWrong": "Selecteer het verkeerde stuk.",
  "@tipSelectWrong": {
    "description": "Select the wrong piece."
  },
  "tipPlace": "Plaats uw stukken.",
  "@tipPlace": {
    "description": "Place your pieces."
  },
  "tipBanPlace": "Kan het hier niet plaatsen.",
  "@tipBanPlace": {
    "description": "Cannot place it here."
  },
  "tipPlaced": "Geplaatst.",
  "@tipPlaced": {
    "description": "Placed."
  },
  "tipRemove": "Verwijder een stuk.",
  "@tipRemove": {
    "description": "Remove a piece."
  },
  "tipBanRemove": "U kunt het niet verwijderen.",
  "@tipBanRemove": {
    "description": "Cannot remove."
  },
  "tipRemoved": "Je hebt verwijderd.",
  "@tipRemoved": {
    "description": "Removed."
  },
  "tipMove": "Verplaats een stuk.",
  "@tipMove": {
    "description": "Move a piece."
  },
  "tipCannotPlace": "Je kunt je speelstuk niet hier plaatsen.",
  "@tipCannotPlace": {
    "description": "You can't place your piece here."
  },
  "tipCannotMove": "Je kunt je stuk niet hierheen verplaatsen.",
  "@tipCannotMove": {
    "description": "You can't move your piece here."
  },
  "tipMill": "Molen! Neem het stuk van je tegenstander.",
  "@tipMill": {
    "description": "Mill! Take your opponent's piece."
  },
  "tipContinueMill": "Ga door met het slaan van het stuk van je tegenstander.",
  "@tipContinueMill": {
    "description": "Continue to take your opponent's piece."
  },
  "tipSelectOpponentsPiece": "Kies één van de stukken van je tegenstander.",
  "@tipSelectOpponentsPiece": {
    "description": "Select one of your opponent's pieces."
  },
  "tipCannotRemovePieceFromMill": "Je kunt geen stuk uit een molen verwijderen.",
  "@tipCannotRemovePieceFromMill": {
    "description": "You cannot remove a piece from a mill."
  },
  "tipCanMoveOnePoint": "Een stuk kan 1 punt bewegen.",
  "@tipCanMoveOnePoint": {
    "description": "A piece can move 1 point."
  },
  "tipCannotMoveOpponentsPieces": "Je kunt de stukken van je tegenstander niet verplaatsen.",
  "@tipCannotMoveOpponentsPieces": {
    "description": "You can't move your opponent's pieces."
  },
  "tipSelectPieceToMove": "Selecteer je stuk om te verplaatsen.",
  "@tipSelectPieceToMove": {
    "description": "Select your piece to move."
  },
  "tipHaveThreePiecesLeft": "Je hebt nog 3 stukken over.",
  "@tipHaveThreePiecesLeft": {
    "description": "You have 3 pieces left."
  },
  "tipCanMoveToAnyPoint": "Je kunt naar elk punt gaan dat je wilt.",
  "@tipCanMoveToAnyPoint": {
    "description": "You can move to any point you like."
  },
  "tipToMove": "{player} om te verplaatsen.",
  "@tipToMove": {
    "description": " to move."
  },
  "whiteWin": "Speler 1 wint!",
  "@whiteWin": {
    "description": "Player 1 wins!"
  },
  "blackWin": "Speler 2 wint!",
  "@blackWin": {
    "description": "Player 2 wins!"
  },
  "won": "Gewonnen",
  "@won": {
    "description": "Won"
  },
  "lost": "Verloren",
  "@lost": {
    "description": "Lost"
  },
  "thinking": "Ik denk…",
  "@thinking": {
    "description": "Thinking..."
  },
  "newGame": "Nieuw spel",
  "@newGame": {
    "description": "New game"
  },
  "importGame": "Spel importeren",
  "@importGame": {
    "description": "Import game"
  },
  "exportGame": "Spel exporteren",
  "@exportGame": {
    "description": "Export game"
  },
  "gameImported": "Spel geïmporteerd vanaf het klembord.",
  "@gameImported": {
    "description": "Game imported from the clipboard."
  },
  "cannotImport": "Kan {invalidMove} niet importeren",
  "@cannotImport": {
    "description": "Cannot import"
  },
  "movesAndRulesNotMatch": "Bewegingen en regels komen niet overeen.",
  "@movesAndRulesNotMatch": {
    "description": "Rules and moves do not match."
  },
  "pleaseWait": "Even wachten...",
  "@pleaseWait": {
    "description": "Please wait..."
  },
  "restartGame": "Huidig spel opnieuw starten?",
  "@restartGame": {
    "description": "Restart current game?"
  },
  "restart": "Herstart",
  "@restart": {
    "description": "Restart"
  },
  "gameStarted": "Spel gestart, gelieve te plaatsen.",
  "@gameStarted": {
    "description": "Game started, please place"
  },
  "analyzing": "Analyseren…",
  "@analyzing": {
    "description": "Analyzing ..."
  },
  "error": "Fout: {message}",
  "@error": {
    "description": "Error"
  },
  "winRate": "Winst",
  "@winRate": {
    "description": "Win Rate"
  },
  "score": "Score:",
  "@score": {
    "description": "Score"
  },
  "white": "Speler 1",
  "@white": {
    "description": "Player 1"
  },
  "black": "Speler 2",
  "@black": {
    "description": "Player 2"
  },
  "loseReasonlessThanThree": "{player} aantal stuks is minder dan drie.",
  "@loseReasonlessThanThree": {
    "description": " piece count is less than three."
  },
  "loseReasonResign": "{player} berusten.",
  "@loseReasonResign": {
    "description": " resign."
  },
  "loseReasonNoWay": "{player} heeft geen weg te gaan.",
  "@loseReasonNoWay": {
    "description": " is no way to go."
  },
  "loseReasonBoardIsFull": "Het bord is vol en {player} heeft geen weg meer te gaan.",
  "@loseReasonBoardIsFull": {
    "description": "The board is full, no way to go."
  },
  "loseReasonTimeOver": "De tijd is voorbij, {player} verloren.",
  "@loseReasonTimeOver": {
    "description": "Time Over"
  },
  "drawReasonRule50": "In de bewegende fase is er geen stuk verwijderd in het laatste specifieke aantal zetten.",
  "@drawReasonRule50": {
    "description": "In the moving phase, no piece has been removed in the last specific number of moves."
  },
  "drawReasonBoardIsFull": "Het is remise omdat het bord vol is.",
  "@drawReasonBoardIsFull": {
    "description": "It is a Draw because the board is full"
  },
  "drawReasonThreefoldRepetition": "Het is remise vanwege drievoudige herhaling.",
  "@drawReasonThreefoldRepetition": {
    "description": "It is a Draw because of threefold repetition."
  },
  "gameOverUnknownReason": "Het spel is uit! Onbekende reden.",
  "@gameOverUnknownReason": {
    "description": "Game Over! Unknown reason."
  },
  "gameOver": "Spel is over",
  "@gameOver": {
    "description": "Game Over"
  },
  "youWin": "Je hebt gewonnen! Gefeliciteerd!",
  "@youWin": {
    "description": "You win! Congratulations!"
  },
  "challengeHarderLevel": "Uitdaging moeilijker niveau? Het nieuwe niveau zal niveau {level} zijn!",
  "@challengeHarderLevel": {
    "description": "Challenge harder level?"
  },
  "youLose": "Je verliest!",
  "@youLose": {
    "description": "You Lose!"
  },
  "analyze": "Analyseren",
  "@analyze": {
    "description": "Analyze"
  },
  "about": "Over",
  "@about": {
    "description": "About"
  },
  "version": "Versie: {versionNumber}",
  "@version": {
    "description": "Version"
  },
  "thanks": "Bedankt",
  "@thanks": {
    "description": "Thanks"
  },
  "settings": "Instellingen",
  "@settings": {
    "description": "Settings"
  },
  "options": "Opties",
  "@options": {
    "description": "Options"
  },
  "generalSettings": "Algemene instellingen",
  "@generalSettings": {
    "description": "General Settings"
  },
  "skillLevel": "Moeilijkheidsgraad",
  "@skillLevel": {
    "description": "Difficulty level"
  },
  "moveTime": "AI denk tijd",
  "@moveTime": {
    "description": "AI thinking time"
  },
  "difficulty": "Moeilijkheid",
  "@difficulty": {
    "description": "Difficulty"
  },
  "playSounds": "Geluidseffecten",
  "@playSounds": {
    "description": "Sound effects"
  },
  "playSoundsInTheGame": "Geluiden afspelen in het spel",
  "@playSoundsInTheGame": {
    "description": "Play sounds in the game"
  },
  "keepMuteWhenTakingBack": "Mute houden bij het terugnemen",
  "@keepMuteWhenTakingBack": {
    "description": "Keep mute when taking back"
  },
  "tone": "Toon",
  "@tone": {
    "description": "Tone"
  },
  "whoMovesFirst": "Eerste zet",
  "@whoMovesFirst": {
    "description": "First move"
  },
  "human": "Mens",
  "@human": {
    "description": "Human"
  },
  "ai": "AI",
  "@ai": {
    "description": "AI"
  },
  "alternate": "Alternatief",
  "@alternate": {
    "description": "Alternate"
  },
  "isAutoRestart": "Auto-herstart spel wanneer spel voorbij",
  "@isAutoRestart": {
    "description": "Auto-restart game when game over"
  },
  "isAutoChangeFirstMove": "Auto Verander Eerste Zet",
  "@isAutoChangeFirstMove": {
    "description": "Auto Change First Move"
  },
  "shufflingEnabled": "Willekeurige zet",
  "@shufflingEnabled": {
    "description": "Random move"
  },
  "misc": "Diversen",
  "@misc": {
    "description": "Miscellaneous"
  },
  "rules": "Regels",
  "@rules": {
    "description": "Rules"
  },
  "piecesCount": "Het aantal stukken dat elke speler heeft",
  "@piecesCount": {
    "description": "The number of pieces each player has"
  },
  "piecesCount_Detail": "Hoeveel stukken heeft elke speler?",
  "@piecesCount_Detail": {
    "description": "How many pieces does each player have?"
  },
  "flyPieceCount": "Het nummer van het vliegende stuk",
  "@flyPieceCount": {
    "description": "The number of the flying piece"
  },
  "flyPieceCount_Detail": "Als Vliegen is ingeschakeld, dan zijn de stukken van een speler die tot een bepaald aantal stukken is gereduceerd, vrij om naar elk onbezet punt te gaan in plaats van naar aangrenzende punten zoals in de rest van het spel.",
  "@flyPieceCount_Detail": {
    "description": "If Flying is enabled, when a player is reduced to a specific piece count, her pieces are free to move to any unoccupied point, instead of being restricted to adjacent points as in the rest of the game."
  },
  "piecesAtLeastCount": "Minstens Stukken",
  "@piecesAtLeastCount": {
    "description": "Pieces At Least"
  },
  "hasDiagonalLines": "Diagonale lijnen",
  "@hasDiagonalLines": {
    "description": "Diagonal lines"
  },
  "hasDiagonalLines_Detail": "Voeg vier diagonale lijnen toe aan het bord.",
  "@hasDiagonalLines_Detail": {
    "description": "Add four diagonal lines to the board."
  },
  "hasBannedLocations": "Markeer en vertraag het verwijderen van stukken",
  "@hasBannedLocations": {
    "description": "Mark and delay removing pieces"
  },
  "hasBannedLocations_Detail": "In de plaatsingsfase kunnen de punten van verwijderde stukken niet meer geplaatst worden.",
  "@hasBannedLocations_Detail": {
    "description": "In the placing phase, the points of removed pieces will no longer be able to be placed unless the moving phase is entered."
  },
  "isDefenderMoveFirst": "De tweede speler beweegt eerst",
  "@isDefenderMoveFirst": {
    "description": "The second player moves first"
  },
  "isDefenderMoveFirst_Detail": "De speler die als tweede beweegt in de plaatsingsfase beweegt als eerste in de verplaatsingsfase.",
  "@isDefenderMoveFirst_Detail": {
    "description": "The player who moves second in the placing phase moves first in the moving phase."
  },
  "mayRemoveMultiple": "Meervoudig verwijderen",
  "@mayRemoveMultiple": {
    "description": "Multi-remove"
  },
  "mayRemoveMultiple_Detail": "Als een speler meer dan één molen tegelijk sluit, kan hij het aantal molens dat hij gesloten heeft verwijderen.",
  "@mayRemoveMultiple_Detail": {
    "description": "If a player closes more than one mill at once, she will be able to remove the number of mills she closed."
  },
  "mayRemoveFromMillsAlways": "Molens vernietigen",
  "@mayRemoveFromMillsAlways": {
    "description": "Destroy mills"
  },
  "mayRemoveFromMillsAlways_Detail": "Standaard moeten spelers eerst alle andere stenen verwijderen voordat ze een steen van een gevormde molen kunnen verwijderen. Activeer deze optie om deze beperking uit te schakelen.",
  "@mayRemoveFromMillsAlways_Detail": {
    "description": "mayRemoveFromMillsAlways_Detail"
  },
  "isWhiteLoseButNotDrawWhenBoardFull": "De tweede speler verliest als het bord vol is",
  "@isWhiteLoseButNotDrawWhenBoardFull": {
    "description": "The second player loses when the board is full"
  },
  "isWhiteLoseButNotDrawWhenBoardFull_Detail": "Aan het eind van de plaatsingsfase, als het bord vol is, verliest de partij die als eerste plaatst, anders is het een gelijkspel.",
  "@isWhiteLoseButNotDrawWhenBoardFull_Detail": {
    "description": "At the end of the placing phase, when the board is full, the side that places first loses the game, otherwise, the game is a draw."
  },
  "isLoseButNotChangeSideWhenNoWay": "Verliezen als er geen reglementaire zetten zijn",
  "@isLoseButNotChangeSideWhenNoWay": {
    "description": "Lose when no legal moves"
  },
  "isLoseButNotChangeSideWhenNoWay_Detail": "De speler verliest als zijn tegenstander hem blokkeert zodat hij niet kan worden verplaatst. Verander van kant als deze optie is uitgeschakeld.",
  "@isLoseButNotChangeSideWhenNoWay_Detail": {
    "description": "The player will lose if his opponent blocks them so that they cannot be moved. Change side to move if this option is disabled."
  },
  "mayFly": "Vliegen",
  "@mayFly": {
    "description": "Flying"
  },
  "mayFly_Detail": "Als een speler nog maar drie of vier (instelbare) stukken over heeft, kan hij het stuk naar elk vrij punt verplaatsen.",
  "@mayFly_Detail": {
    "description": "If a player has only three or four (configurable) pieces left, she can move the piece to any free point."
  },
  "nMoveRule": "N-zet regel",
  "@nMoveRule": {
    "description": "N-move rule"
  },
  "nMoveRule_Detail": "De partij is remise als er in een bepaald aantal zetten door geen van de spelers een stuk is verplaatst.",
  "@nMoveRule_Detail": {
    "description": "The game is drawn if there has been no removal in a specific number of moves by each player."
  },
  "rollback": "Terugspelen",
  "@rollback": {
    "description": "Rollback"
  },
  "pleaseSelect": "Selecteer",
  "@pleaseSelect": {
    "description": "Please select"
  },
  "copy": "Kopieer",
  "@copy": {
    "description": "Copy"
  },
  "moveHistoryCopied": "Bewegingsgeschiedenis gekopieerd naar klembord.",
  "@moveHistoryCopied": {
    "description": "Move history copied to clipboard"
  },
  "help": "Help",
  "@help": {
    "description": "Help"
  },
  "feedback": "Terugkoppeling",
  "@feedback": {
    "description": "Feedback"
  },
  "exit": "Afsluiten",
  "@exit": {
    "description": "Exit"
  },
  "ruleSettings": "Regel Instellingen",
  "@ruleSettings": {
    "description": "Rule Settings"
  },
  "color": "Kleur",
  "@color": {
    "description": "Color"
  },
  "boardColor": "Kleur bord",
  "@boardColor": {
    "description": "Board color"
  },
  "pieceColor": "Kleur stuk",
  "@pieceColor": {
    "description": "Piece color"
  },
  "backgroundColor": "Kleur achtergrond",
  "@backgroundColor": {
    "description": "Background color"
  },
  "lineColor": "Bord lijn kleur",
  "@lineColor": {
    "description": "Board line color"
  },
  "whitePieceColor": "Speler 1 stuk kleur",
  "@whitePieceColor": {
    "description": "Player 1 piece color"
  },
  "blackPieceColor": "Kleur speelstuk 2",
  "@blackPieceColor": {
    "description": "Player 2 piece color"
  },
  "messageColor": "Kleur bericht",
  "@messageColor": {
    "description": "Message color"
  },
  "isPieceCountInHandShown": "Toon telling van stukken in hand",
  "@isPieceCountInHandShown": {
    "description": "Show count of pieces in hand"
  },
  "isNotationsShown": "Toon notaties op bord",
  "@isNotationsShown": {
    "description": "Show notations on board"
  },
  "isHistoryNavigationToolbarShown": "Toon geschiedenis navigatie werkbalk",
  "@isHistoryNavigationToolbarShown": {
    "description": "Show history navigation toolbar"
  },
  "display": "Toon",
  "@display": {
    "description": "Display"
  },
  "boardBorderLineWidth": "Breedte van de bordgrenzen",
  "@boardBorderLineWidth": {
    "description": "Board borderline width"
  },
  "boardInnerLineWidth": "Breedte binnenlijn",
  "@boardInnerLineWidth": {
    "description": "Board inner line width"
  },
  "pieceWidth": "Stuk breedte",
  "@pieceWidth": {
    "description": "Piece width"
  },
  "fontSize": "Lettergrootte",
  "@fontSize": {
    "description": "Font size"
  },
  "standardNotation": "WMD notatie",
  "@standardNotation": {
    "description": "Standard notation"
  },
  "restore": "Herstel",
  "@restore": {
    "description": "Restore"
  },
  "restoreDefaultSettings": "Standaard instellingen herstellen",
  "@restoreDefaultSettings": {
    "description": "Restore Default Settings"
  },
  "pick": "Kies {element}",
  "@pick": {
    "description": "Pick "
  },
  "info": "Info",
  "@info": {
    "description": "Info"
  },
  "hint": "Tip",
  "@hint": {
    "description": "Hint"
  },
  "player": "speler",
  "@player": {
    "description": "player"
  },
  "player1": "Speler 1",
  "@player1": {
    "description": "Player 1"
  },
  "player2": "Speler 2",
  "@player2": {
    "description": "Player 2"
  },
  "howToPlay": "Hoe te spelen",
  "@howToPlay": {
    "description": "How to play"
  },
  "toPlacePiece": "Tik op een beschikbaar punt om het stuk te plaatsen.",
  "@toPlacePiece": {
    "description": "Tap on any available point to place the piece."
  },
  "toSelectPiece": "Tik op een stuk om het te verplaatsen.",
  "@toSelectPiece": {
    "description": "Tap on a piece to move it."
  },
  "toMovePiece": "Tik op een punt verbonden met een speelstuk om het te verplaatsen.",
  "@toMovePiece": {
    "description": "Tap on point connected to piece to move it."
  },
  "toRemovePiece": "Tik op een stuk van de tegenstander om het te verwijderen.",
  "@toRemovePiece": {
    "description": "Tap on the opponent's one piece to remove."
  },
  "needToCreateMillFirst": "Je moet eerst een molen maken voordat je een stuk kunt verwijderen.",
  "@needToCreateMillFirst": {
    "description": "You need to create a mill first before you can remove a piece."
  },
  "needToPlayWithOwnPieces": "Je moet met je stukken spelen.",
  "@needToPlayWithOwnPieces": {
    "description": "You need to play with your pieces."
  },
  "statistics": "Statistieken",
  "@statistics": {
    "description": "Statistics"
  },
  "totalGames": "Totaal aantal spellen",
  "@totalGames": {
    "description": "Total games"
  },
  "results": "Resultaten",
  "@results": {
    "description": "Results"
  },
  "left": "links",
  "@left": {
    "description": "left"
  },
  "privacyPolicy": "Privacybeleid",
  "@privacyPolicy": {
    "description": "Privacy Policy"
  },
  "privacyPolicy_Detail_1": "Gelieve aandachtig te lezen en zorg ervoor dat u dit volledig begrijpt en ermee akkoord gaat ",
  "@privacyPolicy_Detail_1": {
    "description": "Privacy Policy Detail 1"
  },
  "privacyPolicy_Detail_2": ". Indien u niet akkoord gaat met dit beleid, verzoeken wij u deze App niet te gebruiken. Gebruik van de App houdt in dat u deze voorwaarden accepteert.",
  "@privacyPolicy_Detail_2": {
    "description": "Privacy Policy Detail 2"
  },
  "and": " en ",
  "@and": {},
  "accept": "Accepteren",
  "@accept": {
    "description": "Accept"
  },
  "takeBack": "Terugnemen",
  "@takeBack": {
    "description": "Take back"
  },
  "takingBack": "Terugnemen…",
  "@takingBack": {
    "description": "Taking back..."
  },
  "waiting": "Wachten…",
  "@waiting": {
    "description": "Waiting..."
  },
  "stepForward": "Stap vooruit",
  "@stepForward": {
    "description": "Step forward"
  },
  "takeBackAll": "Alles terugnemen",
  "@takeBackAll": {
    "description": "Take back all"
  },
  "stepForwardAll": "Stap voorwaarts allemaal",
  "@stepForwardAll": {
    "description": "Step forward all"
  },
  "moveNow": "Nu bewegen",
  "@moveNow": {
    "description": "Move now"
  },
  "done": "Gereed.",
  "@done": {
    "description": "Done."
  },
  "crackMill": "Kraak-molen",
  "@crackMill": {
    "description": "Crack-mill"
  },
  "crackMill_Detail": "Als een speler alleen stukken in molens heeft, zullen de stukken in de molens niet vergrendelen om te verwijderen.",
  "@crackMill_Detail": {
    "description": "If a player has only pieces in mills, the pieces in the mills will not lock to remove."
  },
  "animationDuration": "Animatie duur",
  "@animationDuration": {
    "description": "Animation duration"
  },
  "none": "Geen",
  "@none": {
    "description": "None"
  },
  "theme": "Thema",
  "@theme": {
    "description": "Theme"
  },
  "helpContent": "Het spel is erop gericht de tegenstander met minder dan drie stukken of zonder legale zetten achter te laten.\n\nHet spel wordt automatisch remise als een stelling voor de derde keer voorkomt of in de laatste 100 (instelbare) zetten niet wordt verwijderd.\n\nHet spel verloopt in drie fasen:\n\n1. Het plaatsen van stukken op vrijgekomen punten\n2. Verplaatsen van stukken naar aangrenzende punten\n3. (optionele fase) Verplaatsen van speelstukken naar een vrij punt wanneer de speler tot drie stukken is gereduceerd\n\nHet plaatsen van\n\nHet spel begint met een leeg bord, dat bestaat uit een raster met vierentwintig punten. De spelers plaatsen om beurten hun stukken op de lege punten totdat elke speler alle stukken op het bord heeft geplaatst. Als een speler drie van zijn stukken recht kan zetten, heeft hij een \"molen\" en mag hij één van de stukken van zijn tegenstander van het bord verwijderen.\n\nIn sommige regels moeten spelers eerst alle andere stukken verwijderen voordat ze een stuk van een gevormde molen verwijderen.\n\nIn sommige regels kun je in de plaatsingsfase de stukken niet opnieuw plaatsen op de punten van verwijderde stukken.\n\nZodra alle stukken zijn gebruikt, bewegen de spelers om beurten.\n\nVerplaatsen\n\nOm te bewegen verplaatst een speler een van zijn speelstukken langs een bordlijn naar een vrij aangrenzend punt. Als hij dit niet kan doen, heeft hij het spel verloren. Net als in de plaatsingsfase heeft een speler die drie van zijn stukken op een bordlijn zet een molen en mag hij een stuk van zijn tegenstander verwijderen. Een speler die nog maar twee stukken heeft, heeft geen mogelijkheid om nieuwe molens te vormen, en verliest dus het spel. Een speler kan ook verliezen als hij meer dan drie stukken heeft, als zijn tegenstander hem belet te bewegen.\n\nVliegend\n\nIn sommige varianten van de regels kunnen, zodra een speler nog maar drie stukken over heeft, zijn stukken naar alle vrije punten vliegen, springen of wippen, niet alleen naar aangrenzende punten.",
  "@helpContent": {
    "description": "Help Content"
  },
  "versionInfo": "Versie-info",
  "@versionInfo": {
    "description": "Version info"
  },
  "eula": "EULA",
  "@eula": {
    "description": "EULA"
  },
  "license": "Licentie",
  "@license": {
    "description": "License"
  },
  "sourceCode": "Broncode",
  "@sourceCode": {
    "description": "Source code"
  },
  "appVersion": "App-versie",
  "@appVersion": {
    "description": "App Version"
  },
  "general": "Algemeen",
  "@general": {
    "description": "General"
  },
  "advanced": "Geavanceerd",
  "@advanced": {
    "description": "Advanced"
  },
  "placing": "Plaatsen",
  "@placing": {
    "description": "Placing"
  },
  "moving": "verplaatsen",
  "@moving": {
    "description": "Moving"
  },
  "removing": "Verwijderen",
  "@removing": {
    "description": "Removing"
  },
  "gameOverCondition": "Spel over conditie",
  "@gameOverCondition": {
    "description": "Game over condition"
  },
  "aisPlayStyle": "AI's speelstijl",
  "@aisPlayStyle": {
    "description": "AI's playstyle"
  },
  "passive": "Passief",
  "@passive": {
    "description": "Passive"
  },
  "timeout": "Time-out",
  "@timeout": {
    "description": "Timeout"
  },
  "appearance": "Verschijning",
  "@appearance": {
    "description": "Appearance"
  },
  "drawOnHumanExperience": "Maak gebruik van de menselijke ervaring",
  "@drawOnHumanExperience": {
    "description": "Draw on the human experience"
  },
  "considerMobility": "Overweeg mobiliteit van stukken",
  "@considerMobility": {
    "description": "Consider mobility of pieces"
  },
  "pieceCount": "Stukken tellen:",
  "@pieceCount": {
    "description": "Piece count"
  },
  "inHand": "{player} in de hand: {count}",
  "@inHand": {
    "description": "in hand"
  },
  "onBoard": "{player} aan boord: {count}",
  "@onBoard": {
    "description": "on board"
  },
  "boardTop": "Bord verschoven van de top",
  "@boardTop": {
    "description": "Board offset from the top"
  },
  "notAIsTurn": "De AI is niet aan de beurt.",
  "@notAIsTurn": {
    "description": "It is not the AI's turn."
  },
  "aiIsNotThinking": "AI denkt niet na.",
  "@aiIsNotThinking": {
    "description": "AI is not thinking."
  },
  "atEnd": "Aan het eind van de zettenlijst.",
  "@atEnd": {
    "description": "At the end of the move list."
  },
  "tapBackAgainToLeave": "Tik opnieuw om te vertrekken.",
  "@tapBackAgainToLeave": {
    "description": "Tap back again to leave."
  },
  "more": "Meer",
  "@more": {
    "description": "More"
  },
  "experimental": "Dit is een experimentele functie.",
  "@experimental": {
    "description": "This is an experimental feature."
  },
  "experiments": "Experimenten",
  "@experiments": {
    "description": "Experiments"
  },
  "ossLicenses": "Open bron licenties",
  "@ossLicenses": {
    "description": "Open source licenses"
  },
  "language": "Taal",
  "@language": {
    "description": "Languages"
  },
  "defaultLanguage": "Standaard taal",
  "@defaultLanguage": {
    "description": "Default language"
  },
  "mayMoveInPlacingPhase": "De stukken kunnen bewegen in de plaatsingsfase",
  "@mayMoveInPlacingPhase": {
    "description": "The pieces can move in the placing phase"
  },
  "mayMoveInPlacingPhase_Detail": "Er zijn geen verschillende plaatsings- en beweegfases, d.w.z. de spelers kunnen bij elke zet beslissen of ze een stuk op het bord willen plaatsen of een van hun stukken willen verplaatsen (zolang ze nog stukken over hebben om te plaatsen).",
  "@mayMoveInPlacingPhase_Detail": {
    "description": "There are no distinct placing and moving phases, i.e. the players can decide at every move whether they want to place a piece on the board or move one of their pieces (as long as they have remaining pieces to place)."
  },
  "drawerColor": "Menukleur",
  "@drawerColor": {
    "description": "Menu color"
  },
  "drawerTextColor": "Kleur menutekst",
  "@drawerTextColor": {
    "description": "Menu text color"
  },
  "drawerHighlightItemColor": "Kleur van menumarkeringen",
  "@drawerHighlightItemColor": {
    "description": "Menu highlight item color"
  },
  "mainToolbarBackgroundColor": "Achtergrondkleur hoofdwerkbalk",
  "@mainToolbarBackgroundColor": {
    "description": "Main toolbar background color"
  },
  "mainToolbarIconColor": "kleur van hoofdwerkbalkpictogram",
  "@mainToolbarIconColor": {
    "description": "main toolbar icon color"
  },
  "navigationToolbarBackgroundColor": "Achtergrondkleur van navigatiewerkbalk",
  "@navigationToolbarBackgroundColor": {
    "description": "Navigation toolbar background color"
  },
  "navigationToolbarIconColor": "Pictogramkleur navigatiewerkbalk",
  "@navigationToolbarIconColor": {
    "description": "Navigation toolbar icon color"
  },
  "autoHideToolbar": "De werkbalk automatisch verbergen",
  "@autoHideToolbar": {
    "description": "Automatically hide the toolbar"
  },
  "toolbarLocationOnScreen": "Locatie van werkbalk op scherm",
  "@toolbarLocationOnScreen": {
    "description": "Toolbar location on screen"
  },
  "top": "Top",
  "@top": {
    "description": "Top"
  },
  "bottom": "Bodem",
  "@bottom": {
    "description": "Bottom"
  },
  "center": "Centrum",
  "@center": {
    "description": "Center"
  },
  "solidColor": "Effen kleur",
  "@solidColor": {
    "description": "Solid color"
  },
  "picture": "Afbeelding",
  "@picture": {
    "description": "Picture"
  },
  "chooseYourPicture": "Kies je foto",
  "@chooseYourPicture": {
    "description": "Choose your picture"
  },
  "light": "Licht",
  "@light": {
    "description": "Light"
  },
  "dark": "Donker",
  "@dark": {
    "description": "Dark"
  },
  "themes": "Thema's",
  "@themes": {
    "description": "Themes"
  },
  "currentTheme": "Huidig thema",
  "@currentTheme": {
    "description": "Current theme"
  },
  "saveTheme": "Thema opslaan",
  "@saveTheme": {
    "description": "Save theme"
  },
  "showAnalysisGraph": "Analysegrafiek weergeven",
  "@showAnalysisGraph": {
    "description": "Show analysis graph"
  },
  "analysis": "Analyse",
  "@analysis": {
    "description": "Analysis"
  },
  "saveGame": "Spel opslaan",
  "@saveGame": {
    "description": "Save game"
  },
  "loadGame": "Spel laden",
  "@loadGame": {
    "description": "Load game"
  },
  "setupPosition": "Instelpositie",
  "@setupPosition": {
    "description": "Setup position"
  },
  "showLegalMoves": "Laat legale zetten zien",
  "@showLegalMoves": {
    "description": "Show legal moves"
  },
  "showLastMove": "Laatste zet tonen",
  "@showLastMove": {
    "description": "Show last move"
  },
  "showArrows": "Pijlen tonen",
  "@showArrows": {
    "description": "Show arrows"
  },
  "pieces": "Stukken",
  "@pieces": {
    "description": "Pieces"
  },
  "showAnalysis": "Toon analyse",
  "@showAnalysis": {
    "description": "Show analysis"
  },
  "threads": "Draden",
  "@threads": {
    "description": "Threads"
  },
  "getInvolved": "Raak betrokken",
  "@getInvolved": {
    "description": "Get Involved"
  },
  "helpImproveTranslate": "Help de vertaling te verbeteren",
  "@helpImproveTranslate": {
    "description": "Help improve translate"
  },
  "tutorial": "zelfstudie",
  "@tutorial": {
    "description": "Tutorial"
  },
  "classicMill": "Klassieke molen",
  "@classicMill": {
    "description": "Classic Mill"
  },
  "mixedMill": "Gemengde Molen",
  "@mixedMill": {
    "description": "Mixed Mill"
  },
  "ceylonMill": "Ceylon molen",
  "@ceylonMill": {
    "description": "Ceylon Mill"
  },
  "mayBreakAndRemakeMillRepeatedly": "De molen kan herhaaldelijk worden gebroken en opnieuw gemaakt",
  "@mayBreakAndRemakeMillRepeatedly": {
    "description": "Mill may be broken and remade repeatedly"
  },
  "mayBreakAndRemakeMillRepeatedly_Detail": "Als een speler een molen breekt om onmiddellijk een nieuwe molen te maken, kan zo'n speler zo'n stuk terug verplaatsen naar de oorspronkelijke kruising in zijn volgende zet als hij een nieuwe molen maakt.",
  "@mayBreakAndRemakeMillRepeatedly_Detail": {
    "description": "If a player breaks a mill to create a new mill immediately, such player can move such piece back to the original junction in his next move if it makes a new mill."
  },
  "drawIfNoRemovalWithinTenMovesWhenThreeLeft": "Het spel is remise als een speler drie stukken heeft en na tien zetten geen van beide spelers de stukken van de tegenstander verwijdert",
  "@drawIfNoRemovalWithinTenMovesWhenThreeLeft": {
    "description": "The game is drawn if a player has three pieces and after ten moves neither player removes the opponent's pieces"
  },
  "drawIfNoRemovalWithinTenMovesWhenThreeLeft_Detail": "Wanneer een speler nog maar drie stukken heeft en geen van beide spelers kan het stuk van een tegenstander binnen tien zetten verwijderen, is het spel gelijkspel.",
  "@drawIfNoRemovalWithinTenMovesWhenThreeLeft_Detail": {
    "description": "When a player is down to three pieces, and neither player can remove an opponent's piece within ten moves, the game is a draw."
  },
  "close": "Dichtbij",
  "@close": {
    "description": "Close"
  },
  "whitePiece": "Wit stuk",
  "@whitePiece": {
    "description": "White piece"
  },
  "blackPiece": "Zwart stuk",
  "@blackPiece": {
    "description": "Black piece"
  },
  "banPoint": "Ban punt",
  "@banPoint": {
    "description": "Ban point"
  },
  "emptyPoint": "Leeg punt",
  "@emptyPoint": {
    "description": "Empty point"
  },
  "noPoint": "Geen punt",
  "@noPoint": {
    "description": "No point"
  },
  "placingPhase": "Plaatsingsfase",
  "@placingPhase": {
    "placingPhase": "Placing phase"
  },
  "movingPhase": "Bewegende fase",
  "@movingPhase": {
    "description": "Moving phase"
  },
  "flyingPhase": "Vliegende fase",
  "@flyingPhase": {
    "description": "Flying phase"
  },
  "sideToMove": "Kant om te bewegen: {player}",
  "@sideToMove": {
    "description": "Side to move"
  },
  "lastMove": "Laatste zet: {move}",
  "@lastMove": {
    "description": "Last move"
  },
  "selected": "Geselecteerd",
  "@selected": {
    "description": "Selected"
  },
  "accessibility": "Toegankelijkheid",
  "@accessibility": {
    "description": "Accessibility"
  },
  "screenReaderSupport": "Ondersteuning voor schermlezers",
  "@screenReaderSupport": {
    "description": "Screen reader support"
  },
  "isDraw": "Het is een gelijkspel!",
  "@isDraw": {
    "description": "It is a Draw!"
  },
  "draw": "Tekenen",
  "@draw": {
    "description": "Draw"
  },
  "pieceHighlightColor": "Stuk markeerkleur",
  "@pieceHighlightColor": {
    "description": "Piece highlight color"
  },
  "algorithm": "Algoritme",
  "@algorithm": {
    "description": "Algorithm"
  },
  "removeUnplacedPiece": "Verwijder niet-geplaatst stuk",
  "@removeUnplacedPiece": {
    "description": "Remove unplaced piece"
  },
  "removeUnplacedPiece_Detail": "Als een speler de molen vormt in de plaatsingsfase, zal ze het niet-geplaatste stuk van de tegenstander verwijderen en doorgaan met een zet.",
  "@removeUnplacedPiece_Detail": {
    "description": "If a player forms the mill in the placing phase, she will remove the opponent's unplaced piece and continue to make a move."
  },
  "endgameNMoveRule": "Eindspel N-Move regel",
  "@endgameNMoveRule": {
    "description": "Endgame N-Move rule"
  },
  "endgameNMoveRule_Detail": "Als een van beide spelers slechts drie stukken heeft en geen van beide spelers een stuk binnen een bepaalde zet verwijdert, is het spel gelijkspel.",
  "@endgameNMoveRule_Detail": {
    "description": "If either player has only three pieces and neither player removes a piece within a specific moves, the game is drawn."
  },
  "drawReasonEndgameRule50": "Elke speler heeft slechts drie stukken en geen van beide spelers verwijdert een stuk binnen een bepaalde zet.",
  "@drawReasonEndgameRule50": {
    "description": "Either player has only three pieces and neither player removes a piece within a specific moves."
  },
  "threefoldRepetitionRule": "Drievoudige herhalingsregel",
  "@threefoldRepetitionRule": {
    "description": "Threefold repetition rule"
  },
  "threefoldRepetitionRule_Detail": "Het spel is remise als een stelling voor de derde keer voorkomt.",
  "@threefoldRepetitionRule_Detail": {
    "description": "The game is drawn if a position occurs for the third time."
  },
  "continueToMakeMove": "Molen! Ga door met het maken van een zet.",
  "@continueToMakeMove": {
    "description": "Mill! Continue to make a move."
  },
  "pointStyle": "Punt stijl",
  "@pointStyle": {
    "description": "Point style"
  },
  "pointWidth": "Puntbreedte",
  "@pointWidth": {
    "description": "Point width"
  },
  "solid": "Stevig",
  "@solid": {
    "description": "Solid"
  },
  "hollow": "Hol",
  "@hollow": {
    "description": "Hollow"
  },
  "languageName": "Nederlands",
  "@languageName": {
    "description": "The name of the current language"
  },
  "moveNumber": "{count,plural, =0{Beweging}=1{{count} Beweging}other{{count} beweegt}}",
  "@moveNumber": {
    "description": "Moves to take back",
    "placeholders": {
      "count": {
        "description": "Number of Moves",
        "example": "3"
      }
>>>>>>> 92c2f33f
    }
  },
  "gameFiles": "Spelbestanden",
  "@gameFiles": {
    "description": "Game files"
  },
  "filename": "Bestandsnaam",
  "@filename": {
    "description": "File name"
  },
  "browse": "Bladeren…",
  "@browse": {
    "description": "Browse…"
  },
  "loadFailed": "Laden mislukt.",
  "@loadFailed": {
    "description": "Load failed."
  },
  "gameSavedTo": "Het spel is opgeslagen op",
  "@gameSavedTo": {
    "description": "The game is saved to"
  }
}<|MERGE_RESOLUTION|>--- conflicted
+++ resolved
@@ -1,1255 +1,4 @@
 {
-<<<<<<< HEAD
-    "@@locale": "nl",
-    "appName": "Molen",
-    "@appName": {
-        "description": "The app name"
-    },
-    "welcome": "Welkom",
-    "@welcome": {
-        "description": "Welcome"
-    },
-    "yes": "Ja",
-    "@yes": {
-        "description": "Yes"
-    },
-    "no": "Nee",
-    "@no": {
-        "description": "No"
-    },
-    "game": "Spel",
-    "@game": {
-        "description": "Game"
-    },
-    "humanVsAi": "Mens Vs AI",
-    "@humanVsAi": {
-        "description": "Human Vs AI"
-    },
-    "humanVsHuman": "Mens Vs Mens",
-    "@humanVsHuman": {
-        "description": "Human Vs Human"
-    },
-    "aiVsAi": "AI Vs AI",
-    "@aiVsAi": {
-        "description": "AI Vs AI"
-    },
-    "humanVsCloud": "Mens Vs Cloud",
-    "@humanVsCloud": {
-        "description": "Human Vs Cloud"
-    },
-    "humanVsLAN": "Mens Vs LAN",
-    "@humanVsLAN": {
-        "description": "Human Vs LAN"
-    },
-    "testViaLAN": "Test via LAN",
-    "@testViaLAN": {
-        "description": "Test Via LAN"
-    },
-    "move": "Bewegen",
-    "@move": {
-        "description": "Move"
-    },
-    "moves": " Verplaatsen",
-    "@moves": {
-        "description": " Moves"
-    },
-    "showMoveList": "Verhuis lijst",
-    "@showMoveList": {
-        "description": "Move list"
-    },
-    "moveList": "Lijst met bewegingen",
-    "@moveList": {
-        "description": "Move list"
-    },
-    "noGameRecord": "Geen record",
-    "@noGameRecord": {
-        "description": "No record"
-    },
-    "ok": "OK",
-    "@ok": {
-        "description": "OK"
-    },
-    "confirm": "Bevestigen",
-    "@confirm": {
-        "description": "Confirm"
-    },
-    "cancel": "Annuleren",
-    "@cancel": {
-        "description": "Cancel"
-    },
-    "copyright": "Auteursrecht © 2021-2022 Calcitem Studio",
-    "@copyright": {
-        "description": "Copyright"
-    },
-    "tipSelectWrong": "Selecteer het verkeerde stuk.",
-    "@tipSelectWrong": {
-        "description": "Select the wrong piece."
-    },
-    "tipPlace": "Plaats uw stukken.",
-    "@tipPlace": {
-        "description": "Place your pieces."
-    },
-    "tipBanPlace": "Kan het hier niet plaatsen.",
-    "@tipBanPlace": {
-        "description": "Cannot place it here."
-    },
-    "tipPlaced": "Geplaatst.",
-    "@tipPlaced": {
-        "description": "Placed."
-    },
-    "tipRemove": "Verwijder een stuk.",
-    "@tipRemove": {
-        "description": "Remove a piece."
-    },
-    "tipBanRemove": "U kunt het niet verwijderen.",
-    "@tipBanRemove": {
-        "description": "Cannot remove."
-    },
-    "tipRemoved": "Je hebt verwijderd.",
-    "@tipRemoved": {
-        "description": "Removed."
-    },
-    "tipMove": "Verplaats een stuk.",
-    "@tipMove": {
-        "description": "Move a piece."
-    },
-    "tipCannotPlace": "Je kunt je speelstuk niet hier plaatsen.",
-    "@tipCannotPlace": {
-        "description": "You can't place your piece here."
-    },
-    "tipCannotMove": "Je kunt je stuk niet hierheen verplaatsen.",
-    "@tipCannotMove": {
-        "description": "You can't move your piece here."
-    },
-    "tipMill": "Molen! Neem het stuk van je tegenstander.",
-    "@tipMill": {
-        "description": "Mill! Take your opponent's piece."
-    },
-    "tipContinueMill": "Ga door met het slaan van het stuk van je tegenstander.",
-    "@tipContinueMill": {
-        "description": "Continue to take your opponent's piece."
-    },
-    "tipSelectOpponentsPiece": "Kies één van de stukken van je tegenstander.",
-    "@tipSelectOpponentsPiece": {
-        "description": "Select one of your opponent's pieces."
-    },
-    "tipCannotRemovePieceFromMill": "Je kunt geen stuk uit een molen verwijderen.",
-    "@tipCannotRemovePieceFromMill": {
-        "description": "You cannot remove a piece from a mill."
-    },
-    "tipCanMoveOnePoint": "Een stuk kan 1 punt bewegen.",
-    "@tipCanMoveOnePoint": {
-        "description": "A piece can move 1 point."
-    },
-    "tipCannotMoveOpponentsPieces": "Je kunt de stukken van je tegenstander niet verplaatsen.",
-    "@tipCannotMoveOpponentsPieces": {
-        "description": "You can't move your opponent's pieces."
-    },
-    "tipThreePiecesInLine": "Er staan 3 stukken op een rij.",
-    "@tipThreePiecesInLine": {
-        "description": "There are 3 pieces in a line."
-    },
-    "tipSelectPieceToMove": "Selecteer je stuk om te verplaatsen.",
-    "@tipSelectPieceToMove": {
-        "description": "Select your piece to move."
-    },
-    "tipHaveThreePiecesLeft": "Je hebt nog 3 stukken over.",
-    "@tipHaveThreePiecesLeft": {
-        "description": "You have 3 pieces left."
-    },
-    "tipCanMoveToAnyPoint": "Je kunt naar elk punt gaan dat je wilt.",
-    "@tipCanMoveToAnyPoint": {
-        "description": "You can move to any point you like."
-    },
-    "tipToMove": " om te zetten.",
-    "@tipToMove": {
-        "description": " to move."
-    },
-    "whiteWin": "Speler 1 wint!",
-    "@whiteWin": {
-        "description": "Player 1 wins!"
-    },
-    "blackWin": "Speler 2 wint!",
-    "@blackWin": {
-        "description": "Player 2 wins!"
-    },
-    "won": "Gewonnen",
-    "@won": {
-        "description": "Won"
-    },
-    "lost": "Verloren",
-    "@lost": {
-        "description": "Lost"
-    },
-    "aborted": "Afgebroken",
-    "@aborted": {
-        "description": "Aborted"
-    },
-    "thinking": "Ik denk...",
-    "@thinking": {
-        "description": "Thinking..."
-    },
-    "newGame": "Nieuw spel",
-    "@newGame": {
-        "description": "New game"
-    },
-    "importGame": "Spel importeren",
-    "@importGame": {
-        "description": "Import game"
-    },
-    "exportGame": "Spel exporteren",
-    "@exportGame": {
-        "description": "Export game"
-    },
-    "gameImported": "Spel geïmporteerd vanaf het klembord.",
-    "@gameImported": {
-        "description": "Game imported from the clipboard."
-    },
-    "cannotImport": "Kan niet importeren",
-    "@cannotImport": {
-        "description": "Cannot import"
-    },
-    "movesAndRulesNotMatch": "Bewegingen en regels komen niet overeen.",
-    "@movesAndRulesNotMatch": {
-        "description": "Rules and moves do not match."
-    },
-    "startRecording": "Opname starten",
-    "@startRecording": {
-        "description": "Start recording"
-    },
-    "recording": "Opname...",
-    "@recording": {
-        "description": "Recording..."
-    },
-    "stopRecording": "Opname stoppen",
-    "@stopRecording": {
-        "description": "Stop recording"
-    },
-    "showRecording": "Opname tonen",
-    "@showRecording": {
-        "description": "Show recording"
-    },
-    "noRecording": "Geen opname.",
-    "@noRecording": {
-        "description": "No recording."
-    },
-    "pleaseWait": "Even wachten...",
-    "@pleaseWait": {
-        "description": "Please wait..."
-    },
-    "restartGame": "Huidig spel opnieuw starten?",
-    "@restartGame": {
-        "description": "Restart current game?"
-    },
-    "restart": "Herstart",
-    "@restart": {
-        "description": "Restart"
-    },
-    "gameStarted": "Spel gestart, gelieve te plaatsen",
-    "@gameStarted": {
-        "description": "Game started, please place"
-    },
-    "analyzing": "Analyseren ...",
-    "@analyzing": {
-        "description": "Analyzing ..."
-    },
-    "error": "Fout",
-    "@error": {
-        "description": "Error"
-    },
-    "winRate": "Winst",
-    "@winRate": {
-        "description": "Win Rate"
-    },
-    "score": "Score",
-    "@score": {
-        "description": "Score"
-    },
-    "white": "Speler 1",
-    "@white": {
-        "description": "Player 1"
-    },
-    "black": "Speler 2",
-    "@black": {
-        "description": "Player 2"
-    },
-    "loseReasonlessThanThree": " Het aantal stukken is minder dan drie.",
-    "@loseReasonlessThanThree": {
-        "description": " piece count is less than three."
-    },
-    "loseReasonResign": " berusten.",
-    "@loseReasonResign": {
-        "description": " resign."
-    },
-    "loseReasonNoWay": " is geen manier om te gaan.",
-    "@loseReasonNoWay": {
-        "description": " is no way to go."
-    },
-    "loseReasonBoardIsFull": "Het bord is vol, geen manier om te gaan.",
-    "@loseReasonBoardIsFull": {
-        "description": "The board is full, no way to go."
-    },
-    "loseReasonTimeOver": "Tijd voorbij",
-    "@loseReasonTimeOver": {
-        "description": "Time Over"
-    },
-    "drawReasonRule50": "In de bewegende fase is er geen stuk verwijderd in het laatste specifieke aantal zetten.",
-    "@drawReasonRule50": {
-        "description": "In the moving phase, no piece has been removed in the last specific number of moves."
-    },
-    "drawReasonBoardIsFull": "Het is remise omdat het bord vol is",
-    "@drawReasonBoardIsFull": {
-        "description": "It is a Draw because the board is full"
-    },
-    "drawReasonThreefoldRepetition": "Het is remise vanwege drievoudige herhaling.",
-    "@drawReasonThreefoldRepetition": {
-        "description": "It is a Draw because of threefold repetition."
-    },
-    "gameOverUnknownReason": "Het spel is uit! Onbekende reden.",
-    "@gameOverUnknownReason": {
-        "description": "Game Over! Unknown reason."
-    },
-    "gameOver": "Het spel is uit.",
-    "@gameOver": {
-        "description": "Game Over"
-    },
-    "youWin": "Je hebt gewonnen! Gefeliciteerd!",
-    "@youWin": {
-        "description": "You win! Congratulations!"
-    },
-    "challengeHarderLevel": "Moeilijkere level uitdagen? Het nieuwe niveau zal Level ",
-    "@challengeHarderLevel": {
-        "description": "Challenge harder level?"
-    },
-    "youLose": "Je verliest!",
-    "@youLose": {
-        "description": "You Lose!"
-    },
-    "analyze": "Analyseren",
-    "@analyze": {
-        "description": "Analyze"
-    },
-    "playerName": "Naam Speler",
-    "@playerName": {
-        "description": "Player Name"
-    },
-    "about": "Over",
-    "@about": {
-        "description": "About"
-    },
-    "version": "Versie",
-    "@version": {
-        "description": "Version"
-    },
-    "thanks": "Bedankt",
-    "@thanks": {
-        "description": "Thanks"
-    },
-    "settings": "Instellingen",
-    "@settings": {
-        "description": "Settings"
-    },
-    "options": "Opties",
-    "@options": {
-        "description": "Options"
-    },
-    "preferences": "Voorkeuren",
-    "@preferences": {
-        "description": "Preferences"
-    },
-    "skillLevel": "Moeilijkheidsgraad",
-    "@skillLevel": {
-        "description": "Difficulty level"
-    },
-    "moveTime": "AI denk tijd",
-    "@moveTime": {
-        "description": "AI thinking time"
-    },
-    "difficulty": "Moeilijkheid",
-    "@difficulty": {
-        "description": "Difficulty"
-    },
-    "playSounds": "Geluidseffecten",
-    "@playSounds": {
-        "description": "Sound effects"
-    },
-    "playSoundsInTheGame": "Geluiden afspelen in het spel",
-    "@playSoundsInTheGame": {
-        "description": "Play sounds in the game"
-    },
-    "keepMuteWhenTakingBack": "Mute houden bij het terugnemen",
-    "@keepMuteWhenTakingBack": {
-        "description": "Keep mute when taking back"
-    },
-    "tone": "Toon",
-    "@tone": {
-        "description": "Tone"
-    },
-    "whoMovesFirst": "Eerste zet",
-    "@whoMovesFirst": {
-        "description": "First move"
-    },
-    "human": "Mens",
-    "@human": {
-        "description": "Human"
-    },
-    "ai": "AI",
-    "@ai": {
-        "description": "AI"
-    },
-    "alternate": "Alternatief",
-    "@alternate": {
-        "description": "Alternate"
-    },
-    "isAutoRestart": "Auto-herstart spel wanneer spel voorbij",
-    "@isAutoRestart": {
-        "description": "Auto-restart game when game over"
-    },
-    "isAutoChangeFirstMove": "Auto Verander Eerste Zet",
-    "@isAutoChangeFirstMove": {
-        "description": "Auto Change First Move"
-    },
-    "resignIfMostLose": "AI neemt ontslag als Meeste Verliezen",
-    "@resignIfMostLose": {
-        "description": "AI Resign if Most Lose"
-    },
-    "shufflingEnabled": "Willekeurige zet",
-    "@shufflingEnabled": {
-        "description": "Random move"
-    },
-    "learnEndgame": "Eindspel leren",
-    "@learnEndgame": {
-        "description": "Learn Endgame"
-    },
-    "openingBook": "Openingsboek",
-    "@openingBook": {
-        "description": "Opening Book"
-    },
-    "misc": "Diversen",
-    "@misc": {
-        "description": "Miscellaneous"
-    },
-    "rules": "Regels",
-    "@rules": {
-        "description": "Rules"
-    },
-    "piecesCount": "Het aantal stukken dat elke speler heeft",
-    "@piecesCount": {
-        "description": "The number of pieces each player has"
-    },
-    "piecesCount_Detail": "Hoeveel stukken heeft elke speler?",
-    "@piecesCount_Detail": {
-        "description": "How many pieces does each player have?"
-    },
-    "flyPieceCount": "Het nummer van het vliegende stuk",
-    "@flyPieceCount": {
-        "description": "The number of the flying piece"
-    },
-    "flyPieceCount_Detail": "Als Vliegen is ingeschakeld, dan zijn de stukken van een speler die tot een bepaald aantal stukken is gereduceerd, vrij om naar elk onbezet punt te gaan in plaats van naar aangrenzende punten zoals in de rest van het spel.",
-    "@flyPieceCount_Detail": {
-        "description": "If Flying is enabled, when a player is reduced to a specific piece count, her pieces are free to move to any unoccupied point, instead of being restricted to adjacent points as in the rest of the game."
-    },
-    "piecesAtLeastCount": "Minstens Stukken",
-    "@piecesAtLeastCount": {
-        "description": "Pieces At Least"
-    },
-    "hasDiagonalLines": "Diagonale lijnen",
-    "@hasDiagonalLines": {
-        "description": "Diagonal lines"
-    },
-    "hasDiagonalLines_Detail": "Voeg vier diagonale lijnen toe aan het bord.",
-    "@hasDiagonalLines_Detail": {
-        "description": "Add four diagonal lines to the board."
-    },
-    "hasBannedLocations": "Markeer en vertraag het verwijderen van stukken",
-    "@hasBannedLocations": {
-        "description": "Mark and delay removing pieces"
-    },
-    "hasBannedLocations_Detail": "In de plaatsingsfase kunnen de punten van verwijderde stukken niet meer geplaatst worden.",
-    "@hasBannedLocations_Detail": {
-        "description": "In the placing phase, the points of removed pieces will no longer be able to be placed unless the moving phase is entered."
-    },
-    "isDefenderMoveFirst": "De tweede speler beweegt eerst",
-    "@isDefenderMoveFirst": {
-        "description": "The second player moves first"
-    },
-    "isDefenderMoveFirst_Detail": "De speler die als tweede beweegt in de plaatsingsfase beweegt als eerste in de verplaatsingsfase.",
-    "@isDefenderMoveFirst_Detail": {
-        "description": "The player who moves second in the placing phase moves first in the moving phase."
-    },
-    "mayRemoveMultiple": "Meervoudig verwijderen",
-    "@mayRemoveMultiple": {
-        "description": "Multi-remove"
-    },
-    "mayRemoveMultiple_Detail": "Als een speler meer dan één molen tegelijk sluit, kan hij het aantal molens dat hij gesloten heeft verwijderen.",
-    "@mayRemoveMultiple_Detail": {
-        "description": "If a player closes more than one mill at once, she will be able to remove the number of mills she closed."
-    },
-    "mayRemoveFromMillsAlways": "Molens vernietigen",
-    "@mayRemoveFromMillsAlways": {
-        "description": "Destroy mills"
-    },
-    "mayRemoveFromMillsAlways_Detail": "Standaard moeten spelers eerst alle andere stenen verwijderen voordat ze een steen van een gevormde molen kunnen verwijderen. Activeer deze optie om deze beperking uit te schakelen.",
-    "@mayRemoveFromMillsAlways_Detail": {
-        "description": "mayRemoveFromMillsAlways_Detail"
-    },
-    "isWhiteLoseButNotDrawWhenBoardFull": "De tweede speler verliest als het bord vol is",
-    "@isWhiteLoseButNotDrawWhenBoardFull": {
-        "description": "The second player loses when the board is full"
-    },
-    "isWhiteLoseButNotDrawWhenBoardFull_Detail": "Aan het eind van de plaatsingsfase, als het bord vol is, verliest de partij die als eerste plaatst, anders is het een gelijkspel.",
-    "@isWhiteLoseButNotDrawWhenBoardFull_Detail": {
-        "description": "At the end of the placing phase, when the board is full, the side that places first loses the game, otherwise, the game is a draw."
-    },
-    "isLoseButNotChangeSideWhenNoWay": "Verliezen als er geen reglementaire zetten zijn",
-    "@isLoseButNotChangeSideWhenNoWay": {
-        "description": "Lose when no legal moves"
-    },
-    "isLoseButNotChangeSideWhenNoWay_Detail": "De speler verliest als zijn tegenstander hem blokkeert zodat hij niet kan worden verplaatst. Verander van kant als deze optie is uitgeschakeld.",
-    "@isLoseButNotChangeSideWhenNoWay_Detail": {
-        "description": "The player will lose if his opponent blocks them so that they cannot be moved. Change side to move if this option is disabled."
-    },
-    "mayFly": "Vliegen",
-    "@mayFly": {
-        "description": "Flying"
-    },
-    "mayFly_Detail": "Als een speler nog maar drie of vier (instelbare) stukken over heeft, kan hij het stuk naar elk vrij punt verplaatsen.",
-    "@mayFly_Detail": {
-        "description": "If a player has only three or four (configurable) pieces left, she can move the piece to any free point."
-    },
-    "nMoveRule": "N-zet regel",
-    "@nMoveRule": {
-        "description": "N-move rule"
-    },
-    "nMoveRule_Detail": "De partij is remise als er in een bepaald aantal zetten door geen van de spelers een stuk is verplaatst.",
-    "@nMoveRule_Detail": {
-        "description": "The game is drawn if there has been no removal in a specific number of moves by each player."
-    },
-    "rollback": "Terugspelen",
-    "@rollback": {
-        "description": "Rollback"
-    },
-    "pleaseSelect": "Selecteer",
-    "@pleaseSelect": {
-        "description": "Please select"
-    },
-    "copy": "Kopieer",
-    "@copy": {
-        "description": "Copy"
-    },
-    "moveHistoryCopied": "Bewegingsgeschiedenis gekopieerd naar klembord",
-    "@moveHistoryCopied": {
-        "description": "Move history copied to clipboard"
-    },
-    "help": "Help",
-    "@help": {
-        "description": "Help"
-    },
-    "feedback": "Terugkoppeling",
-    "@feedback": {
-        "description": "Feedback"
-    },
-    "exit": "Afsluiten",
-    "@exit": {
-        "description": "Exit"
-    },
-    "ruleSettings": "Regel Instellingen",
-    "@ruleSettings": {
-        "description": "Rule Settings"
-    },
-    "color": "Kleur",
-    "@color": {
-        "description": "Color"
-    },
-    "boardColor": "Kleur bord",
-    "@boardColor": {
-        "description": "Board color"
-    },
-    "pieceColor": "Kleur stuk",
-    "@pieceColor": {
-        "description": "Piece color"
-    },
-    "backgroundColor": "Kleur achtergrond",
-    "@backgroundColor": {
-        "description": "Background color"
-    },
-    "lineColor": "Bord lijn kleur",
-    "@lineColor": {
-        "description": "Board line color"
-    },
-    "whitePieceColor": "Speler 1 stuk kleur",
-    "@whitePieceColor": {
-        "description": "Player 1 piece color"
-    },
-    "blackPieceColor": "Kleur speelstuk 2",
-    "@blackPieceColor": {
-        "description": "Player 2 piece color"
-    },
-    "messageColor": "Kleur bericht",
-    "@messageColor": {
-        "description": "Message color"
-    },
-    "aiIsLazy": "AI is lui",
-    "@aiIsLazy": {
-        "description": "AI is Lazy"
-    },
-    "isPieceCountInHandShown": "Toon telling van stukken in hand",
-    "@isPieceCountInHandShown": {
-        "description": "Show count of pieces in hand"
-    },
-    "isNotationsShown": "Toon notaties op bord",
-    "@isNotationsShown": {
-        "description": "Show notations on board"
-    },
-    "isHistoryNavigationToolbarShown": "Toon geschiedenis navigatie werkbalk",
-    "@isHistoryNavigationToolbarShown": {
-        "description": "Show history navigation toolbar"
-    },
-    "display": "Toon",
-    "@display": {
-        "description": "Display"
-    },
-    "boardBorderLineWidth": "Breedte van de bordgrenzen",
-    "@boardBorderLineWidth": {
-        "description": "Board borderline width"
-    },
-    "boardInnerLineWidth": "Breedte binnenlijn",
-    "@boardInnerLineWidth": {
-        "description": "Board inner line width"
-    },
-    "pieceWidth": "Stuk breedte",
-    "@pieceWidth": {
-        "description": "Piece width"
-    },
-    "fontSize": "Lettergrootte",
-    "@fontSize": {
-        "description": "Font size"
-    },
-    "standardNotation": "WMD notatie",
-    "@standardNotation": {
-        "description": "Standard notation"
-    },
-    "restore": "Herstel",
-    "@restore": {
-        "description": "Restore"
-    },
-    "restoreDefaultSettings": "Standaard instellingen herstellen",
-    "@restoreDefaultSettings": {
-        "description": "Restore Default Settings"
-    },
-    "exitApp": "De app zal afsluiten.",
-    "@exitApp": {
-        "description": "The app will exit."
-    },
-    "exitAppManually": "U moet de app onmiddellijk sluiten en opnieuw openen om effect te hebben.",
-    "@exitAppManually": {
-        "description": "You have to close immediately and reopen the app to take effect."
-    },
-    "pick": "Kies",
-    "@pick": {
-        "description": "Pick "
-    },
-    "info": "Info",
-    "@info": {
-        "description": "Info"
-    },
-    "hint": "Hint",
-    "@hint": {
-        "description": "Hint"
-    },
-    "player": "speler",
-    "@player": {
-        "description": "player"
-    },
-    "player1": "Speler 1",
-    "@player1": {
-        "description": "Player 1"
-    },
-    "player2": "Speler 2",
-    "@player2": {
-        "description": "Player 2"
-    },
-    "howToPlay": "Hoe te spelen",
-    "@howToPlay": {
-        "description": "How to play"
-    },
-    "toPlacePiece": "Tik op een beschikbaar punt om het stuk te plaatsen.",
-    "@toPlacePiece": {
-        "description": "Tap on any available point to place the piece."
-    },
-    "toSelectPiece": "Tik op een stuk om het te verplaatsen.",
-    "@toSelectPiece": {
-        "description": "Tap on a piece to move it."
-    },
-    "toMovePiece": "Tik op een punt verbonden met een speelstuk om het te verplaatsen.",
-    "@toMovePiece": {
-        "description": "Tap on point connected to piece to move it."
-    },
-    "toRemovePiece": "Tik op een stuk van de tegenstander om het te verwijderen.",
-    "@toRemovePiece": {
-        "description": "Tap on the opponent's one piece to remove."
-    },
-    "needToCreateMillFirst": "Je moet eerst een molen maken voordat je een stuk kunt verwijderen.",
-    "@needToCreateMillFirst": {
-        "description": "You need to create a mill first before you can remove a piece."
-    },
-    "needToPlayWithOwnPieces": "Je moet met je stukken spelen.",
-    "@needToPlayWithOwnPieces": {
-        "description": "You need to play with your pieces."
-    },
-    "statistics": "Statistieken",
-    "@statistics": {
-        "description": "Statistics"
-    },
-    "totalGames": "Totaal aantal spellen",
-    "@totalGames": {
-        "description": "Total games"
-    },
-    "results": "Resultaten",
-    "@results": {
-        "description": "Results"
-    },
-    "cannotRemoveFromMill": "Kan niet verwijderen uit de molen.",
-    "@cannotRemoveFromMill": {
-        "description": "Cannot remove from the mill."
-    },
-    "left": "links",
-    "@left": {
-        "description": "left"
-    },
-    "privacyPolicy": "Privacybeleid",
-    "@privacyPolicy": {
-        "description": "Privacy Policy"
-    },
-    "privacyPolicy_Detail_1": "Gelieve aandachtig te lezen en zorg ervoor dat u dit volledig begrijpt en ermee akkoord gaat ",
-    "@privacyPolicy_Detail_1": {
-        "description": "Privacy Policy Detail 1"
-    },
-    "privacyPolicy_Detail_2": ". Indien u niet akkoord gaat met dit beleid, verzoeken wij u deze App niet te gebruiken. Gebruik van de App houdt in dat u deze voorwaarden accepteert.",
-    "@privacyPolicy_Detail_2": {
-        "description": "Privacy Policy Detail 2"
-    },
-    "and": " en ",
-    "accept": "Accepteren",
-    "@accept": {
-        "description": "Accept"
-    },
-    "undo": "Ongedaan maken",
-    "@undo": {
-        "description": "Undo"
-    },
-    "undoOption": "Optie ongedaan maken",
-    "@undoOption": {
-        "description": "Undo option"
-    },
-    "undoOption_Detail": "Het is mogelijk om een verhuizing ongedaan te maken.",
-    "@undoOption_Detail": {
-        "description": "It is possible to undo a move."
-    },
-    "takeBack": "Terugnemen",
-    "@takeBack": {
-        "description": "Take back"
-    },
-    "takingBack": "Terugnemen",
-    "@takingBack": {
-        "description": "Taking back..."
-    },
-    "waiting": "Wachten",
-    "@waiting": {
-        "description": "Waiting..."
-    },
-    "stepForward": "Stap vooruit",
-    "@stepForward": {
-        "description": "Step forward"
-    },
-    "takeBackAll": "Alles terugnemen",
-    "@takeBackAll": {
-        "description": "Take back all"
-    },
-    "stepForwardAll": "Stap voorwaarts allemaal",
-    "@stepForwardAll": {
-        "description": "Step forward all"
-    },
-    "moveNow": "Nu bewegen",
-    "@moveNow": {
-        "description": "Move now"
-    },
-    "done": "Gereed.",
-    "@done": {
-        "description": "Done."
-    },
-    "crackMill": "Kraak-molen",
-    "@crackMill": {
-        "description": "Crack-mill"
-    },
-    "crackMill_Detail": "Als een speler alleen stukken in molens heeft, zullen de stukken in de molens niet vergrendelen om te verwijderen.",
-    "@crackMill_Detail": {
-        "description": "If a player has only pieces in mills, the pieces in the mills will not lock to remove."
-    },
-    "animationDuration": "Animatie duur",
-    "@animationDuration": {
-        "description": "Animation duration"
-    },
-    "none": "Geen",
-    "@none": {
-        "description": "None"
-    },
-    "theme": "Thema",
-    "@theme": {
-        "description": "Theme"
-    },
-    "helpContent": "Het spel is erop gericht de tegenstander met minder dan drie stukken of zonder legale zetten achter te laten.\n\nHet spel wordt automatisch remise als een stelling voor de derde keer voorkomt of in de laatste 100 (instelbare) zetten niet wordt verwijderd.\n\nHet spel verloopt in drie fasen:\n\n1. Het plaatsen van stukken op vrijgekomen punten\n2. Verplaatsen van stukken naar aangrenzende punten\n3. (optionele fase) Verplaatsen van speelstukken naar een vrij punt wanneer de speler tot drie stukken is gereduceerd\n\nHet plaatsen van\n\nHet spel begint met een leeg bord, dat bestaat uit een raster met vierentwintig punten. De spelers plaatsen om beurten hun stukken op de lege punten totdat elke speler alle stukken op het bord heeft geplaatst. Als een speler drie van zijn stukken recht kan zetten, heeft hij een \"molen\" en mag hij één van de stukken van zijn tegenstander van het bord verwijderen.\n\nIn sommige regels moeten spelers eerst alle andere stukken verwijderen voordat ze een stuk van een gevormde molen verwijderen.\n\nIn sommige regels kun je in de plaatsingsfase de stukken niet opnieuw plaatsen op de punten van verwijderde stukken.\n\nZodra alle stukken zijn gebruikt, bewegen de spelers om beurten.\n\nVerplaatsen\n\nOm te bewegen verplaatst een speler een van zijn speelstukken langs een bordlijn naar een vrij aangrenzend punt. Als hij dit niet kan doen, heeft hij het spel verloren. Net als in de plaatsingsfase heeft een speler die drie van zijn stukken op een bordlijn zet een molen en mag hij een stuk van zijn tegenstander verwijderen. Een speler die nog maar twee stukken heeft, heeft geen mogelijkheid om nieuwe molens te vormen, en verliest dus het spel. Een speler kan ook verliezen als hij meer dan drie stukken heeft, als zijn tegenstander hem belet te bewegen.\n\nVliegend\n\nIn sommige varianten van de regels kunnen, zodra een speler nog maar drie stukken over heeft, zijn stukken naar alle vrije punten vliegen, springen of wippen, niet alleen naar aangrenzende punten.",
-    "@helpContent": {
-        "description": "Help Content"
-    },
-    "versionInfo": "Versie-info",
-    "@versionInfo": {
-        "description": "Version info"
-    },
-    "eula": "EULA",
-    "@eula": {
-        "description": "EULA"
-    },
-    "license": "Licentie",
-    "@license": {
-        "description": "License"
-    },
-    "sourceCode": "Broncode",
-    "@sourceCode": {
-        "description": "Source code"
-    },
-    "thirdPartyNotices": "Mededelingen van derden",
-    "@thirdPartyNotices": {
-        "description": "Third-party notices"
-    },
-    "appVersion": "App-versie",
-    "@appVersion": {
-        "description": "App Version"
-    },
-    "general": "Algemeen",
-    "@general": {
-        "description": "General"
-    },
-    "advanced": "Geavanceerd",
-    "@advanced": {
-        "description": "Advanced"
-    },
-    "placing": "Plaatsen",
-    "@placing": {
-        "description": "Placing"
-    },
-    "moving": "verplaatsen",
-    "@moving": {
-        "description": "Moving"
-    },
-    "removing": "Verwijderen",
-    "@removing": {
-        "description": "Removing"
-    },
-    "gameOverCondition": "Spel over conditie",
-    "@gameOverCondition": {
-        "description": "Game over condition"
-    },
-    "aisPlayStyle": "AI's speelstijl",
-    "@aisPlayStyle": {
-        "description": "AI's playstyle"
-    },
-    "passive": "Passief",
-    "@passive": {
-        "description": "Passive"
-    },
-    "timeout": "Time-out",
-    "@timeout": {
-        "description": "Timeout"
-    },
-    "personalization": "Personalisering",
-    "@personalization": {
-        "description": "Personalization"
-    },
-    "forDevelopers": "Voor ontwikkelaars",
-    "@forDevelopers": {
-        "description": "For developers"
-    },
-    "developerMode": "Ontwikkelaar modus",
-    "@developerMode": {
-        "description": "Developer mode"
-    },
-    "drawOnHumanExperience": "Maak gebruik van de menselijke ervaring",
-    "@drawOnHumanExperience": {
-        "description": "Draw on the human experience"
-    },
-    "considerMobility": "Overweeg mobiliteit van stukken",
-    "@considerMobility": {
-        "description": "Consider mobility of pieces"
-    },
-    "pieceCount": "Stukken tellen",
-    "@pieceCount": {
-        "description": "Piece count"
-    },
-    "inHand": "in hand",
-    "@inHand": {
-        "description": "in hand"
-    },
-    "onBoard": "op bord",
-    "@onBoard": {
-        "description": "on board"
-    },
-    "boardTop": "Bord verschoven van de top",
-    "@boardTop": {
-        "description": "Board offset from the top"
-    },
-    "notAIsTurn": "De AI is niet aan de beurt.",
-    "@notAIsTurn": {
-        "description": "It is not the AI's turn."
-    },
-    "aiIsNotThinking": "AI denkt niet na.",
-    "@aiIsNotThinking": {
-        "description": "AI is not thinking."
-    },
-    "autoReplay": "Automatisch herspelen van zetten",
-    "@autoReplay": {
-        "description": "Auto re-play moves"
-    },
-    "atEnd": "Aan het eind van de zettenlijst.",
-    "@atEnd": {
-        "description": "At the end of the move list."
-    },
-    "tapBackAgainToLeave": "Tik opnieuw om te vertrekken.",
-    "@tapBackAgainToLeave": {
-        "description": "Tap back again to leave."
-    },
-    "environmentVariables": "Omgevingsvariabelen",
-    "@environmentVariables": {
-        "description": "Environment variables"
-    },
-    "more": "Meer",
-    "@more": {
-        "description": "More"
-    },
-    "experimental": "Dit is een experimentele functie.",
-    "@experimental": {
-        "description": "This is an experimental feature."
-    },
-    "experiments": "Experimenten",
-    "@experiments": {
-        "description": "Experiments"
-    },
-    "ossLicenses": "Open bron licenties",
-    "@ossLicenses": {
-        "description": "Open source licenses"
-    },
-    "language": "Taal",
-    "@language": {
-        "description": "Languages"
-    },
-    "defaultLanguage": "Standaard taal",
-    "@defaultLanguage": {
-        "description": "Default language"
-    },
-    "mayMoveInPlacingPhase": "De stukken kunnen bewegen in de plaatsingsfase",
-    "@mayMoveInPlacingPhase": {
-        "description": "The pieces can move in the placing phase"
-    },
-    "mayMoveInPlacingPhase_Detail": "Er zijn geen verschillende plaatsings- en beweegfases, d.w.z. de spelers kunnen bij elke zet beslissen of ze een stuk op het bord willen plaatsen of een van hun stukken willen verplaatsen (zolang ze nog stukken over hebben om te plaatsen).",
-    "@mayMoveInPlacingPhase_Detail": {
-        "description": "There are no distinct placing and moving phases, i.e. the players can decide at every move whether they want to place a piece on the board or move one of their pieces (as long as they have remaining pieces to place)."
-    },
-    "drawerColor": "Menukleur",
-    "@drawerColor": {
-        "description": "Menu color"
-    },
-    "drawerTextColor": "Kleur menutekst",
-    "@drawerTextColor": {
-        "description": "Menu text color"
-    },
-    "drawerBackgroundColor": "Achtergrondkleur menu",
-    "@drawerBackgroundColor": {
-        "description": "Menu background color"
-    },
-    "drawerHighlightItemColor": "Kleur van menumarkeringen",
-    "@drawerHighlightItemColor": {
-        "description": "Menu highlight item color"
-    },
-    "mainToolbarBackgroundColor": "Achtergrondkleur hoofdwerkbalk",
-    "@mainToolbarBackgroundColor": {
-        "description": "Main toolbar background color"
-    },
-    "mainToolbarIconColor": "kleur van hoofdwerkbalkpictogram",
-    "@mainToolbarIconColor": {
-        "description": "main toolbar icon color"
-    },
-    "navigationToolbarBackgroundColor": "Achtergrondkleur van navigatiewerkbalk",
-    "@navigationToolbarBackgroundColor": {
-        "description": "Navigation toolbar background color"
-    },
-    "navigationToolbarIconColor": "Pictogramkleur navigatiewerkbalk",
-    "@navigationToolbarIconColor": {
-        "description": "Navigation toolbar icon color"
-    },
-    "autoHideToolbar": "De werkbalk automatisch verbergen",
-    "@autoHideToolbar": {
-        "description": "Automatically hide the toolbar"
-    },
-    "toolbarLocationOnScreen": "Locatie van werkbalk op scherm",
-    "@toolbarLocationOnScreen": {
-        "description": "Toolbar location on screen"
-    },
-    "top": "Top",
-    "@top": {
-        "description": "Top"
-    },
-    "bottom": "Bodem",
-    "@bottom": {
-        "description": "Bottom"
-    },
-    "center": "Centrum",
-    "@center": {
-        "description": "Center"
-    },
-    "solidColor": "Effen kleur",
-    "@solidColor": {
-        "description": "Solid color"
-    },
-    "picture": "Afbeelding",
-    "@picture": {
-        "description": "Picture"
-    },
-    "chooseYourPicture": "Kies je foto",
-    "@chooseYourPicture": {
-        "description": "Choose your picture"
-    },
-    "light": "Licht",
-    "@light": {
-        "description": "Light"
-    },
-    "dark": "Donker",
-    "@dark": {
-        "description": "Dark"
-    },
-    "themes": "Thema's",
-    "@themes": {
-        "description": "Themes"
-    },
-    "currentTheme": "Huidig thema",
-    "@currentTheme": {
-        "description": "Current theme"
-    },
-    "saveTheme": "Thema opslaan",
-    "@saveTheme": {
-        "description": "Save theme"
-    },
-    "fonts": "Lettertypen",
-    "@fonts": {
-        "description": "Fonts"
-    },
-    "showAnalysisGraph": "Analysegrafiek weergeven",
-    "@showAnalysisGraph": {
-        "description": "Show analysis graph"
-    },
-    "analysis": "Analyse",
-    "@analysis": {
-        "description": "Analysis"
-    },
-    "saveGame": "Spel opslaan",
-    "@saveGame": {
-        "description": "Save game"
-    },
-    "loadGame": "Spel laden",
-    "@loadGame": {
-        "description": "Load game"
-    },
-    "setupPosition": "Opstellingspositie:",
-    "@setupPosition": {
-        "description": "Setup position"
-    },
-    "showLegalMoves": "Laat legale zetten zien",
-    "@showLegalMoves": {
-        "description": "Show legal moves"
-    },
-    "showLastMove": "Laatste zet tonen",
-    "@showLastMove": {
-        "description": "Show last move"
-    },
-    "showArrows": "Pijlen tonen",
-    "@showArrows": {
-        "description": "Show arrows"
-    },
-    "pieces": "Stukken",
-    "@pieces": {
-        "description": "Pieces"
-    },
-    "showAnalysis": "Toon analyse",
-    "@showAnalysis": {
-        "description": "Show analysis"
-    },
-    "threads": "Draden",
-    "@threads": {
-        "description": "Threads"
-    },
-    "getInvolved": "Raak betrokken",
-    "@getInvolved": {
-        "description": "Get Involved"
-    },
-    "helpImproveTranslate": "Help de vertaling te verbeteren",
-    "@helpImproveTranslate": {
-        "description": "Help improve translate"
-    },
-    "tutorial": "zelfstudie",
-    "@tutorial": {
-        "description": "Tutorial"
-    },
-    "classicMill": "Klassieke molen",
-    "@classicMill": {
-        "description": "Classic Mill"
-    },
-    "mixedMill": "Gemengde Molen",
-    "@mixedMill": {
-        "description": "Mixed Mill"
-    },
-    "ceylonMill": "Ceylon molen",
-    "@ceylonMill": {
-        "description": "Ceylon Mill"
-    },
-    "mayBreakAndRemakeMillRepeatedly": "De molen kan herhaaldelijk worden gebroken en opnieuw gemaakt",
-    "@mayBreakAndRemakeMillRepeatedly": {
-        "description": "Mill may be broken and remade repeatedly"
-    },
-    "mayBreakAndRemakeMillRepeatedly_Detail": "Als een speler een molen breekt om onmiddellijk een nieuwe molen te maken, kan zo'n speler zo'n stuk terug verplaatsen naar de oorspronkelijke kruising in zijn volgende zet als hij een nieuwe molen maakt.",
-    "@mayBreakAndRemakeMillRepeatedly_Detail": {
-        "description": "If a player breaks a mill to create a new mill immediately, such player can move such piece back to the original junction in his next move if it makes a new mill."
-    },
-    "drawIfNoRemovalWithinTenMovesWhenThreeLeft": "Het spel is remise als een speler drie stukken heeft en na tien zetten geen van beide spelers de stukken van de tegenstander verwijdert",
-    "@drawIfNoRemovalWithinTenMovesWhenThreeLeft": {
-        "description": "The game is drawn if a player has three pieces and after ten moves neither player removes the opponent's pieces"
-    },
-    "drawIfNoRemovalWithinTenMovesWhenThreeLeft_Detail": "Wanneer een speler nog maar drie stukken heeft en geen van beide spelers kan het stuk van een tegenstander binnen tien zetten verwijderen, is het spel gelijkspel.",
-    "@drawIfNoRemovalWithinTenMovesWhenThreeLeft_Detail": {
-        "description": "When a player is down to three pieces, and neither player can remove an opponent's piece within ten moves, the game is a draw."
-    },
-    "close": "Dichtbij",
-    "@close": {
-        "description": "Close"
-    },
-    "whitePiece": "Wit stuk",
-    "@whitePiece": {
-        "description": "White piece"
-    },
-    "blackPiece": "Zwart stuk",
-    "@blackPiece": {
-        "description": "Black piece"
-    },
-    "banPoint": "Ban punt",
-    "@banPoint": {
-        "description": "Ban point"
-    },
-    "emptyPoint": "Leeg punt",
-    "@emptyPoint": {
-        "description": "Empty point"
-    },
-    "noPoint": "Geen punt",
-    "@noPoint": {
-        "description": "No point"
-    },
-    "placingPhase": "Plaatsingsfase",
-    "@placingPhase": {
-        "placingPhase": "Placing phase"
-    },
-    "movingPhase": "Bewegende fase",
-    "@movingPhase": {
-        "description": "Moving phase"
-    },
-    "flyingPhase": "Vliegende fase",
-    "@flyingPhase": {
-        "description": "Flying phase"
-    },
-    "sideToMove": "Kant om te bewegen",
-    "@sideToMove": {
-        "description": "Side to move"
-    },
-    "lastMove": "laatste zet",
-    "@lastMove": {
-        "description": "Last move"
-    },
-    "selected": "Geselecteerd",
-    "@selected": {
-        "description": "Selected"
-    },
-    "mainMenu": "Hoofdmenu",
-    "@mainMenu": {
-        "description": "Main menu"
-    },
-    "accessibility": "Toegankelijkheid",
-    "@accessibility": {
-        "description": "Accessibility"
-    },
-    "screenReaderSupport": "Ondersteuning voor schermlezers",
-    "@screenReaderSupport": {
-        "description": "Screen reader support"
-    },
-    "isDraw": "Het is een gelijkspel",
-    "@isDraw": {
-        "description": "It is a Draw!"
-    },
-    "draw": "Tekenen",
-    "@draw": {
-        "description": "Draw"
-    },
-    "pieceHighlightColor": "Stuk markeerkleur",
-    "@pieceHighlightColor": {
-        "description": "Piece highlight color"
-    },
-    "algorithm": "Algoritme",
-    "@algorithm": {
-        "description": "Algorithm"
-    },
-    "removeUnplacedPiece": "Verwijder niet-geplaatst stuk",
-    "@removeUnplacedPiece": {
-        "description": "Remove unplaced piece"
-    },
-    "removeUnplacedPiece_Detail": "Als een speler de molen vormt in de plaatsingsfase, zal ze het niet-geplaatste stuk van de tegenstander verwijderen en doorgaan met een zet.",
-    "@removeUnplacedPiece_Detail": {
-        "description": "If a player forms the mill in the placing phase, she will remove the opponent's unplaced piece and continue to make a move."
-    },
-    "endgameNMoveRule": "Eindspel N-Move regel",
-    "@endgameNMoveRule": {
-        "description": "Endgame N-Move rule"
-    },
-    "endgameNMoveRule_Detail": "Als een van beide spelers slechts drie stukken heeft en geen van beide spelers een stuk binnen een bepaalde zet verwijdert, is het spel gelijkspel.",
-    "@endgameNMoveRule_Detail": {
-        "description": "If either player has only three pieces and neither player removes a piece within a specific moves, the game is drawn."
-    },
-    "drawReasonEndgameRule50": "Elke speler heeft slechts drie stukken en geen van beide spelers verwijdert een stuk binnen een bepaalde zet.",
-    "@drawReasonEndgameRule50": {
-        "description": "Either player has only three pieces and neither player removes a piece within a specific moves."
-    },
-    "threefoldRepetitionRule": "Drievoudige herhalingsregel",
-    "@threefoldRepetitionRule": {
-        "description": "Threefold repetition rule"
-    },
-    "threefoldRepetitionRule_Detail": "Het spel is remise als een stelling voor de derde keer voorkomt.",
-    "@threefoldRepetitionRule_Detail": {
-        "description": "The game is drawn if a position occurs for the third time."
-    },
-    "continueToMakeMove": "Molen! Ga door met het maken van een zet.",
-    "@continueToMakeMove": {
-        "description": "Mill! Continue to make a move."
-    },
-    "pointStyle": "Punt stijl",
-    "@pointStyle": {
-        "description": "Point style"
-    },
-    "pointWidth": "Puntbreedte",
-    "@pointWidth": {
-        "description": "Point width"
-    },
-    "solid": "Stevig",
-    "@solid": {
-        "description": "Solid"
-    },
-    "hollow": "Hol",
-    "@hollow": {
-        "description": "Hollow"
-=======
   "appName": "Molen",
   "@appName": {
     "description": "The app name"
@@ -2400,7 +1149,6 @@
         "description": "Number of Moves",
         "example": "3"
       }
->>>>>>> 92c2f33f
     }
   },
   "gameFiles": "Spelbestanden",
