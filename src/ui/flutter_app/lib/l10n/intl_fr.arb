{
<<<<<<< HEAD
    "@@locale": "fr",
    "appName": "Moulin",
    "@appName": {
        "description": "The app name"
    },
    "welcome": "Bienvenue",
    "@welcome": {
        "description": "Welcome"
    },
    "yes": "Oui",
    "@yes": {
        "description": "Yes"
    },
    "no": "Non",
    "@no": {
        "description": "No"
    },
    "game": "Jeu",
    "@game": {
        "description": "Game"
    },
    "humanVsAi": "Humain vs IA",
    "@humanVsAi": {
        "description": "Human Vs AI"
    },
    "humanVsHuman": "Humain vs humain",
    "@humanVsHuman": {
        "description": "Human Vs Human"
    },
    "aiVsAi": "IA vs IA",
    "@aiVsAi": {
        "description": "AI Vs AI"
    },
    "humanVsCloud": "Humain vs Réseau",
    "@humanVsCloud": {
        "description": "Human Vs Cloud"
    },
    "humanVsLAN": "Humain vs Réseau local",
    "@humanVsLAN": {
        "description": "Human Vs LAN"
    },
    "testViaLAN": "Test via Réseau local",
    "@testViaLAN": {
        "description": "Test Via LAN"
    },
    "move": "Déplacements",
    "@move": {
        "description": "Move"
    },
    "moves": " Déplacements",
    "@moves": {
        "description": " Moves"
    },
    "showMoveList": "Liste de mouvements",
    "@showMoveList": {
        "description": "Move list"
    },
    "moveList": "Liste des mouvements",
    "@moveList": {
        "description": "Move list"
    },
    "noGameRecord": "Aucun enregistrement",
    "@noGameRecord": {
        "description": "No record"
    },
    "ok": "OK",
    "@ok": {
        "description": "OK"
    },
    "confirm": "Confirmer",
    "@confirm": {
        "description": "Confirm"
    },
    "cancel": "Annuler",
    "@cancel": {
        "description": "Cancel"
    },
    "copyright": "Copyright © 2021-2022 Calcitem Studio",
    "@copyright": {
        "description": "Copyright"
    },
    "tipSelectWrong": "Sélectionnez la mauvaise pièce.",
    "@tipSelectWrong": {
        "description": "Select the wrong piece."
    },
    "tipPlace": "Placez vos pièces.",
    "@tipPlace": {
        "description": "Place your pieces."
    },
    "tipBanPlace": "Impossible de la placer ici.",
    "@tipBanPlace": {
        "description": "Cannot place it here."
    },
    "tipPlaced": "Placé.",
    "@tipPlaced": {
        "description": "Placed."
    },
    "tipRemove": "Retirez une pièce.",
    "@tipRemove": {
        "description": "Remove a piece."
    },
    "tipBanRemove": "Impossible de la retirer.",
    "@tipBanRemove": {
        "description": "Cannot remove."
    },
    "tipRemoved": "Retiré.",
    "@tipRemoved": {
        "description": "Removed."
    },
    "tipMove": "Déplacez une pièce.",
    "@tipMove": {
        "description": "Move a piece."
    },
    "tipCannotPlace": "Vous ne pouvez pas placer votre pièce ici.",
    "@tipCannotPlace": {
        "description": "You can't place your piece here."
    },
    "tipCannotMove": "Vous ne pouvez pas déplacer votre pièce ici.",
    "@tipCannotMove": {
        "description": "You can't move your piece here."
    },
    "tipMill": "Moulin ! Prenez la pièce de votre adversaire.",
    "@tipMill": {
        "description": "Mill! Take your opponent's piece."
    },
    "tipContinueMill": "Continuez pour prendre la pièce de votre adversaire.",
    "@tipContinueMill": {
        "description": "Continue to take your opponent's piece."
    },
    "tipSelectOpponentsPiece": "Sélectionnez une des pièces de votre adversaire.",
    "@tipSelectOpponentsPiece": {
        "description": "Select one of your opponent's pieces."
    },
    "tipCannotRemovePieceFromMill": "Vous ne pouvez pas retirer une pièce d'un moulin.",
    "@tipCannotRemovePieceFromMill": {
        "description": "You cannot remove a piece from a mill."
    },
    "tipCanMoveOnePoint": "Une pièce peut se déplacer de 1 point.",
    "@tipCanMoveOnePoint": {
        "description": "A piece can move 1 point."
    },
    "tipCannotMoveOpponentsPieces": "Vous ne pouvez pas déplacer les pièces de votre adversaire.",
    "@tipCannotMoveOpponentsPieces": {
        "description": "You can't move your opponent's pieces."
    },
    "tipThreePiecesInLine": "Il y a 3 pièces en ligne.",
    "@tipThreePiecesInLine": {
        "description": "There are 3 pieces in a line."
    },
    "tipSelectPieceToMove": "Sélectionnez votre pièce à déplacer.",
    "@tipSelectPieceToMove": {
        "description": "Select your piece to move."
    },
    "tipHaveThreePiecesLeft": "Il vous reste trois pièces.",
    "@tipHaveThreePiecesLeft": {
        "description": "You have 3 pieces left."
    },
    "tipCanMoveToAnyPoint": "Vous pouvez vous déplacer vers le point de votre choix.",
    "@tipCanMoveToAnyPoint": {
        "description": "You can move to any point you like."
    },
    "tipToMove": " pour bouger.",
    "@tipToMove": {
        "description": " to move."
    },
    "whiteWin": "Joueur 1 gagne !",
    "@whiteWin": {
        "description": "Player 1 wins!"
    },
    "blackWin": "Joueur 2 gagne !",
    "@blackWin": {
        "description": "Player 2 wins!"
    },
    "won": "Gagné",
    "@won": {
        "description": "Won"
    },
    "lost": "Perdu",
    "@lost": {
        "description": "Lost"
    },
    "aborted": "Avorté",
    "@aborted": {
        "description": "Aborted"
    },
    "thinking": "Réfléchit…",
    "@thinking": {
        "description": "Thinking..."
    },
    "newGame": "Nouvelle partie",
    "@newGame": {
        "description": "New game"
    },
    "importGame": "Importer une partie",
    "@importGame": {
        "description": "Import game"
    },
    "exportGame": "Exporter une partie",
    "@exportGame": {
        "description": "Export game"
    },
    "gameImported": "Partie importée depuis le presse-papiers.",
    "@gameImported": {
        "description": "Game imported from the clipboard."
    },
    "cannotImport": "Impossible d'importer",
    "@cannotImport": {
        "description": "Cannot import"
    },
    "movesAndRulesNotMatch": "Les déplacements et les règles ne correspondent pas.",
    "@movesAndRulesNotMatch": {
        "description": "Rules and moves do not match."
    },
    "startRecording": "Démarrer l'enregistrement",
    "@startRecording": {
        "description": "Start recording"
    },
    "recording": "Enregistrement...",
    "@recording": {
        "description": "Recording..."
    },
    "stopRecording": "Arrêter l'enregistrement",
    "@stopRecording": {
        "description": "Stop recording"
    },
    "showRecording": "Afficher l'enregistrement",
    "@showRecording": {
        "description": "Show recording"
    },
    "noRecording": "Pas d'enregistrement.",
    "@noRecording": {
        "description": "No recording."
    },
    "pleaseWait": "Veuillez patienter...",
    "@pleaseWait": {
        "description": "Please wait..."
    },
    "restartGame": "Recommencer la partie en cours ?",
    "@restartGame": {
        "description": "Restart current game?"
    },
    "restart": "Recommencer",
    "@restart": {
        "description": "Restart"
    },
    "gameStarted": "Partie commencée, veuillez placer vos pièces.",
    "@gameStarted": {
        "description": "Game started, please place"
    },
    "analyzing": "Analyse…",
    "@analyzing": {
        "description": "Analyzing ..."
    },
    "error": "Erreur",
    "@error": {
        "description": "Error"
    },
    "winRate": "Taux de victoire",
    "@winRate": {
        "description": "Win Rate"
    },
    "score": "Score",
    "@score": {
        "description": "Score"
    },
    "white": "Joueur 1",
    "@white": {
        "description": "Player 1"
    },
    "black": "Joueur 2",
    "@black": {
        "description": "Player 2"
    },
    "loseReasonlessThanThree": " Le nombre de pièces est inférieur à trois.",
    "@loseReasonlessThanThree": {
        "description": " piece count is less than three."
    },
    "loseReasonResign": " démissionner.",
    "@loseReasonResign": {
        "description": " resign."
    },
    "loseReasonNoWay": " Il n'y a pas moyen de partir.",
    "@loseReasonNoWay": {
        "description": " is no way to go."
    },
    "loseReasonBoardIsFull": "L'échiquier est plein, il n'y a pas moyen d'y aller.",
    "@loseReasonBoardIsFull": {
        "description": "The board is full, no way to go."
    },
    "loseReasonTimeOver": "Temps écoulé",
    "@loseReasonTimeOver": {
        "description": "Time Over"
    },
    "drawReasonRule50": "Dans la phase de déplacement, aucune pièce n'a été retirée au cours du dernier nombre spécifique de coups.",
    "@drawReasonRule50": {
        "description": "In the moving phase, no piece has been removed in the last specific number of moves."
    },
    "drawReasonBoardIsFull": "C'est un match nul car le plateau est plein.",
    "@drawReasonBoardIsFull": {
        "description": "It is a Draw because the board is full"
    },
    "drawReasonThreefoldRepetition": "C'est un match nul suite à une triple répétition.",
    "@drawReasonThreefoldRepetition": {
        "description": "It is a Draw because of threefold repetition."
    },
    "gameOverUnknownReason": "Fin de la partie ! Raison inconnue.",
    "@gameOverUnknownReason": {
        "description": "Game Over! Unknown reason."
    },
    "gameOver": "Fin de la partie",
    "@gameOver": {
        "description": "Game Over"
    },
    "youWin": "Vous avez gagné ! Félicitations !",
    "@youWin": {
        "description": "You win! Congratulations!"
    },
    "challengeHarderLevel": "Défier un niveau plus difficile ?\nLe nouveau niveau sera le niveau ",
    "@challengeHarderLevel": {
        "description": "Challenge harder level?"
    },
    "youLose": "Vous avez perdu !",
    "@youLose": {
        "description": "You Lose!"
    },
    "analyze": "Analyser",
    "@analyze": {
        "description": "Analyze"
    },
    "playerName": "Nom du joueur",
    "@playerName": {
        "description": "Player Name"
    },
    "about": "À propos de",
    "@about": {
        "description": "About"
    },
    "version": "Version",
    "@version": {
        "description": "Version"
    },
    "thanks": "Remerciements",
    "@thanks": {
        "description": "Thanks"
    },
    "settings": "Paramètres",
    "@settings": {
        "description": "Settings"
    },
    "options": "Options",
    "@options": {
        "description": "Options"
    },
    "preferences": "Préférences",
    "@preferences": {
        "description": "Preferences"
    },
    "skillLevel": "Niveau de difficulté",
    "@skillLevel": {
        "description": "Difficulty level"
    },
    "moveTime": "Temps de réflexion de l'IA",
    "@moveTime": {
        "description": "AI thinking time"
    },
    "difficulty": "Difficulté",
    "@difficulty": {
        "description": "Difficulty"
    },
    "playSounds": "Effets sonores",
    "@playSounds": {
        "description": "Sound effects"
    },
    "playSoundsInTheGame": "Jouer des sons dans le jeu",
    "@playSoundsInTheGame": {
        "description": "Play sounds in the game"
    },
    "keepMuteWhenTakingBack": "Rester muet lors de la reprise",
    "@keepMuteWhenTakingBack": {
        "description": "Keep mute when taking back"
    },
    "tone": "Tonalité",
    "@tone": {
        "description": "Tone"
    },
    "whoMovesFirst": "Premier mouvement",
    "@whoMovesFirst": {
        "description": "First move"
    },
    "human": "Humain",
    "@human": {
        "description": "Human"
    },
    "ai": "IA",
    "@ai": {
        "description": "AI"
    },
    "alternate": "Alterner",
    "@alternate": {
        "description": "Alternate"
    },
    "isAutoRestart": "Relancer automatiquement la partie lorsqu'elle est terminée",
    "@isAutoRestart": {
        "description": "Auto-restart game when game over"
    },
    "isAutoChangeFirstMove": "Changement automatique du premier coup",
    "@isAutoChangeFirstMove": {
        "description": "Auto Change First Move"
    },
    "resignIfMostLose": "IA démissionne si la plupart perdent",
    "@resignIfMostLose": {
        "description": "AI Resign if Most Lose"
    },
    "shufflingEnabled": "Déplacement aléatoire",
    "@shufflingEnabled": {
        "description": "Random move"
    },
    "learnEndgame": "Apprendre la fin de partie",
    "@learnEndgame": {
        "description": "Learn Endgame"
    },
    "openingBook": "Livre d'ouverture",
    "@openingBook": {
        "description": "Opening Book"
    },
    "misc": "Divers",
    "@misc": {
        "description": "Miscellaneous"
    },
    "rules": "Règles",
    "@rules": {
        "description": "Rules"
    },
    "piecesCount": "Le nombre de pièces dont dispose chaque joueur",
    "@piecesCount": {
        "description": "The number of pieces each player has"
    },
    "piecesCount_Detail": "Combien de pièces possède chaque joueur ?",
    "@piecesCount_Detail": {
        "description": "How many pieces does each player have?"
    },
    "flyPieceCount": "Le numéro de la pièce volante",
    "@flyPieceCount": {
        "description": "The number of the flying piece"
    },
    "flyPieceCount_Detail": "Si l'option de vol est activée, lorsqu'un joueur est réduit à un nombre spécifique de pièces, ses pièces sont libres de se déplacer vers n'importe quel point inoccupé, au lieu d'être limitées aux points adjacents comme dans le reste du jeu.",
    "@flyPieceCount_Detail": {
        "description": "If Flying is enabled, when a player is reduced to a specific piece count, her pieces are free to move to any unoccupied point, instead of being restricted to adjacent points as in the rest of the game."
    },
    "piecesAtLeastCount": "Pièces minimum",
    "@piecesAtLeastCount": {
        "description": "Pieces At Least"
    },
    "hasDiagonalLines": "Lignes diagonales",
    "@hasDiagonalLines": {
        "description": "Diagonal lines"
    },
    "hasDiagonalLines_Detail": "Ajoute quatre lignes diagonales au plateau.",
    "@hasDiagonalLines_Detail": {
        "description": "Add four diagonal lines to the board."
    },
    "hasBannedLocations": "Marquer et retarder le retrait des pièces",
    "@hasBannedLocations": {
        "description": "Mark and delay removing pieces"
    },
    "hasBannedLocations_Detail": "Lors de la phase de placement, les points des pièces retirées ne pourront plus être placés.",
    "@hasBannedLocations_Detail": {
        "description": "In the placing phase, the points of removed pieces will no longer be able to be placed unless the moving phase is entered."
    },
    "isDefenderMoveFirst": "Le deuxième joueur se déplace en premier",
    "@isDefenderMoveFirst": {
        "description": "The second player moves first"
    },
    "isDefenderMoveFirst_Detail": "Le joueur qui se déplace en second lors de la phase de placement se déplace en premier lors de la phase de déplacement.",
    "@isDefenderMoveFirst_Detail": {
        "description": "The player who moves second in the placing phase moves first in the moving phase."
    },
    "mayRemoveMultiple": "Suppression multiple",
    "@mayRemoveMultiple": {
        "description": "Multi-remove"
    },
    "mayRemoveMultiple_Detail": "Si un joueur ferme plus d'un moulin à la fois, il pourra retirer le nombre de moulins qu'il a fermés.",
    "@mayRemoveMultiple_Detail": {
        "description": "If a player closes more than one mill at once, she will be able to remove the number of mills she closed."
    },
    "mayRemoveFromMillsAlways": "Détruire les moulins",
    "@mayRemoveFromMillsAlways": {
        "description": "Destroy mills"
    },
    "mayRemoveFromMillsAlways_Detail": "Par défaut, les joueurs doivent d'abord retirer toute autre pièce avant de retirer une pièce d'un moulin formé. Activez cette option pour désactiver cette limitation.",
    "@mayRemoveFromMillsAlways_Detail": {
        "description": "mayRemoveFromMillsAlways_Detail"
    },
    "isWhiteLoseButNotDrawWhenBoardFull": "Le deuxième joueur perd lorsque le plateau est plein",
    "@isWhiteLoseButNotDrawWhenBoardFull": {
        "description": "The second player loses when the board is full"
    },
    "isWhiteLoseButNotDrawWhenBoardFull_Detail": "À la fin de la phase de placement, lorsque le plateau est plein, le camp qui a placé le premier perd la partie, sinon, la partie est nulle.",
    "@isWhiteLoseButNotDrawWhenBoardFull_Detail": {
        "description": "At the end of the placing phase, when the board is full, the side that places first loses the game, otherwise, the game is a draw."
    },
    "isLoseButNotChangeSideWhenNoWay": "Perdre en l'absence de mouvements légaux",
    "@isLoseButNotChangeSideWhenNoWay": {
        "description": "Lose when no legal moves"
    },
    "isLoseButNotChangeSideWhenNoWay_Detail": "Le joueur perd si son adversaire le bloque de sorte qu'il ne peut pas le déplacer. Changez de côté pour bouger si cette option est désactivée.",
    "@isLoseButNotChangeSideWhenNoWay_Detail": {
        "description": "The player will lose if his opponent blocks them so that they cannot be moved. Change side to move if this option is disabled."
    },
    "mayFly": "Vol",
    "@mayFly": {
        "description": "Flying"
    },
    "mayFly_Detail": "Si un joueur n'a plus que trois ou quatre pièces (configurable), il peut déplacer la pièce vers n'importe quel point libre.",
    "@mayFly_Detail": {
        "description": "If a player has only three or four (configurable) pieces left, she can move the piece to any free point."
    },
    "nMoveRule": "Règle du mouvement N",
    "@nMoveRule": {
        "description": "N-move rule"
    },
    "nMoveRule_Detail": "La partie est nulle s'il n'y a pas eu de déplacement dans un nombre spécifique de mouvements par chaque joueur.",
    "@nMoveRule_Detail": {
        "description": "The game is drawn if there has been no removal in a specific number of moves by each player."
    },
    "rollback": "Retour en arrière",
    "@rollback": {
        "description": "Rollback"
    },
    "pleaseSelect": "Veuillez sélectionner",
    "@pleaseSelect": {
        "description": "Please select"
    },
    "copy": "Copier",
    "@copy": {
        "description": "Copy"
    },
    "moveHistoryCopied": "L'historique des coups a été copié dans le presse-papiers.",
    "@moveHistoryCopied": {
        "description": "Move history copied to clipboard"
    },
    "help": "Aide",
    "@help": {
        "description": "Help"
    },
    "feedback": "Commentaires",
    "@feedback": {
        "description": "Feedback"
    },
    "exit": "Quitter",
    "@exit": {
        "description": "Exit"
    },
    "ruleSettings": "Paramètres des règles",
    "@ruleSettings": {
        "description": "Rule Settings"
    },
    "color": "Couleur",
    "@color": {
        "description": "Color"
    },
    "boardColor": "Couleur du plateau",
    "@boardColor": {
        "description": "Board color"
    },
    "pieceColor": "Couleur des pièces",
    "@pieceColor": {
        "description": "Piece color"
    },
    "backgroundColor": "Couleur de l'arrière-plan",
    "@backgroundColor": {
        "description": "Background color"
    },
    "lineColor": "Couleur de la ligne du plateau",
    "@lineColor": {
        "description": "Board line color"
    },
    "whitePieceColor": "Couleur des pièces du Joueur 1",
    "@whitePieceColor": {
        "description": "Player 1 piece color"
    },
    "blackPieceColor": "Couleur des pièces du Joueur 2",
    "@blackPieceColor": {
        "description": "Player 2 piece color"
    },
    "messageColor": "Couleur des messages",
    "@messageColor": {
        "description": "Message color"
    },
    "aiIsLazy": "L'IA est paresseuse",
    "@aiIsLazy": {
        "description": "AI is Lazy"
    },
    "isPieceCountInHandShown": "Afficher le nombre de pièces en main",
    "@isPieceCountInHandShown": {
        "description": "Show count of pieces in hand"
    },
    "isNotationsShown": "Afficher les notations sur le plateau",
    "@isNotationsShown": {
        "description": "Show notations on board"
    },
    "isHistoryNavigationToolbarShown": "Afficher la barre d'outils de navigation de l'historique",
    "@isHistoryNavigationToolbarShown": {
        "description": "Show history navigation toolbar"
    },
    "display": "Affichage",
    "@display": {
        "description": "Display"
    },
    "boardBorderLineWidth": "Largeur du bord de l'échiquier",
    "@boardBorderLineWidth": {
        "description": "Board borderline width"
    },
    "boardInnerLineWidth": "Largeur de la ligne intérieure de l'échiquier",
    "@boardInnerLineWidth": {
        "description": "Board inner line width"
    },
    "pieceWidth": "Largeur des pièces",
    "@pieceWidth": {
        "description": "Piece width"
    },
    "fontSize": "Taille de la police",
    "@fontSize": {
        "description": "Font size"
    },
    "standardNotation": "Notation WMD",
    "@standardNotation": {
        "description": "Standard notation"
    },
    "restore": "Restaurer",
    "@restore": {
        "description": "Restore"
    },
    "restoreDefaultSettings": "Restaurer les paramètres par défaut",
    "@restoreDefaultSettings": {
        "description": "Restore Default Settings"
    },
    "exitApp": "L'application se ferme.",
    "@exitApp": {
        "description": "The app will exit."
    },
    "exitAppManually": "Vous devez fermer immédiatement et rouvrir l'application pour qu'elle prenne effet.",
    "@exitAppManually": {
        "description": "You have to close immediately and reopen the app to take effect."
    },
    "pick": "Choisissez",
    "@pick": {
        "description": "Pick "
    },
    "info": "Infos",
    "@info": {
        "description": "Info"
    },
    "hint": "Indice",
    "@hint": {
        "description": "Hint"
    },
    "player": "joueur",
    "@player": {
        "description": "player"
    },
    "player1": "Joueur 1",
    "@player1": {
        "description": "Player 1"
    },
    "player2": "Joueur 2",
    "@player2": {
        "description": "Player 2"
    },
    "howToPlay": "Comment jouer",
    "@howToPlay": {
        "description": "How to play"
    },
    "toPlacePiece": "Tapez sur n'importe quel point disponible pour placer la pièce.",
    "@toPlacePiece": {
        "description": "Tap on any available point to place the piece."
    },
    "toSelectPiece": "Tapez sur une pièce pour la déplacer.",
    "@toSelectPiece": {
        "description": "Tap on a piece to move it."
    },
    "toMovePiece": "Tapez sur un point connecté à une pièce pour la déplacer.",
    "@toMovePiece": {
        "description": "Tap on point connected to piece to move it."
    },
    "toRemovePiece": "Tapez sur une pièce de l'adversaire pour la retirer.",
    "@toRemovePiece": {
        "description": "Tap on the opponent's one piece to remove."
    },
    "needToCreateMillFirst": "Vous devez d'abord créer un moulin avant de pouvoir retirer une pièce.",
    "@needToCreateMillFirst": {
        "description": "You need to create a mill first before you can remove a piece."
    },
    "needToPlayWithOwnPieces": "Vous devez jouer avec vos pièces.",
    "@needToPlayWithOwnPieces": {
        "description": "You need to play with your pieces."
    },
    "statistics": "Statistiques",
    "@statistics": {
        "description": "Statistics"
    },
    "totalGames": "Parties totales",
    "@totalGames": {
        "description": "Total games"
    },
    "results": "Résultats",
    "@results": {
        "description": "Results"
    },
    "cannotRemoveFromMill": "Impossible de retirer une pièce du moulin.",
    "@cannotRemoveFromMill": {
        "description": "Cannot remove from the mill."
    },
    "left": "gauche",
    "@left": {
        "description": "left"
    },
    "privacyPolicy": "Politique de confidentialité",
    "@privacyPolicy": {
        "description": "Privacy Policy"
    },
    "privacyPolicy_Detail_1": "Veuillez lire attentivement et vous assurer que vous comprenez et acceptez cette politique de confidentialité. ",
    "@privacyPolicy_Detail_1": {
        "description": "Privacy Policy Detail 1"
    },
    "privacyPolicy_Detail_2": ". Si vous n'êtes pas d'accord avec cette politique, veuillez ne pas utiliser cette application. L'utilisation de l'application implique que vous acceptez ces conditions.",
    "@privacyPolicy_Detail_2": {
        "description": "Privacy Policy Detail 2"
    },
    "and": " et ",
    "accept": "Accepter",
    "@accept": {
        "description": "Accept"
    },
    "undo": "Annuler",
    "@undo": {
        "description": "Undo"
    },
    "undoOption": "Option d'annulation",
    "@undoOption": {
        "description": "Undo option"
    },
    "undoOption_Detail": "Il est possible d'annuler un déplacement.",
    "@undoOption_Detail": {
        "description": "It is possible to undo a move."
    },
    "takeBack": "Reprendre",
    "@takeBack": {
        "description": "Take back"
    },
    "takingBack": "Reprise…",
    "@takingBack": {
        "description": "Taking back..."
    },
    "waiting": "En attente…",
    "@waiting": {
        "description": "Waiting..."
    },
    "stepForward": "Avancer",
    "@stepForward": {
        "description": "Step forward"
    },
    "takeBackAll": "Tout reprendre",
    "@takeBackAll": {
        "description": "Take back all"
    },
    "stepForwardAll": "Tout avancer",
    "@stepForwardAll": {
        "description": "Step forward all"
    },
    "moveNow": "Déplacer maintenant",
    "@moveNow": {
        "description": "Move now"
    },
    "done": "Terminé.",
    "@done": {
        "description": "Done."
    },
    "crackMill": "Moulin à fissures",
    "@crackMill": {
        "description": "Crack-mill"
    },
    "crackMill_Detail": "Si un joueur n'a que des pièces dans des moulins, les pièces dans les moulins ne se verrouilleront pas pour être retirées.",
    "@crackMill_Detail": {
        "description": "If a player has only pieces in mills, the pieces in the mills will not lock to remove."
    },
    "animationDuration": "Durée de l'animation",
    "@animationDuration": {
        "description": "Animation duration"
    },
    "none": "Aucune",
    "@none": {
        "description": "None"
    },
    "theme": "Thème",
    "@theme": {
        "description": "Theme"
    },
    "helpContent": "Le jeu vise à laisser l'adversaire avec moins de trois pièces ou aucun coup légal.\n\nLa partie est automatiquement nulle si une position se produit pour la troisième fois, ou si aucun retrait n'a été effectué au cours des 100 derniers coups (configurables).\n\nLe jeu se déroule en trois phases :\n\n1. Placement des pièces sur les points vacants\n2. Déplacement des pièces vers les points adjacents\n3. (Phase optionnelle) Déplacement des pièces vers n'importe quel point vacant lorsque le joueur a été réduit à trois pièces.\n\nPlacement\n\nLe jeu commence avec un plateau vide, qui consiste en une grille de vingt-quatre points. Les joueurs placent à tour de rôle leurs pièces sur les points vacants jusqu'à ce que chaque joueur ait placé toutes ses pièces sur le plateau. Si un joueur peut placer trois de ses pièces en ligne droite, il a un « moulin » et peut retirer une des pièces de son adversaire du plateau.\n\nDans certaines variantes des règles, les joueurs doivent d'abord retirer toutes les autres pièces avant de retirer une pièce d'un moulin formé.\n\nDans certaines variantes des règles, tous les points des pièces retirées ne peuvent pas être replacés lors de la phase de placement.\n\nUne fois que toutes les pièces ont été utilisées, les joueurs se déplacent à tour de rôle.\n\nDéplacement\n\nPour se déplacer, un joueur déplace une de ses pièces le long d'une ligne du plateau jusqu'à un point adjacent vacant. S'il ne peut pas le faire, il a perdu la partie. Comme dans la phase de placement, un joueur qui aligne trois de ses pièces sur une ligne du plateau dispose d'un moulin et peut retirer une des pièces de son adversaire. Tout joueur réduit à deux pièces n'ayant pas la possibilité de former de nouveaux moulins perd donc la partie. Un joueur peut également perdre avec plus de trois pièces si son adversaire les bloque de manière à ce qu'elles ne puissent pas être déplacées.\n\nVol\n\nDans certaines variantes des règles, lorsqu'un joueur n'a plus que trois pièces, ses pièces peuvent « voler », « sauter » ou « bondir » vers n'importe quel point vacant, et pas seulement vers des points adjacents.\n",
    "@helpContent": {
        "description": "Help Content"
    },
    "versionInfo": "Informations de version",
    "@versionInfo": {
        "description": "Version info"
    },
    "eula": "CLUF",
    "@eula": {
        "description": "EULA"
    },
    "license": "Licence",
    "@license": {
        "description": "License"
    },
    "sourceCode": "Code source",
    "@sourceCode": {
        "description": "Source code"
    },
    "thirdPartyNotices": "Avis de tiers",
    "@thirdPartyNotices": {
        "description": "Third-party notices"
    },
    "appVersion": "Version de l'application",
    "@appVersion": {
        "description": "App Version"
    },
    "general": "Général",
    "@general": {
        "description": "General"
    },
    "advanced": "Avancé",
    "@advanced": {
        "description": "Advanced"
    },
    "placing": "Placement",
    "@placing": {
        "description": "Placing"
    },
    "moving": "Déplacement",
    "@moving": {
        "description": "Moving"
    },
    "removing": "Suppression",
    "@removing": {
        "description": "Removing"
    },
    "gameOverCondition": "Condition de fin de partie",
    "@gameOverCondition": {
        "description": "Game over condition"
    },
    "aisPlayStyle": "Style de jeu de l'IA",
    "@aisPlayStyle": {
        "description": "AI's playstyle"
    },
    "passive": "Passif",
    "@passive": {
        "description": "Passive"
    },
    "timeout": "Temps écoulé",
    "@timeout": {
        "description": "Timeout"
    },
    "personalization": "Personnalisation",
    "@personalization": {
        "description": "Personalization"
    },
    "forDevelopers": "Pour les développeurs",
    "@forDevelopers": {
        "description": "For developers"
    },
    "developerMode": "Mode développeur",
    "@developerMode": {
        "description": "Developer mode"
    },
    "drawOnHumanExperience": "S'inspirer de l'expérience humaine",
    "@drawOnHumanExperience": {
        "description": "Draw on the human experience"
    },
    "considerMobility": "Tenir compte de la mobilité des pièces",
    "@considerMobility": {
        "description": "Consider mobility of pieces"
    },
    "pieceCount": "Nombre de pièces",
    "@pieceCount": {
        "description": "Piece count"
    },
    "inHand": "en main",
    "@inHand": {
        "description": "in hand"
    },
    "onBoard": "sur l'échiquier",
    "@onBoard": {
        "description": "on board"
    },
    "boardTop": "Décalage du plateau par rapport au haut",
    "@boardTop": {
        "description": "Board offset from the top"
    },
    "notAIsTurn": "Ce n'est pas le tour de l'IA.",
    "@notAIsTurn": {
        "description": "It is not the AI's turn."
    },
    "aiIsNotThinking": "L'IA ne réfléchit pas.",
    "@aiIsNotThinking": {
        "description": "AI is not thinking."
    },
    "autoReplay": "Répétition automatique des coups",
    "@autoReplay": {
        "description": "Auto re-play moves"
    },
    "atEnd": "Vous êtes à la fin de la liste des mouvements.",
    "@atEnd": {
        "description": "At the end of the move list."
    },
    "tapBackAgainToLeave": "Appuyez à nouveau pour quitter.",
    "@tapBackAgainToLeave": {
        "description": "Tap back again to leave."
    },
    "environmentVariables": "Variables d'environnement",
    "@environmentVariables": {
        "description": "Environment variables"
    },
    "more": "Plus de",
    "@more": {
        "description": "More"
    },
    "experimental": "Il s'agit d'une fonctionnalité expérimentale.",
    "@experimental": {
        "description": "This is an experimental feature."
    },
    "experiments": "Expériences",
    "@experiments": {
        "description": "Experiments"
    },
    "ossLicenses": "Licences open-source",
    "@ossLicenses": {
        "description": "Open source licenses"
    },
    "language": "Langue",
    "@language": {
        "description": "Languages"
    },
    "defaultLanguage": "Langue par défaut",
    "@defaultLanguage": {
        "description": "Default language"
    },
    "mayMoveInPlacingPhase": "Les pièces peuvent se déplacer dans la phase de placement",
    "@mayMoveInPlacingPhase": {
        "description": "The pieces can move in the placing phase"
    },
    "mayMoveInPlacingPhase_Detail": "Il n'y a pas de phases distinctes de placement et de déplacement, c'est-à-dire que les joueurs peuvent décider à chaque déplacement s'ils veulent placer une pièce sur le plateau ou déplacer une de leurs pièces (tant qu'il leur reste des pièces à placer).",
    "@mayMoveInPlacingPhase_Detail": {
        "description": "There are no distinct placing and moving phases, i.e. the players can decide at every move whether they want to place a piece on the board or move one of their pieces (as long as they have remaining pieces to place)."
    },
    "drawerColor": "Couleur des menus",
    "@drawerColor": {
        "description": "Menu color"
    },
    "drawerTextColor": "Couleur du texte des menus",
    "@drawerTextColor": {
        "description": "Menu text color"
    },
    "drawerBackgroundColor": "Couleur d'arrière-plan du menu",
    "@drawerBackgroundColor": {
        "description": "Menu background color"
    },
    "drawerHighlightItemColor": "Couleur de l'élément de surbrillance du menu",
    "@drawerHighlightItemColor": {
        "description": "Menu highlight item color"
    },
    "mainToolbarBackgroundColor": "Couleur d'arrière-plan de la barre d'outils principale",
    "@mainToolbarBackgroundColor": {
        "description": "Main toolbar background color"
    },
    "mainToolbarIconColor": "Couleur de l'icône de la barre d'outils principale",
    "@mainToolbarIconColor": {
        "description": "main toolbar icon color"
    },
    "navigationToolbarBackgroundColor": "Couleur d'arrière-plan de la barre d'outils de navigation",
    "@navigationToolbarBackgroundColor": {
        "description": "Navigation toolbar background color"
    },
    "navigationToolbarIconColor": "Couleur de l'icône de la barre d'outils de navigation",
    "@navigationToolbarIconColor": {
        "description": "Navigation toolbar icon color"
    },
    "autoHideToolbar": "Masquer automatiquement la barre d'outils",
    "@autoHideToolbar": {
        "description": "Automatically hide the toolbar"
    },
    "toolbarLocationOnScreen": "Emplacement de la barre d'outils sur l'écran",
    "@toolbarLocationOnScreen": {
        "description": "Toolbar location on screen"
    },
    "top": "Haut",
    "@top": {
        "description": "Top"
    },
    "bottom": "Bas",
    "@bottom": {
        "description": "Bottom"
    },
    "center": "Centre",
    "@center": {
        "description": "Center"
    },
    "solidColor": "Couleur unie",
    "@solidColor": {
        "description": "Solid color"
    },
    "picture": "Photo",
    "@picture": {
        "description": "Picture"
    },
    "chooseYourPicture": "Choisissez votre image",
    "@chooseYourPicture": {
        "description": "Choose your picture"
    },
    "light": "Clair",
    "@light": {
        "description": "Light"
    },
    "dark": "Sombre",
    "@dark": {
        "description": "Dark"
    },
    "themes": "Thèmes",
    "@themes": {
        "description": "Themes"
    },
    "currentTheme": "Thème actuel",
    "@currentTheme": {
        "description": "Current theme"
    },
    "saveTheme": "Enregistrer le thème",
    "@saveTheme": {
        "description": "Save theme"
    },
    "fonts": "Polices",
    "@fonts": {
        "description": "Fonts"
    },
    "showAnalysisGraph": "Afficher le graphique d'analyse",
    "@showAnalysisGraph": {
        "description": "Show analysis graph"
    },
    "analysis": "Analyse",
    "@analysis": {
        "description": "Analysis"
    },
    "saveGame": "Sauvegarder la partie",
    "@saveGame": {
        "description": "Save game"
    },
    "loadGame": "Chargement de la partie",
    "@loadGame": {
        "description": "Load game"
    },
    "setupPosition": "Position d'installation",
    "@setupPosition": {
        "description": "Setup position"
    },
    "showLegalMoves": "Afficher les coups autorisés",
    "@showLegalMoves": {
        "description": "Show legal moves"
    },
    "showLastMove": "Afficher le dernier coup",
    "@showLastMove": {
        "description": "Show last move"
    },
    "showArrows": "Afficher les flèches",
    "@showArrows": {
        "description": "Show arrows"
    },
    "pieces": "Pièces",
    "@pieces": {
        "description": "Pieces"
    },
    "showAnalysis": "Afficher l'analyse",
    "@showAnalysis": {
        "description": "Show analysis"
    },
    "threads": "Fils",
    "@threads": {
        "description": "Threads"
    },
    "getInvolved": "Contribuer",
    "@getInvolved": {
        "description": "Get Involved"
    },
    "helpImproveTranslate": "Aidez à améliorer la traduction",
    "@helpImproveTranslate": {
        "description": "Help improve translate"
    },
    "tutorial": "Didacticiel",
    "@tutorial": {
        "description": "Tutorial"
    },
    "classicMill": "Moulin classique",
    "@classicMill": {
        "description": "Classic Mill"
    },
    "mixedMill": "Moulin mixte",
    "@mixedMill": {
        "description": "Mixed Mill"
    },
    "ceylonMill": "Moulin de Ceylan",
    "@ceylonMill": {
        "description": "Ceylon Mill"
    },
    "mayBreakAndRemakeMillRepeatedly": "Le moulin peut être cassé et créé à plusieurs reprises",
    "@mayBreakAndRemakeMillRepeatedly": {
        "description": "Mill may be broken and remade repeatedly"
    },
    "mayBreakAndRemakeMillRepeatedly_Detail": "Si un joueur casse un moulin pour créer un nouveau moulin immédiatement, ce joueur peut déplacer cette pièce vers la jonction d'origine lors de son prochain mouvement s'il fabrique un nouveau moulin.",
    "@mayBreakAndRemakeMillRepeatedly_Detail": {
        "description": "If a player breaks a mill to create a new mill immediately, such player can move such piece back to the original junction in his next move if it makes a new mill."
    },
    "drawIfNoRemovalWithinTenMovesWhenThreeLeft": "Le jeu est nul si un joueur a trois pièces et après dix coups aucun joueur ne retire les pièces de l'adversaire",
    "@drawIfNoRemovalWithinTenMovesWhenThreeLeft": {
        "description": "The game is drawn if a player has three pieces and after ten moves neither player removes the opponent's pieces"
    },
    "drawIfNoRemovalWithinTenMovesWhenThreeLeft_Detail": "Lorsqu'un joueur n'a plus que trois pièces et qu'aucun des deux joueurs ne peut retirer la pièce d'un adversaire en dix coups, le jeu nul.",
    "@drawIfNoRemovalWithinTenMovesWhenThreeLeft_Detail": {
        "description": "When a player is down to three pieces, and neither player can remove an opponent's piece within ten moves, the game is a draw."
    },
    "close": "Fermer",
    "@close": {
        "description": "Close"
    },
    "whitePiece": "Pièce blanche",
    "@whitePiece": {
        "description": "White piece"
    },
    "blackPiece": "Pièce noire",
    "@blackPiece": {
        "description": "Black piece"
    },
    "banPoint": "Point interdit",
    "@banPoint": {
        "description": "Ban point"
    },
    "emptyPoint": "Point vide",
    "@emptyPoint": {
        "description": "Empty point"
    },
    "noPoint": "Aucun point",
    "@noPoint": {
        "description": "No point"
    },
    "placingPhase": "Phase de placement",
    "@placingPhase": {
        "placingPhase": "Placing phase"
    },
    "movingPhase": "Phase de déplacement",
    "@movingPhase": {
        "description": "Moving phase"
    },
    "flyingPhase": "Phase de vol",
    "@flyingPhase": {
        "description": "Flying phase"
    },
    "sideToMove": "Côté à déplacer",
    "@sideToMove": {
        "description": "Side to move"
    },
    "lastMove": "Dernier coup",
    "@lastMove": {
        "description": "Last move"
    },
    "selected": "Sélectionné",
    "@selected": {
        "description": "Selected"
    },
    "mainMenu": "Menu principal",
    "@mainMenu": {
        "description": "Main menu"
    },
    "accessibility": "Accessibilité",
    "@accessibility": {
        "description": "Accessibility"
    },
    "screenReaderSupport": "Lecteur d'écran",
    "@screenReaderSupport": {
        "description": "Screen reader support"
    },
    "isDraw": "Match nul !",
    "@isDraw": {
        "description": "It is a Draw!"
    },
    "draw": "Match nul",
    "@draw": {
        "description": "Draw"
    },
    "pieceHighlightColor": "Couleur d'accentuation des pièces",
    "@pieceHighlightColor": {
        "description": "Piece highlight color"
    },
    "algorithm": "Algorithme",
    "@algorithm": {
        "description": "Algorithm"
    },
    "removeUnplacedPiece": "Retirer la pièce non placée",
    "@removeUnplacedPiece": {
        "description": "Remove unplaced piece"
    },
    "removeUnplacedPiece_Detail": "Si un joueur forme le moulin lors de la phase de placement, il retirera la pièce non placée de l'adversaire et continuera à se déplacer.",
    "@removeUnplacedPiece_Detail": {
        "description": "If a player forms the mill in the placing phase, she will remove the opponent's unplaced piece and continue to make a move."
    },
    "endgameNMoveRule": "Règle des mouvements N de fin de partie",
    "@endgameNMoveRule": {
        "description": "Endgame N-Move rule"
    },
    "endgameNMoveRule_Detail": "Si l'un des joueurs n'a que trois pièces et qu'aucun des deux joueurs n'enlève une pièce au cours d'un mouvement spécifique, le jeu est nul.",
    "@endgameNMoveRule_Detail": {
        "description": "If either player has only three pieces and neither player removes a piece within a specific moves, the game is drawn."
    },
    "drawReasonEndgameRule50": "Chaque joueur n'a que trois pièces et aucun des deux joueurs n'enlève une pièce dans un mouvement spécifique.",
    "@drawReasonEndgameRule50": {
        "description": "Either player has only three pieces and neither player removes a piece within a specific moves."
    },
    "threefoldRepetitionRule": "Règle de la triple répétition",
    "@threefoldRepetitionRule": {
        "description": "Threefold repetition rule"
    },
    "threefoldRepetitionRule_Detail": "Le jeu est nul si une position se produit pour la troisième fois.",
    "@threefoldRepetitionRule_Detail": {
        "description": "The game is drawn if a position occurs for the third time."
    },
    "continueToMakeMove": "Moulin ! Continuez pour effecter un déplacement.",
    "@continueToMakeMove": {
        "description": "Mill! Continue to make a move."
    },
    "pointStyle": "Style de point",
    "@pointStyle": {
        "description": "Point style"
    },
    "pointWidth": "Largeur de point",
    "@pointWidth": {
        "description": "Point width"
    },
    "solid": "Solide",
    "@solid": {
        "description": "Solid"
    },
    "hollow": "Creux",
    "@hollow": {
        "description": "Hollow"
=======
  "appName": "Moulin",
  "@appName": {
    "description": "The app name"
  },
  "welcome": "Bienvenue",
  "@welcome": {
    "description": "Welcome"
  },
  "yes": "Oui",
  "@yes": {
    "description": "Yes"
  },
  "no": "Non",
  "@no": {
    "description": "No"
  },
  "game": "Jeu",
  "@game": {
    "description": "Game"
  },
  "humanVsAi": "Humain vs IA",
  "@humanVsAi": {
    "description": "Human Vs AI"
  },
  "humanVsHuman": "Humain vs humain",
  "@humanVsHuman": {
    "description": "Human Vs Human"
  },
  "aiVsAi": "IA vs IA",
  "@aiVsAi": {
    "description": "AI Vs AI"
  },
  "humanVsCloud": "Humain vs Réseau",
  "@humanVsCloud": {
    "description": "Human Vs Cloud"
  },
  "humanVsLAN": "Humain vs Réseau local",
  "@humanVsLAN": {
    "description": "Human Vs LAN"
  },
  "testViaLAN": "Test via Réseau local",
  "@testViaLAN": {
    "description": "Test Via LAN"
  },
  "move": "Déplacements",
  "@move": {
    "description": "Move"
  },
  "showMoveList": "Liste des mouvements",
  "@showMoveList": {
    "description": "Move list"
  },
  "moveList": "Liste des mouvements",
  "@moveList": {
    "description": "Move list"
  },
  "noGameRecord": "Aucun enregistrement",
  "@noGameRecord": {
    "description": "No record"
  },
  "ok": "OK",
  "@ok": {
    "description": "OK"
  },
  "confirm": "Confirmer",
  "@confirm": {
    "description": "Confirm"
  },
  "cancel": "Annuler",
  "@cancel": {
    "description": "Cancel"
  },
  "tipSelectWrong": "Sélectionnez la mauvaise pièce.",
  "@tipSelectWrong": {
    "description": "Select the wrong piece."
  },
  "tipPlace": "Placez vos pièces.",
  "@tipPlace": {
    "description": "Place your pieces."
  },
  "tipBanPlace": "Impossible de la placer ici.",
  "@tipBanPlace": {
    "description": "Cannot place it here."
  },
  "tipPlaced": "Placé.",
  "@tipPlaced": {
    "description": "Placed."
  },
  "tipRemove": "Retirez une pièce.",
  "@tipRemove": {
    "description": "Remove a piece."
  },
  "tipBanRemove": "Impossible de la retirer.",
  "@tipBanRemove": {
    "description": "Cannot remove."
  },
  "tipRemoved": "Retiré.",
  "@tipRemoved": {
    "description": "Removed."
  },
  "tipMove": "Déplacez une pièce.",
  "@tipMove": {
    "description": "Move a piece."
  },
  "tipCannotPlace": "Vous ne pouvez pas placer votre pièce ici.",
  "@tipCannotPlace": {
    "description": "You can't place your piece here."
  },
  "tipCannotMove": "Vous ne pouvez pas déplacer votre pièce ici.",
  "@tipCannotMove": {
    "description": "You can't move your piece here."
  },
  "tipMill": "Moulin ! Prenez la pièce de votre adversaire.",
  "@tipMill": {
    "description": "Mill! Take your opponent's piece."
  },
  "tipContinueMill": "Continuez pour prendre la pièce de votre adversaire.",
  "@tipContinueMill": {
    "description": "Continue to take your opponent's piece."
  },
  "tipSelectOpponentsPiece": "Sélectionnez une des pièces de votre adversaire.",
  "@tipSelectOpponentsPiece": {
    "description": "Select one of your opponent's pieces."
  },
  "tipCannotRemovePieceFromMill": "Vous ne pouvez pas retirer une pièce d'un moulin.",
  "@tipCannotRemovePieceFromMill": {
    "description": "You cannot remove a piece from a mill."
  },
  "tipCanMoveOnePoint": "Une pièce peut se déplacer de 1 point.",
  "@tipCanMoveOnePoint": {
    "description": "A piece can move 1 point."
  },
  "tipCannotMoveOpponentsPieces": "Vous ne pouvez pas déplacer les pièces de votre adversaire.",
  "@tipCannotMoveOpponentsPieces": {
    "description": "You can't move your opponent's pieces."
  },
  "tipSelectPieceToMove": "Sélectionnez votre pièce à déplacer.",
  "@tipSelectPieceToMove": {
    "description": "Select your piece to move."
  },
  "tipHaveThreePiecesLeft": "Il vous reste trois pièces.",
  "@tipHaveThreePiecesLeft": {
    "description": "You have 3 pieces left."
  },
  "tipCanMoveToAnyPoint": "Vous pouvez vous déplacer vers le point de votre choix.",
  "@tipCanMoveToAnyPoint": {
    "description": "You can move to any point you like."
  },
  "tipToMove": "Au tour de {player} de se déplacer.",
  "@tipToMove": {
    "description": " to move."
  },
  "whiteWin": "Joueur 1 gagne !",
  "@whiteWin": {
    "description": "Player 1 wins!"
  },
  "blackWin": "Joueur 2 gagne !",
  "@blackWin": {
    "description": "Player 2 wins!"
  },
  "won": "Gagné",
  "@won": {
    "description": "Won"
  },
  "lost": "Perdu",
  "@lost": {
    "description": "Lost"
  },
  "thinking": "Réfléchit…",
  "@thinking": {
    "description": "Thinking..."
  },
  "newGame": "Nouvelle partie",
  "@newGame": {
    "description": "New game"
  },
  "importGame": "Importer une partie",
  "@importGame": {
    "description": "Import game"
  },
  "exportGame": "Exporter une partie",
  "@exportGame": {
    "description": "Export game"
  },
  "gameImported": "Partie importée depuis le presse-papiers.",
  "@gameImported": {
    "description": "Game imported from the clipboard."
  },
  "cannotImport": "Impossible d'importer {invalidMove}",
  "@cannotImport": {
    "description": "Cannot import"
  },
  "movesAndRulesNotMatch": "Les déplacements et les règles ne correspondent pas.",
  "@movesAndRulesNotMatch": {
    "description": "Rules and moves do not match."
  },
  "pleaseWait": "Veuillez patienter...",
  "@pleaseWait": {
    "description": "Please wait..."
  },
  "restartGame": "Recommencer la partie en cours ?",
  "@restartGame": {
    "description": "Restart current game?"
  },
  "restart": "Recommencer",
  "@restart": {
    "description": "Restart"
  },
  "gameStarted": "Partie commencée, veuillez placer vos pièces.",
  "@gameStarted": {
    "description": "Game started, please place"
  },
  "analyzing": "Analyse…",
  "@analyzing": {
    "description": "Analyzing ..."
  },
  "error": "Erreur : {message}",
  "@error": {
    "description": "Error"
  },
  "winRate": "Taux de victoire",
  "@winRate": {
    "description": "Win Rate"
  },
  "score": "Score :",
  "@score": {
    "description": "Score"
  },
  "white": "Joueur 1",
  "@white": {
    "description": "Player 1"
  },
  "black": "Joueur 2",
  "@black": {
    "description": "Player 2"
  },
  "loseReasonlessThanThree": "Le nombre de pièces de {player} est inférieur à trois.",
  "@loseReasonlessThanThree": {
    "description": " piece count is less than three."
  },
  "loseReasonResign": "{player} abandonne.",
  "@loseReasonResign": {
    "description": " resign."
  },
  "loseReasonNoWay": "{player} n'a nulle part où aller.",
  "@loseReasonNoWay": {
    "description": " is no way to go."
  },
  "loseReasonBoardIsFull": "Le tableau est plein et {player} n'a nulle part où aller.",
  "@loseReasonBoardIsFull": {
    "description": "The board is full, no way to go."
  },
  "loseReasonTimeOver": "Le temps est écoulé, {player} a perdu.",
  "@loseReasonTimeOver": {
    "description": "Time Over"
  },
  "drawReasonRule50": "Dans la phase de déplacement, aucune pièce n'a été retirée au cours du dernier nombre spécifique de coups.",
  "@drawReasonRule50": {
    "description": "In the moving phase, no piece has been removed in the last specific number of moves."
  },
  "drawReasonBoardIsFull": "C'est un match nul car le plateau est plein.",
  "@drawReasonBoardIsFull": {
    "description": "It is a Draw because the board is full"
  },
  "drawReasonThreefoldRepetition": "C'est un match nul suite à une triple répétition.",
  "@drawReasonThreefoldRepetition": {
    "description": "It is a Draw because of threefold repetition."
  },
  "gameOverUnknownReason": "Fin de la partie ! Raison inconnue.",
  "@gameOverUnknownReason": {
    "description": "Game Over! Unknown reason."
  },
  "gameOver": "Fin de la partie",
  "@gameOver": {
    "description": "Game Over"
  },
  "youWin": "Vous avez gagné ! Félicitations !",
  "@youWin": {
    "description": "You win! Congratulations!"
  },
  "challengeHarderLevel": "Défier un niveau plus difficile ? Le nouveau niveau sera le niveau {level} !",
  "@challengeHarderLevel": {
    "description": "Challenge harder level?"
  },
  "youLose": "Vous avez perdu !",
  "@youLose": {
    "description": "You Lose!"
  },
  "analyze": "Analyser",
  "@analyze": {
    "description": "Analyze"
  },
  "about": "À propos de",
  "@about": {
    "description": "About"
  },
  "version": "Version : {versionNumber}",
  "@version": {
    "description": "Version"
  },
  "thanks": "Remerciements",
  "@thanks": {
    "description": "Thanks"
  },
  "settings": "Paramètres",
  "@settings": {
    "description": "Settings"
  },
  "options": "Options",
  "@options": {
    "description": "Options"
  },
  "generalSettings": "Paramètres généraux",
  "@generalSettings": {
    "description": "General Settings"
  },
  "skillLevel": "Niveau de difficulté",
  "@skillLevel": {
    "description": "Difficulty level"
  },
  "moveTime": "Temps de réflexion de l'IA",
  "@moveTime": {
    "description": "AI thinking time"
  },
  "difficulty": "Difficulté",
  "@difficulty": {
    "description": "Difficulty"
  },
  "playSounds": "Effets sonores",
  "@playSounds": {
    "description": "Sound effects"
  },
  "playSoundsInTheGame": "Jouer des sons dans le jeu",
  "@playSoundsInTheGame": {
    "description": "Play sounds in the game"
  },
  "keepMuteWhenTakingBack": "Rester muet lors de la reprise",
  "@keepMuteWhenTakingBack": {
    "description": "Keep mute when taking back"
  },
  "tone": "Tonalité",
  "@tone": {
    "description": "Tone"
  },
  "whoMovesFirst": "Premier mouvement",
  "@whoMovesFirst": {
    "description": "First move"
  },
  "human": "Humain",
  "@human": {
    "description": "Human"
  },
  "ai": "IA",
  "@ai": {
    "description": "AI"
  },
  "alternate": "Alterner",
  "@alternate": {
    "description": "Alternate"
  },
  "isAutoRestart": "Relancer automatiquement la partie lorsqu'elle est terminée",
  "@isAutoRestart": {
    "description": "Auto-restart game when game over"
  },
  "isAutoChangeFirstMove": "Changement automatique du premier coup",
  "@isAutoChangeFirstMove": {
    "description": "Auto Change First Move"
  },
  "shufflingEnabled": "Déplacement aléatoire",
  "@shufflingEnabled": {
    "description": "Random move"
  },
  "misc": "Divers",
  "@misc": {
    "description": "Miscellaneous"
  },
  "rules": "Règles",
  "@rules": {
    "description": "Rules"
  },
  "piecesCount": "Le nombre de pièces dont dispose chaque joueur",
  "@piecesCount": {
    "description": "The number of pieces each player has"
  },
  "piecesCount_Detail": "Combien de pièces possède chaque joueur ?",
  "@piecesCount_Detail": {
    "description": "How many pieces does each player have?"
  },
  "flyPieceCount": "Le numéro de la pièce volante",
  "@flyPieceCount": {
    "description": "The number of the flying piece"
  },
  "flyPieceCount_Detail": "Si l'option de vol est activée, lorsqu'un joueur est réduit à un nombre spécifique de pièces, ses pièces sont libres de se déplacer vers n'importe quel point inoccupé, au lieu d'être limitées aux points adjacents comme dans le reste du jeu.",
  "@flyPieceCount_Detail": {
    "description": "If Flying is enabled, when a player is reduced to a specific piece count, her pieces are free to move to any unoccupied point, instead of being restricted to adjacent points as in the rest of the game."
  },
  "piecesAtLeastCount": "Pièces minimum",
  "@piecesAtLeastCount": {
    "description": "Pieces At Least"
  },
  "hasDiagonalLines": "Lignes diagonales",
  "@hasDiagonalLines": {
    "description": "Diagonal lines"
  },
  "hasDiagonalLines_Detail": "Ajoute quatre lignes diagonales au plateau.",
  "@hasDiagonalLines_Detail": {
    "description": "Add four diagonal lines to the board."
  },
  "hasBannedLocations": "Marquer et retarder le retrait des pièces",
  "@hasBannedLocations": {
    "description": "Mark and delay removing pieces"
  },
  "hasBannedLocations_Detail": "Lors de la phase de placement, les points des pièces retirées ne pourront plus être placés.",
  "@hasBannedLocations_Detail": {
    "description": "In the placing phase, the points of removed pieces will no longer be able to be placed unless the moving phase is entered."
  },
  "isDefenderMoveFirst": "Le deuxième joueur se déplace en premier",
  "@isDefenderMoveFirst": {
    "description": "The second player moves first"
  },
  "isDefenderMoveFirst_Detail": "Le joueur qui se déplace en second lors de la phase de placement se déplace en premier lors de la phase de déplacement.",
  "@isDefenderMoveFirst_Detail": {
    "description": "The player who moves second in the placing phase moves first in the moving phase."
  },
  "mayRemoveMultiple": "Suppression multiple",
  "@mayRemoveMultiple": {
    "description": "Multi-remove"
  },
  "mayRemoveMultiple_Detail": "Si un joueur ferme plus d'un moulin à la fois, il pourra retirer le nombre de moulins qu'il a fermés.",
  "@mayRemoveMultiple_Detail": {
    "description": "If a player closes more than one mill at once, she will be able to remove the number of mills she closed."
  },
  "mayRemoveFromMillsAlways": "Détruire les moulins",
  "@mayRemoveFromMillsAlways": {
    "description": "Destroy mills"
  },
  "mayRemoveFromMillsAlways_Detail": "Par défaut, les joueurs doivent d'abord retirer toute autre pièce avant de retirer une pièce d'un moulin formé. Activez cette option pour désactiver cette limitation.",
  "@mayRemoveFromMillsAlways_Detail": {
    "description": "mayRemoveFromMillsAlways_Detail"
  },
  "isWhiteLoseButNotDrawWhenBoardFull": "Le deuxième joueur perd lorsque le plateau est plein",
  "@isWhiteLoseButNotDrawWhenBoardFull": {
    "description": "The second player loses when the board is full"
  },
  "isWhiteLoseButNotDrawWhenBoardFull_Detail": "À la fin de la phase de placement, lorsque le plateau est plein, le camp qui a placé le premier perd la partie, sinon, la partie est nulle.",
  "@isWhiteLoseButNotDrawWhenBoardFull_Detail": {
    "description": "At the end of the placing phase, when the board is full, the side that places first loses the game, otherwise, the game is a draw."
  },
  "isLoseButNotChangeSideWhenNoWay": "Perdre en l'absence de mouvements légaux",
  "@isLoseButNotChangeSideWhenNoWay": {
    "description": "Lose when no legal moves"
  },
  "isLoseButNotChangeSideWhenNoWay_Detail": "Le joueur perd si son adversaire le bloque de sorte qu'il ne peut pas le déplacer. Changez de côté pour bouger si cette option est désactivée.",
  "@isLoseButNotChangeSideWhenNoWay_Detail": {
    "description": "The player will lose if his opponent blocks them so that they cannot be moved. Change side to move if this option is disabled."
  },
  "mayFly": "Vol",
  "@mayFly": {
    "description": "Flying"
  },
  "mayFly_Detail": "Si un joueur n'a plus que trois ou quatre pièces (configurable), il peut déplacer la pièce vers n'importe quel point libre.",
  "@mayFly_Detail": {
    "description": "If a player has only three or four (configurable) pieces left, she can move the piece to any free point."
  },
  "nMoveRule": "Règle du mouvement N",
  "@nMoveRule": {
    "description": "N-move rule"
  },
  "nMoveRule_Detail": "La partie est nulle s'il n'y a pas eu de déplacement dans un nombre spécifique de mouvements par chaque joueur.",
  "@nMoveRule_Detail": {
    "description": "The game is drawn if there has been no removal in a specific number of moves by each player."
  },
  "rollback": "Retour en arrière",
  "@rollback": {
    "description": "Rollback"
  },
  "pleaseSelect": "Veuillez sélectionner",
  "@pleaseSelect": {
    "description": "Please select"
  },
  "copy": "Copier",
  "@copy": {
    "description": "Copy"
  },
  "moveHistoryCopied": "L'historique des coups a été copié dans le presse-papiers.",
  "@moveHistoryCopied": {
    "description": "Move history copied to clipboard"
  },
  "help": "Aide",
  "@help": {
    "description": "Help"
  },
  "feedback": "Commentaires",
  "@feedback": {
    "description": "Feedback"
  },
  "exit": "Quitter",
  "@exit": {
    "description": "Exit"
  },
  "ruleSettings": "Paramètres des règles",
  "@ruleSettings": {
    "description": "Rule Settings"
  },
  "color": "Couleur",
  "@color": {
    "description": "Color"
  },
  "boardColor": "Couleur du plateau",
  "@boardColor": {
    "description": "Board color"
  },
  "pieceColor": "Couleur des pièces",
  "@pieceColor": {
    "description": "Piece color"
  },
  "backgroundColor": "Couleur de l'arrière-plan",
  "@backgroundColor": {
    "description": "Background color"
  },
  "lineColor": "Couleur de la ligne du plateau",
  "@lineColor": {
    "description": "Board line color"
  },
  "whitePieceColor": "Couleur des pièces du Joueur 1",
  "@whitePieceColor": {
    "description": "Player 1 piece color"
  },
  "blackPieceColor": "Couleur des pièces du Joueur 2",
  "@blackPieceColor": {
    "description": "Player 2 piece color"
  },
  "messageColor": "Couleur des messages",
  "@messageColor": {
    "description": "Message color"
  },
  "isPieceCountInHandShown": "Afficher le nombre de pièces en main",
  "@isPieceCountInHandShown": {
    "description": "Show count of pieces in hand"
  },
  "isNotationsShown": "Afficher les notations sur le plateau",
  "@isNotationsShown": {
    "description": "Show notations on board"
  },
  "isHistoryNavigationToolbarShown": "Afficher la barre d'outils de navigation de l'historique",
  "@isHistoryNavigationToolbarShown": {
    "description": "Show history navigation toolbar"
  },
  "display": "Affichage",
  "@display": {
    "description": "Display"
  },
  "boardBorderLineWidth": "Largeur du bord de l'échiquier",
  "@boardBorderLineWidth": {
    "description": "Board borderline width"
  },
  "boardInnerLineWidth": "Largeur de la ligne intérieure de l'échiquier",
  "@boardInnerLineWidth": {
    "description": "Board inner line width"
  },
  "pieceWidth": "Largeur des pièces",
  "@pieceWidth": {
    "description": "Piece width"
  },
  "fontSize": "Taille de la police",
  "@fontSize": {
    "description": "Font size"
  },
  "standardNotation": "Notation WMD",
  "@standardNotation": {
    "description": "Standard notation"
  },
  "restore": "Restaurer",
  "@restore": {
    "description": "Restore"
  },
  "restoreDefaultSettings": "Restaurer les paramètres par défaut",
  "@restoreDefaultSettings": {
    "description": "Restore Default Settings"
  },
  "pick": "Choisissez {element}",
  "@pick": {
    "description": "Pick "
  },
  "info": "Infos",
  "@info": {
    "description": "Info"
  },
  "hint": "Indice",
  "@hint": {
    "description": "Hint"
  },
  "player": "joueur",
  "@player": {
    "description": "player"
  },
  "player1": "Joueur 1",
  "@player1": {
    "description": "Player 1"
  },
  "player2": "Joueur 2",
  "@player2": {
    "description": "Player 2"
  },
  "howToPlay": "Comment jouer",
  "@howToPlay": {
    "description": "How to play"
  },
  "toPlacePiece": "Tapez sur n'importe quel point disponible pour placer la pièce.",
  "@toPlacePiece": {
    "description": "Tap on any available point to place the piece."
  },
  "toSelectPiece": "Tapez sur une pièce pour la déplacer.",
  "@toSelectPiece": {
    "description": "Tap on a piece to move it."
  },
  "toMovePiece": "Tapez sur un point connecté à une pièce pour la déplacer.",
  "@toMovePiece": {
    "description": "Tap on point connected to piece to move it."
  },
  "toRemovePiece": "Tapez sur une pièce de l'adversaire pour la retirer.",
  "@toRemovePiece": {
    "description": "Tap on the opponent's one piece to remove."
  },
  "needToCreateMillFirst": "Vous devez d'abord créer un moulin avant de pouvoir retirer une pièce.",
  "@needToCreateMillFirst": {
    "description": "You need to create a mill first before you can remove a piece."
  },
  "needToPlayWithOwnPieces": "Vous devez jouer avec vos pièces.",
  "@needToPlayWithOwnPieces": {
    "description": "You need to play with your pieces."
  },
  "statistics": "Statistiques",
  "@statistics": {
    "description": "Statistics"
  },
  "totalGames": "Parties totales",
  "@totalGames": {
    "description": "Total games"
  },
  "results": "Résultats",
  "@results": {
    "description": "Results"
  },
  "left": "gauche",
  "@left": {
    "description": "left"
  },
  "privacyPolicy": "Politique de confidentialité",
  "@privacyPolicy": {
    "description": "Privacy Policy"
  },
  "privacyPolicy_Detail_1": "Veuillez lire attentivement et vous assurer que vous comprenez et acceptez cette politique de confidentialité. ",
  "@privacyPolicy_Detail_1": {
    "description": "Privacy Policy Detail 1"
  },
  "privacyPolicy_Detail_2": ". Si vous n'êtes pas d'accord avec cette politique, veuillez ne pas utiliser cette application. L'utilisation de l'application implique que vous acceptez ces conditions.",
  "@privacyPolicy_Detail_2": {
    "description": "Privacy Policy Detail 2"
  },
  "and": " et ",
  "@and": {},
  "accept": "Accepter",
  "@accept": {
    "description": "Accept"
  },
  "takeBack": "Reprendre",
  "@takeBack": {
    "description": "Take back"
  },
  "takingBack": "Reprise…",
  "@takingBack": {
    "description": "Taking back..."
  },
  "waiting": "En attente…",
  "@waiting": {
    "description": "Waiting..."
  },
  "stepForward": "Avancer",
  "@stepForward": {
    "description": "Step forward"
  },
  "takeBackAll": "Tout reprendre",
  "@takeBackAll": {
    "description": "Take back all"
  },
  "stepForwardAll": "Tout avancer",
  "@stepForwardAll": {
    "description": "Step forward all"
  },
  "moveNow": "Déplacer maintenant",
  "@moveNow": {
    "description": "Move now"
  },
  "done": "Terminé.",
  "@done": {
    "description": "Done."
  },
  "crackMill": "Moulin à fissures",
  "@crackMill": {
    "description": "Crack-mill"
  },
  "crackMill_Detail": "Si un joueur n'a que des pièces dans des moulins, les pièces dans les moulins ne se verrouilleront pas pour être retirées.",
  "@crackMill_Detail": {
    "description": "If a player has only pieces in mills, the pieces in the mills will not lock to remove."
  },
  "animationDuration": "Durée de l'animation",
  "@animationDuration": {
    "description": "Animation duration"
  },
  "none": "Aucune",
  "@none": {
    "description": "None"
  },
  "theme": "Thème",
  "@theme": {
    "description": "Theme"
  },
  "helpContent": "Le jeu vise à laisser l'adversaire avec moins de trois pièces ou aucun coup légal.\n\nLa partie est automatiquement nulle si une position se produit pour la troisième fois, ou si aucun retrait n'a été effectué au cours des 100 derniers coups (configurables).\n\nLe jeu se déroule en trois phases :\n\n1. Placement des pièces sur les points vacants\n2. Déplacement des pièces vers les points adjacents\n3. (Phase optionnelle) Déplacement des pièces vers n'importe quel point vacant lorsque le joueur a été réduit à trois pièces.\n\nPlacement\n\nLe jeu commence avec un plateau vide, qui consiste en une grille de vingt-quatre points. Les joueurs placent à tour de rôle leurs pièces sur les points vacants jusqu'à ce que chaque joueur ait placé toutes ses pièces sur le plateau. Si un joueur peut placer trois de ses pièces en ligne droite, il a un « moulin » et peut retirer une des pièces de son adversaire du plateau.\n\nDans certaines variantes des règles, les joueurs doivent d'abord retirer toutes les autres pièces avant de retirer une pièce d'un moulin formé.\n\nDans certaines variantes des règles, tous les points des pièces retirées ne peuvent pas être replacés lors de la phase de placement.\n\nUne fois que toutes les pièces ont été utilisées, les joueurs se déplacent à tour de rôle.\n\nDéplacement\n\nPour se déplacer, un joueur déplace une de ses pièces le long d'une ligne du plateau jusqu'à un point adjacent vacant. S'il ne peut pas le faire, il a perdu la partie. Comme dans la phase de placement, un joueur qui aligne trois de ses pièces sur une ligne du plateau dispose d'un moulin et peut retirer une des pièces de son adversaire. Tout joueur réduit à deux pièces n'ayant pas la possibilité de former de nouveaux moulins perd donc la partie. Un joueur peut également perdre avec plus de trois pièces si son adversaire les bloque de manière à ce qu'elles ne puissent pas être déplacées.\n\nVol\n\nDans certaines variantes des règles, lorsqu'un joueur n'a plus que trois pièces, ses pièces peuvent « voler », « sauter » ou « bondir » vers n'importe quel point vacant, et pas seulement vers des points adjacents.\n",
  "@helpContent": {
    "description": "Help Content"
  },
  "versionInfo": "Informations de version",
  "@versionInfo": {
    "description": "Version info"
  },
  "eula": "CLUF",
  "@eula": {
    "description": "EULA"
  },
  "license": "Licence",
  "@license": {
    "description": "License"
  },
  "sourceCode": "Code source",
  "@sourceCode": {
    "description": "Source code"
  },
  "appVersion": "Version de l'application",
  "@appVersion": {
    "description": "App Version"
  },
  "general": "Général",
  "@general": {
    "description": "General"
  },
  "advanced": "Avancé",
  "@advanced": {
    "description": "Advanced"
  },
  "placing": "Placement",
  "@placing": {
    "description": "Placing"
  },
  "moving": "Déplacement",
  "@moving": {
    "description": "Moving"
  },
  "removing": "Suppression",
  "@removing": {
    "description": "Removing"
  },
  "gameOverCondition": "Condition de fin de partie",
  "@gameOverCondition": {
    "description": "Game over condition"
  },
  "aisPlayStyle": "Style de jeu de l'IA",
  "@aisPlayStyle": {
    "description": "AI's playstyle"
  },
  "passive": "Passif",
  "@passive": {
    "description": "Passive"
  },
  "timeout": "Temps écoulé",
  "@timeout": {
    "description": "Timeout"
  },
  "appearance": "Apparence",
  "@appearance": {
    "description": "Apparence"
  },
  "drawOnHumanExperience": "S'inspirer de l'expérience humaine",
  "@drawOnHumanExperience": {
    "description": "Draw on the human experience"
  },
  "considerMobility": "Tenir compte de la mobilité des pièces",
  "@considerMobility": {
    "description": "Consider mobility of pieces"
  },
  "pieceCount": "Nombre de pièces :",
  "@pieceCount": {
    "description": "Piece count"
  },
  "inHand": "Main de {player} : {count}",
  "@inHand": {
    "description": "in hand"
  },
  "onBoard": "Plateau de {player} : {count}",
  "@onBoard": {
    "description": "on board"
  },
  "boardTop": "Décalage du plateau par rapport au haut",
  "@boardTop": {
    "description": "Board offset from the top"
  },
  "notAIsTurn": "Ce n'est pas le tour de l'IA.",
  "@notAIsTurn": {
    "description": "It is not the AI's turn."
  },
  "aiIsNotThinking": "L'IA ne réfléchit pas.",
  "@aiIsNotThinking": {
    "description": "AI is not thinking."
  },
  "atEnd": "Vous êtes à la fin de la liste des mouvements.",
  "@atEnd": {
    "description": "At the end of the move list."
  },
  "tapBackAgainToLeave": "Appuyez à nouveau pour quitter.",
  "@tapBackAgainToLeave": {
    "description": "Tap back again to leave."
  },
  "more": "En savoir plus",
  "@more": {
    "description": "More"
  },
  "experimental": "Il s'agit d'une fonctionnalité expérimentale.",
  "@experimental": {
    "description": "This is an experimental feature."
  },
  "experiments": "Expériences",
  "@experiments": {
    "description": "Experiments"
  },
  "ossLicenses": "Licences open-source",
  "@ossLicenses": {
    "description": "Open source licenses"
  },
  "language": "Langue",
  "@language": {
    "description": "Languages"
  },
  "defaultLanguage": "Langue par défaut",
  "@defaultLanguage": {
    "description": "Default language"
  },
  "mayMoveInPlacingPhase": "Les pièces peuvent se déplacer dans la phase de placement",
  "@mayMoveInPlacingPhase": {
    "description": "The pieces can move in the placing phase"
  },
  "mayMoveInPlacingPhase_Detail": "Il n'y a pas de phases distinctes de placement et de déplacement, c'est-à-dire que les joueurs peuvent décider à chaque déplacement s'ils veulent placer une pièce sur le plateau ou déplacer une de leurs pièces (tant qu'il leur reste des pièces à placer).",
  "@mayMoveInPlacingPhase_Detail": {
    "description": "There are no distinct placing and moving phases, i.e. the players can decide at every move whether they want to place a piece on the board or move one of their pieces (as long as they have remaining pieces to place)."
  },
  "drawerColor": "Couleur des menus",
  "@drawerColor": {
    "description": "Menu color"
  },
  "drawerTextColor": "Couleur du texte des menus",
  "@drawerTextColor": {
    "description": "Menu text color"
  },
  "drawerHighlightItemColor": "Couleur d'accentuation des menus",
  "@drawerHighlightItemColor": {
    "description": "Menu highlight item color"
  },
  "mainToolbarBackgroundColor": "Couleur d'arrière-plan de la barre d'outils principale",
  "@mainToolbarBackgroundColor": {
    "description": "Main toolbar background color"
  },
  "mainToolbarIconColor": "Couleur de l'icône de la barre d'outils principale",
  "@mainToolbarIconColor": {
    "description": "main toolbar icon color"
  },
  "navigationToolbarBackgroundColor": "Couleur d'arrière-plan de la barre d'outils de navigation",
  "@navigationToolbarBackgroundColor": {
    "description": "Navigation toolbar background color"
  },
  "navigationToolbarIconColor": "Couleur de l'icône de la barre d'outils de navigation",
  "@navigationToolbarIconColor": {
    "description": "Navigation toolbar icon color"
  },
  "autoHideToolbar": "Masquer automatiquement la barre d'outils",
  "@autoHideToolbar": {
    "description": "Automatically hide the toolbar"
  },
  "toolbarLocationOnScreen": "Emplacement de la barre d'outils sur l'écran",
  "@toolbarLocationOnScreen": {
    "description": "Toolbar location on screen"
  },
  "top": "Haut",
  "@top": {
    "description": "Top"
  },
  "bottom": "Bas",
  "@bottom": {
    "description": "Bottom"
  },
  "center": "Centre",
  "@center": {
    "description": "Center"
  },
  "solidColor": "Couleur unie",
  "@solidColor": {
    "description": "Solid color"
  },
  "picture": "Photo",
  "@picture": {
    "description": "Picture"
  },
  "chooseYourPicture": "Choisissez votre image",
  "@chooseYourPicture": {
    "description": "Choose your picture"
  },
  "light": "Clair",
  "@light": {
    "description": "Light"
  },
  "dark": "Sombre",
  "@dark": {
    "description": "Dark"
  },
  "themes": "Thèmes",
  "@themes": {
    "description": "Themes"
  },
  "currentTheme": "Thème actuel",
  "@currentTheme": {
    "description": "Current theme"
  },
  "saveTheme": "Enregistrer le thème",
  "@saveTheme": {
    "description": "Save theme"
  },
  "showAnalysisGraph": "Afficher le graphique d'analyse",
  "@showAnalysisGraph": {
    "description": "Show analysis graph"
  },
  "analysis": "Analyse",
  "@analysis": {
    "description": "Analysis"
  },
  "saveGame": "Sauvegarder la partie",
  "@saveGame": {
    "description": "Save game"
  },
  "loadGame": "Chargement de la partie",
  "@loadGame": {
    "description": "Load game"
  },
  "setupPosition": "Position d'installation",
  "@setupPosition": {
    "description": "Setup position"
  },
  "showLegalMoves": "Afficher les coups autorisés",
  "@showLegalMoves": {
    "description": "Show legal moves"
  },
  "showLastMove": "Afficher le dernier coup",
  "@showLastMove": {
    "description": "Show last move"
  },
  "showArrows": "Afficher les flèches",
  "@showArrows": {
    "description": "Show arrows"
  },
  "pieces": "Pièces",
  "@pieces": {
    "description": "Pieces"
  },
  "showAnalysis": "Afficher l'analyse",
  "@showAnalysis": {
    "description": "Show analysis"
  },
  "threads": "Fils",
  "@threads": {
    "description": "Threads"
  },
  "getInvolved": "Contribuer",
  "@getInvolved": {
    "description": "Get Involved"
  },
  "helpImproveTranslate": "Aidez à améliorer la traduction",
  "@helpImproveTranslate": {
    "description": "Help improve translate"
  },
  "tutorial": "Didacticiel",
  "@tutorial": {
    "description": "Tutorial"
  },
  "classicMill": "Moulin classique",
  "@classicMill": {
    "description": "Classic Mill"
  },
  "mixedMill": "Moulin mixte",
  "@mixedMill": {
    "description": "Mixed Mill"
  },
  "ceylonMill": "Moulin de Ceylan",
  "@ceylonMill": {
    "description": "Ceylon Mill"
  },
  "mayBreakAndRemakeMillRepeatedly": "Le moulin peut être cassé et créé à plusieurs reprises",
  "@mayBreakAndRemakeMillRepeatedly": {
    "description": "Mill may be broken and remade repeatedly"
  },
  "mayBreakAndRemakeMillRepeatedly_Detail": "Si un joueur casse un moulin pour créer un nouveau moulin immédiatement, ce joueur peut déplacer cette pièce vers la jonction d'origine lors de son prochain mouvement s'il fabrique un nouveau moulin.",
  "@mayBreakAndRemakeMillRepeatedly_Detail": {
    "description": "If a player breaks a mill to create a new mill immediately, such player can move such piece back to the original junction in his next move if it makes a new mill."
  },
  "drawIfNoRemovalWithinTenMovesWhenThreeLeft": "Le jeu est nul si un joueur a trois pièces et après dix coups aucun joueur ne retire les pièces de l'adversaire",
  "@drawIfNoRemovalWithinTenMovesWhenThreeLeft": {
    "description": "The game is drawn if a player has three pieces and after ten moves neither player removes the opponent's pieces"
  },
  "drawIfNoRemovalWithinTenMovesWhenThreeLeft_Detail": "Lorsqu'un joueur n'a plus que trois pièces et qu'aucun des deux joueurs ne peut retirer la pièce d'un adversaire en dix coups, le jeu nul.",
  "@drawIfNoRemovalWithinTenMovesWhenThreeLeft_Detail": {
    "description": "When a player is down to three pieces, and neither player can remove an opponent's piece within ten moves, the game is a draw."
  },
  "close": "Fermer",
  "@close": {
    "description": "Close"
  },
  "whitePiece": "Pièce blanche",
  "@whitePiece": {
    "description": "White piece"
  },
  "blackPiece": "Pièce noire",
  "@blackPiece": {
    "description": "Black piece"
  },
  "banPoint": "Point interdit",
  "@banPoint": {
    "description": "Ban point"
  },
  "emptyPoint": "Point vide",
  "@emptyPoint": {
    "description": "Empty point"
  },
  "noPoint": "Aucun point",
  "@noPoint": {
    "description": "No point"
  },
  "placingPhase": "Phase de placement",
  "@placingPhase": {
    "placingPhase": "Placing phase"
  },
  "movingPhase": "Phase de déplacement",
  "@movingPhase": {
    "description": "Moving phase"
  },
  "flyingPhase": "Phase de vol",
  "@flyingPhase": {
    "description": "Flying phase"
  },
  "sideToMove": "Au tour de : {player}",
  "@sideToMove": {
    "description": "Side to move"
  },
  "lastMove": "Dernier coup : {move}",
  "@lastMove": {
    "description": "Last move"
  },
  "selected": "Sélectionné",
  "@selected": {
    "description": "Selected"
  },
  "accessibility": "Accessibilité",
  "@accessibility": {
    "description": "Accessibility"
  },
  "screenReaderSupport": "Lecteur d'écran",
  "@screenReaderSupport": {
    "description": "Screen reader support"
  },
  "isDraw": "Match nul !",
  "@isDraw": {
    "description": "It is a Draw!"
  },
  "draw": "Match nul",
  "@draw": {
    "description": "Draw"
  },
  "pieceHighlightColor": "Couleur d'accentuation des pièces",
  "@pieceHighlightColor": {
    "description": "Piece highlight color"
  },
  "algorithm": "Algorithme",
  "@algorithm": {
    "description": "Algorithm"
  },
  "removeUnplacedPiece": "Retirer la pièce non placée",
  "@removeUnplacedPiece": {
    "description": "Remove unplaced piece"
  },
  "removeUnplacedPiece_Detail": "Si un joueur forme le moulin lors de la phase de placement, il retirera la pièce non placée de l'adversaire et continuera à se déplacer.",
  "@removeUnplacedPiece_Detail": {
    "description": "If a player forms the mill in the placing phase, she will remove the opponent's unplaced piece and continue to make a move."
  },
  "endgameNMoveRule": "Règle des mouvements N de fin de partie",
  "@endgameNMoveRule": {
    "description": "Endgame N-Move rule"
  },
  "endgameNMoveRule_Detail": "Si l'un des joueurs n'a que trois pièces et qu'aucun des deux joueurs n'enlève une pièce au cours d'un mouvement spécifique, le jeu est nul.",
  "@endgameNMoveRule_Detail": {
    "description": "If either player has only three pieces and neither player removes a piece within a specific moves, the game is drawn."
  },
  "drawReasonEndgameRule50": "Chaque joueur n'a que trois pièces et aucun des deux joueurs n'enlève une pièce dans un mouvement spécifique.",
  "@drawReasonEndgameRule50": {
    "description": "Either player has only three pieces and neither player removes a piece within a specific moves."
  },
  "threefoldRepetitionRule": "Règle de la triple répétition",
  "@threefoldRepetitionRule": {
    "description": "Threefold repetition rule"
  },
  "threefoldRepetitionRule_Detail": "Le jeu est nul si une position se produit pour la troisième fois.",
  "@threefoldRepetitionRule_Detail": {
    "description": "The game is drawn if a position occurs for the third time."
  },
  "continueToMakeMove": "Moulin ! Continuez pour effecter un déplacement.",
  "@continueToMakeMove": {
    "description": "Mill! Continue to make a move."
  },
  "pointStyle": "Style de point",
  "@pointStyle": {
    "description": "Point style"
  },
  "pointWidth": "Largeur de point",
  "@pointWidth": {
    "description": "Point width"
  },
  "solid": "Solide",
  "@solid": {
    "description": "Solid"
  },
  "hollow": "Creux",
  "@hollow": {
    "description": "Hollow"
  },
  "languageName": "Français",
  "@languageName": {
    "description": "The name of the current language"
  },
  "moveNumber": "{count,plural, =0{mouvement}=1{{count} mouvement}other{{count} mouvements}}",
  "@moveNumber": {
    "description": "Moves to take back",
    "placeholders": {
      "count": {
        "description": "Number of Moves",
        "example": "3"
      }
>>>>>>> 92c2f33f
    }
  },
  "gameSavedTo": "Le jeu est enregistré dans",
  "@gameSavedTo": {
    "description": "The game is saved to"
  },
  "loadFailed": "Chargement raté.",
  "@loadFailed": {
    "description": "Load failed."
  },
  "filename": "Nom de fichier",
  "@filename": {
    "description": "File name"
  },
  "browse": "Parcourir…",
  "@browse": {
    "description": "Browse…"
  },
  "gameFiles": "Fichiers de jeu",
  "@gameFiles": {
    "description": "Game files"
  }
}<|MERGE_RESOLUTION|>--- conflicted
+++ resolved
@@ -1,1255 +1,4 @@
 {
-<<<<<<< HEAD
-    "@@locale": "fr",
-    "appName": "Moulin",
-    "@appName": {
-        "description": "The app name"
-    },
-    "welcome": "Bienvenue",
-    "@welcome": {
-        "description": "Welcome"
-    },
-    "yes": "Oui",
-    "@yes": {
-        "description": "Yes"
-    },
-    "no": "Non",
-    "@no": {
-        "description": "No"
-    },
-    "game": "Jeu",
-    "@game": {
-        "description": "Game"
-    },
-    "humanVsAi": "Humain vs IA",
-    "@humanVsAi": {
-        "description": "Human Vs AI"
-    },
-    "humanVsHuman": "Humain vs humain",
-    "@humanVsHuman": {
-        "description": "Human Vs Human"
-    },
-    "aiVsAi": "IA vs IA",
-    "@aiVsAi": {
-        "description": "AI Vs AI"
-    },
-    "humanVsCloud": "Humain vs Réseau",
-    "@humanVsCloud": {
-        "description": "Human Vs Cloud"
-    },
-    "humanVsLAN": "Humain vs Réseau local",
-    "@humanVsLAN": {
-        "description": "Human Vs LAN"
-    },
-    "testViaLAN": "Test via Réseau local",
-    "@testViaLAN": {
-        "description": "Test Via LAN"
-    },
-    "move": "Déplacements",
-    "@move": {
-        "description": "Move"
-    },
-    "moves": " Déplacements",
-    "@moves": {
-        "description": " Moves"
-    },
-    "showMoveList": "Liste de mouvements",
-    "@showMoveList": {
-        "description": "Move list"
-    },
-    "moveList": "Liste des mouvements",
-    "@moveList": {
-        "description": "Move list"
-    },
-    "noGameRecord": "Aucun enregistrement",
-    "@noGameRecord": {
-        "description": "No record"
-    },
-    "ok": "OK",
-    "@ok": {
-        "description": "OK"
-    },
-    "confirm": "Confirmer",
-    "@confirm": {
-        "description": "Confirm"
-    },
-    "cancel": "Annuler",
-    "@cancel": {
-        "description": "Cancel"
-    },
-    "copyright": "Copyright © 2021-2022 Calcitem Studio",
-    "@copyright": {
-        "description": "Copyright"
-    },
-    "tipSelectWrong": "Sélectionnez la mauvaise pièce.",
-    "@tipSelectWrong": {
-        "description": "Select the wrong piece."
-    },
-    "tipPlace": "Placez vos pièces.",
-    "@tipPlace": {
-        "description": "Place your pieces."
-    },
-    "tipBanPlace": "Impossible de la placer ici.",
-    "@tipBanPlace": {
-        "description": "Cannot place it here."
-    },
-    "tipPlaced": "Placé.",
-    "@tipPlaced": {
-        "description": "Placed."
-    },
-    "tipRemove": "Retirez une pièce.",
-    "@tipRemove": {
-        "description": "Remove a piece."
-    },
-    "tipBanRemove": "Impossible de la retirer.",
-    "@tipBanRemove": {
-        "description": "Cannot remove."
-    },
-    "tipRemoved": "Retiré.",
-    "@tipRemoved": {
-        "description": "Removed."
-    },
-    "tipMove": "Déplacez une pièce.",
-    "@tipMove": {
-        "description": "Move a piece."
-    },
-    "tipCannotPlace": "Vous ne pouvez pas placer votre pièce ici.",
-    "@tipCannotPlace": {
-        "description": "You can't place your piece here."
-    },
-    "tipCannotMove": "Vous ne pouvez pas déplacer votre pièce ici.",
-    "@tipCannotMove": {
-        "description": "You can't move your piece here."
-    },
-    "tipMill": "Moulin ! Prenez la pièce de votre adversaire.",
-    "@tipMill": {
-        "description": "Mill! Take your opponent's piece."
-    },
-    "tipContinueMill": "Continuez pour prendre la pièce de votre adversaire.",
-    "@tipContinueMill": {
-        "description": "Continue to take your opponent's piece."
-    },
-    "tipSelectOpponentsPiece": "Sélectionnez une des pièces de votre adversaire.",
-    "@tipSelectOpponentsPiece": {
-        "description": "Select one of your opponent's pieces."
-    },
-    "tipCannotRemovePieceFromMill": "Vous ne pouvez pas retirer une pièce d'un moulin.",
-    "@tipCannotRemovePieceFromMill": {
-        "description": "You cannot remove a piece from a mill."
-    },
-    "tipCanMoveOnePoint": "Une pièce peut se déplacer de 1 point.",
-    "@tipCanMoveOnePoint": {
-        "description": "A piece can move 1 point."
-    },
-    "tipCannotMoveOpponentsPieces": "Vous ne pouvez pas déplacer les pièces de votre adversaire.",
-    "@tipCannotMoveOpponentsPieces": {
-        "description": "You can't move your opponent's pieces."
-    },
-    "tipThreePiecesInLine": "Il y a 3 pièces en ligne.",
-    "@tipThreePiecesInLine": {
-        "description": "There are 3 pieces in a line."
-    },
-    "tipSelectPieceToMove": "Sélectionnez votre pièce à déplacer.",
-    "@tipSelectPieceToMove": {
-        "description": "Select your piece to move."
-    },
-    "tipHaveThreePiecesLeft": "Il vous reste trois pièces.",
-    "@tipHaveThreePiecesLeft": {
-        "description": "You have 3 pieces left."
-    },
-    "tipCanMoveToAnyPoint": "Vous pouvez vous déplacer vers le point de votre choix.",
-    "@tipCanMoveToAnyPoint": {
-        "description": "You can move to any point you like."
-    },
-    "tipToMove": " pour bouger.",
-    "@tipToMove": {
-        "description": " to move."
-    },
-    "whiteWin": "Joueur 1 gagne !",
-    "@whiteWin": {
-        "description": "Player 1 wins!"
-    },
-    "blackWin": "Joueur 2 gagne !",
-    "@blackWin": {
-        "description": "Player 2 wins!"
-    },
-    "won": "Gagné",
-    "@won": {
-        "description": "Won"
-    },
-    "lost": "Perdu",
-    "@lost": {
-        "description": "Lost"
-    },
-    "aborted": "Avorté",
-    "@aborted": {
-        "description": "Aborted"
-    },
-    "thinking": "Réfléchit…",
-    "@thinking": {
-        "description": "Thinking..."
-    },
-    "newGame": "Nouvelle partie",
-    "@newGame": {
-        "description": "New game"
-    },
-    "importGame": "Importer une partie",
-    "@importGame": {
-        "description": "Import game"
-    },
-    "exportGame": "Exporter une partie",
-    "@exportGame": {
-        "description": "Export game"
-    },
-    "gameImported": "Partie importée depuis le presse-papiers.",
-    "@gameImported": {
-        "description": "Game imported from the clipboard."
-    },
-    "cannotImport": "Impossible d'importer",
-    "@cannotImport": {
-        "description": "Cannot import"
-    },
-    "movesAndRulesNotMatch": "Les déplacements et les règles ne correspondent pas.",
-    "@movesAndRulesNotMatch": {
-        "description": "Rules and moves do not match."
-    },
-    "startRecording": "Démarrer l'enregistrement",
-    "@startRecording": {
-        "description": "Start recording"
-    },
-    "recording": "Enregistrement...",
-    "@recording": {
-        "description": "Recording..."
-    },
-    "stopRecording": "Arrêter l'enregistrement",
-    "@stopRecording": {
-        "description": "Stop recording"
-    },
-    "showRecording": "Afficher l'enregistrement",
-    "@showRecording": {
-        "description": "Show recording"
-    },
-    "noRecording": "Pas d'enregistrement.",
-    "@noRecording": {
-        "description": "No recording."
-    },
-    "pleaseWait": "Veuillez patienter...",
-    "@pleaseWait": {
-        "description": "Please wait..."
-    },
-    "restartGame": "Recommencer la partie en cours ?",
-    "@restartGame": {
-        "description": "Restart current game?"
-    },
-    "restart": "Recommencer",
-    "@restart": {
-        "description": "Restart"
-    },
-    "gameStarted": "Partie commencée, veuillez placer vos pièces.",
-    "@gameStarted": {
-        "description": "Game started, please place"
-    },
-    "analyzing": "Analyse…",
-    "@analyzing": {
-        "description": "Analyzing ..."
-    },
-    "error": "Erreur",
-    "@error": {
-        "description": "Error"
-    },
-    "winRate": "Taux de victoire",
-    "@winRate": {
-        "description": "Win Rate"
-    },
-    "score": "Score",
-    "@score": {
-        "description": "Score"
-    },
-    "white": "Joueur 1",
-    "@white": {
-        "description": "Player 1"
-    },
-    "black": "Joueur 2",
-    "@black": {
-        "description": "Player 2"
-    },
-    "loseReasonlessThanThree": " Le nombre de pièces est inférieur à trois.",
-    "@loseReasonlessThanThree": {
-        "description": " piece count is less than three."
-    },
-    "loseReasonResign": " démissionner.",
-    "@loseReasonResign": {
-        "description": " resign."
-    },
-    "loseReasonNoWay": " Il n'y a pas moyen de partir.",
-    "@loseReasonNoWay": {
-        "description": " is no way to go."
-    },
-    "loseReasonBoardIsFull": "L'échiquier est plein, il n'y a pas moyen d'y aller.",
-    "@loseReasonBoardIsFull": {
-        "description": "The board is full, no way to go."
-    },
-    "loseReasonTimeOver": "Temps écoulé",
-    "@loseReasonTimeOver": {
-        "description": "Time Over"
-    },
-    "drawReasonRule50": "Dans la phase de déplacement, aucune pièce n'a été retirée au cours du dernier nombre spécifique de coups.",
-    "@drawReasonRule50": {
-        "description": "In the moving phase, no piece has been removed in the last specific number of moves."
-    },
-    "drawReasonBoardIsFull": "C'est un match nul car le plateau est plein.",
-    "@drawReasonBoardIsFull": {
-        "description": "It is a Draw because the board is full"
-    },
-    "drawReasonThreefoldRepetition": "C'est un match nul suite à une triple répétition.",
-    "@drawReasonThreefoldRepetition": {
-        "description": "It is a Draw because of threefold repetition."
-    },
-    "gameOverUnknownReason": "Fin de la partie ! Raison inconnue.",
-    "@gameOverUnknownReason": {
-        "description": "Game Over! Unknown reason."
-    },
-    "gameOver": "Fin de la partie",
-    "@gameOver": {
-        "description": "Game Over"
-    },
-    "youWin": "Vous avez gagné ! Félicitations !",
-    "@youWin": {
-        "description": "You win! Congratulations!"
-    },
-    "challengeHarderLevel": "Défier un niveau plus difficile ?\nLe nouveau niveau sera le niveau ",
-    "@challengeHarderLevel": {
-        "description": "Challenge harder level?"
-    },
-    "youLose": "Vous avez perdu !",
-    "@youLose": {
-        "description": "You Lose!"
-    },
-    "analyze": "Analyser",
-    "@analyze": {
-        "description": "Analyze"
-    },
-    "playerName": "Nom du joueur",
-    "@playerName": {
-        "description": "Player Name"
-    },
-    "about": "À propos de",
-    "@about": {
-        "description": "About"
-    },
-    "version": "Version",
-    "@version": {
-        "description": "Version"
-    },
-    "thanks": "Remerciements",
-    "@thanks": {
-        "description": "Thanks"
-    },
-    "settings": "Paramètres",
-    "@settings": {
-        "description": "Settings"
-    },
-    "options": "Options",
-    "@options": {
-        "description": "Options"
-    },
-    "preferences": "Préférences",
-    "@preferences": {
-        "description": "Preferences"
-    },
-    "skillLevel": "Niveau de difficulté",
-    "@skillLevel": {
-        "description": "Difficulty level"
-    },
-    "moveTime": "Temps de réflexion de l'IA",
-    "@moveTime": {
-        "description": "AI thinking time"
-    },
-    "difficulty": "Difficulté",
-    "@difficulty": {
-        "description": "Difficulty"
-    },
-    "playSounds": "Effets sonores",
-    "@playSounds": {
-        "description": "Sound effects"
-    },
-    "playSoundsInTheGame": "Jouer des sons dans le jeu",
-    "@playSoundsInTheGame": {
-        "description": "Play sounds in the game"
-    },
-    "keepMuteWhenTakingBack": "Rester muet lors de la reprise",
-    "@keepMuteWhenTakingBack": {
-        "description": "Keep mute when taking back"
-    },
-    "tone": "Tonalité",
-    "@tone": {
-        "description": "Tone"
-    },
-    "whoMovesFirst": "Premier mouvement",
-    "@whoMovesFirst": {
-        "description": "First move"
-    },
-    "human": "Humain",
-    "@human": {
-        "description": "Human"
-    },
-    "ai": "IA",
-    "@ai": {
-        "description": "AI"
-    },
-    "alternate": "Alterner",
-    "@alternate": {
-        "description": "Alternate"
-    },
-    "isAutoRestart": "Relancer automatiquement la partie lorsqu'elle est terminée",
-    "@isAutoRestart": {
-        "description": "Auto-restart game when game over"
-    },
-    "isAutoChangeFirstMove": "Changement automatique du premier coup",
-    "@isAutoChangeFirstMove": {
-        "description": "Auto Change First Move"
-    },
-    "resignIfMostLose": "IA démissionne si la plupart perdent",
-    "@resignIfMostLose": {
-        "description": "AI Resign if Most Lose"
-    },
-    "shufflingEnabled": "Déplacement aléatoire",
-    "@shufflingEnabled": {
-        "description": "Random move"
-    },
-    "learnEndgame": "Apprendre la fin de partie",
-    "@learnEndgame": {
-        "description": "Learn Endgame"
-    },
-    "openingBook": "Livre d'ouverture",
-    "@openingBook": {
-        "description": "Opening Book"
-    },
-    "misc": "Divers",
-    "@misc": {
-        "description": "Miscellaneous"
-    },
-    "rules": "Règles",
-    "@rules": {
-        "description": "Rules"
-    },
-    "piecesCount": "Le nombre de pièces dont dispose chaque joueur",
-    "@piecesCount": {
-        "description": "The number of pieces each player has"
-    },
-    "piecesCount_Detail": "Combien de pièces possède chaque joueur ?",
-    "@piecesCount_Detail": {
-        "description": "How many pieces does each player have?"
-    },
-    "flyPieceCount": "Le numéro de la pièce volante",
-    "@flyPieceCount": {
-        "description": "The number of the flying piece"
-    },
-    "flyPieceCount_Detail": "Si l'option de vol est activée, lorsqu'un joueur est réduit à un nombre spécifique de pièces, ses pièces sont libres de se déplacer vers n'importe quel point inoccupé, au lieu d'être limitées aux points adjacents comme dans le reste du jeu.",
-    "@flyPieceCount_Detail": {
-        "description": "If Flying is enabled, when a player is reduced to a specific piece count, her pieces are free to move to any unoccupied point, instead of being restricted to adjacent points as in the rest of the game."
-    },
-    "piecesAtLeastCount": "Pièces minimum",
-    "@piecesAtLeastCount": {
-        "description": "Pieces At Least"
-    },
-    "hasDiagonalLines": "Lignes diagonales",
-    "@hasDiagonalLines": {
-        "description": "Diagonal lines"
-    },
-    "hasDiagonalLines_Detail": "Ajoute quatre lignes diagonales au plateau.",
-    "@hasDiagonalLines_Detail": {
-        "description": "Add four diagonal lines to the board."
-    },
-    "hasBannedLocations": "Marquer et retarder le retrait des pièces",
-    "@hasBannedLocations": {
-        "description": "Mark and delay removing pieces"
-    },
-    "hasBannedLocations_Detail": "Lors de la phase de placement, les points des pièces retirées ne pourront plus être placés.",
-    "@hasBannedLocations_Detail": {
-        "description": "In the placing phase, the points of removed pieces will no longer be able to be placed unless the moving phase is entered."
-    },
-    "isDefenderMoveFirst": "Le deuxième joueur se déplace en premier",
-    "@isDefenderMoveFirst": {
-        "description": "The second player moves first"
-    },
-    "isDefenderMoveFirst_Detail": "Le joueur qui se déplace en second lors de la phase de placement se déplace en premier lors de la phase de déplacement.",
-    "@isDefenderMoveFirst_Detail": {
-        "description": "The player who moves second in the placing phase moves first in the moving phase."
-    },
-    "mayRemoveMultiple": "Suppression multiple",
-    "@mayRemoveMultiple": {
-        "description": "Multi-remove"
-    },
-    "mayRemoveMultiple_Detail": "Si un joueur ferme plus d'un moulin à la fois, il pourra retirer le nombre de moulins qu'il a fermés.",
-    "@mayRemoveMultiple_Detail": {
-        "description": "If a player closes more than one mill at once, she will be able to remove the number of mills she closed."
-    },
-    "mayRemoveFromMillsAlways": "Détruire les moulins",
-    "@mayRemoveFromMillsAlways": {
-        "description": "Destroy mills"
-    },
-    "mayRemoveFromMillsAlways_Detail": "Par défaut, les joueurs doivent d'abord retirer toute autre pièce avant de retirer une pièce d'un moulin formé. Activez cette option pour désactiver cette limitation.",
-    "@mayRemoveFromMillsAlways_Detail": {
-        "description": "mayRemoveFromMillsAlways_Detail"
-    },
-    "isWhiteLoseButNotDrawWhenBoardFull": "Le deuxième joueur perd lorsque le plateau est plein",
-    "@isWhiteLoseButNotDrawWhenBoardFull": {
-        "description": "The second player loses when the board is full"
-    },
-    "isWhiteLoseButNotDrawWhenBoardFull_Detail": "À la fin de la phase de placement, lorsque le plateau est plein, le camp qui a placé le premier perd la partie, sinon, la partie est nulle.",
-    "@isWhiteLoseButNotDrawWhenBoardFull_Detail": {
-        "description": "At the end of the placing phase, when the board is full, the side that places first loses the game, otherwise, the game is a draw."
-    },
-    "isLoseButNotChangeSideWhenNoWay": "Perdre en l'absence de mouvements légaux",
-    "@isLoseButNotChangeSideWhenNoWay": {
-        "description": "Lose when no legal moves"
-    },
-    "isLoseButNotChangeSideWhenNoWay_Detail": "Le joueur perd si son adversaire le bloque de sorte qu'il ne peut pas le déplacer. Changez de côté pour bouger si cette option est désactivée.",
-    "@isLoseButNotChangeSideWhenNoWay_Detail": {
-        "description": "The player will lose if his opponent blocks them so that they cannot be moved. Change side to move if this option is disabled."
-    },
-    "mayFly": "Vol",
-    "@mayFly": {
-        "description": "Flying"
-    },
-    "mayFly_Detail": "Si un joueur n'a plus que trois ou quatre pièces (configurable), il peut déplacer la pièce vers n'importe quel point libre.",
-    "@mayFly_Detail": {
-        "description": "If a player has only three or four (configurable) pieces left, she can move the piece to any free point."
-    },
-    "nMoveRule": "Règle du mouvement N",
-    "@nMoveRule": {
-        "description": "N-move rule"
-    },
-    "nMoveRule_Detail": "La partie est nulle s'il n'y a pas eu de déplacement dans un nombre spécifique de mouvements par chaque joueur.",
-    "@nMoveRule_Detail": {
-        "description": "The game is drawn if there has been no removal in a specific number of moves by each player."
-    },
-    "rollback": "Retour en arrière",
-    "@rollback": {
-        "description": "Rollback"
-    },
-    "pleaseSelect": "Veuillez sélectionner",
-    "@pleaseSelect": {
-        "description": "Please select"
-    },
-    "copy": "Copier",
-    "@copy": {
-        "description": "Copy"
-    },
-    "moveHistoryCopied": "L'historique des coups a été copié dans le presse-papiers.",
-    "@moveHistoryCopied": {
-        "description": "Move history copied to clipboard"
-    },
-    "help": "Aide",
-    "@help": {
-        "description": "Help"
-    },
-    "feedback": "Commentaires",
-    "@feedback": {
-        "description": "Feedback"
-    },
-    "exit": "Quitter",
-    "@exit": {
-        "description": "Exit"
-    },
-    "ruleSettings": "Paramètres des règles",
-    "@ruleSettings": {
-        "description": "Rule Settings"
-    },
-    "color": "Couleur",
-    "@color": {
-        "description": "Color"
-    },
-    "boardColor": "Couleur du plateau",
-    "@boardColor": {
-        "description": "Board color"
-    },
-    "pieceColor": "Couleur des pièces",
-    "@pieceColor": {
-        "description": "Piece color"
-    },
-    "backgroundColor": "Couleur de l'arrière-plan",
-    "@backgroundColor": {
-        "description": "Background color"
-    },
-    "lineColor": "Couleur de la ligne du plateau",
-    "@lineColor": {
-        "description": "Board line color"
-    },
-    "whitePieceColor": "Couleur des pièces du Joueur 1",
-    "@whitePieceColor": {
-        "description": "Player 1 piece color"
-    },
-    "blackPieceColor": "Couleur des pièces du Joueur 2",
-    "@blackPieceColor": {
-        "description": "Player 2 piece color"
-    },
-    "messageColor": "Couleur des messages",
-    "@messageColor": {
-        "description": "Message color"
-    },
-    "aiIsLazy": "L'IA est paresseuse",
-    "@aiIsLazy": {
-        "description": "AI is Lazy"
-    },
-    "isPieceCountInHandShown": "Afficher le nombre de pièces en main",
-    "@isPieceCountInHandShown": {
-        "description": "Show count of pieces in hand"
-    },
-    "isNotationsShown": "Afficher les notations sur le plateau",
-    "@isNotationsShown": {
-        "description": "Show notations on board"
-    },
-    "isHistoryNavigationToolbarShown": "Afficher la barre d'outils de navigation de l'historique",
-    "@isHistoryNavigationToolbarShown": {
-        "description": "Show history navigation toolbar"
-    },
-    "display": "Affichage",
-    "@display": {
-        "description": "Display"
-    },
-    "boardBorderLineWidth": "Largeur du bord de l'échiquier",
-    "@boardBorderLineWidth": {
-        "description": "Board borderline width"
-    },
-    "boardInnerLineWidth": "Largeur de la ligne intérieure de l'échiquier",
-    "@boardInnerLineWidth": {
-        "description": "Board inner line width"
-    },
-    "pieceWidth": "Largeur des pièces",
-    "@pieceWidth": {
-        "description": "Piece width"
-    },
-    "fontSize": "Taille de la police",
-    "@fontSize": {
-        "description": "Font size"
-    },
-    "standardNotation": "Notation WMD",
-    "@standardNotation": {
-        "description": "Standard notation"
-    },
-    "restore": "Restaurer",
-    "@restore": {
-        "description": "Restore"
-    },
-    "restoreDefaultSettings": "Restaurer les paramètres par défaut",
-    "@restoreDefaultSettings": {
-        "description": "Restore Default Settings"
-    },
-    "exitApp": "L'application se ferme.",
-    "@exitApp": {
-        "description": "The app will exit."
-    },
-    "exitAppManually": "Vous devez fermer immédiatement et rouvrir l'application pour qu'elle prenne effet.",
-    "@exitAppManually": {
-        "description": "You have to close immediately and reopen the app to take effect."
-    },
-    "pick": "Choisissez",
-    "@pick": {
-        "description": "Pick "
-    },
-    "info": "Infos",
-    "@info": {
-        "description": "Info"
-    },
-    "hint": "Indice",
-    "@hint": {
-        "description": "Hint"
-    },
-    "player": "joueur",
-    "@player": {
-        "description": "player"
-    },
-    "player1": "Joueur 1",
-    "@player1": {
-        "description": "Player 1"
-    },
-    "player2": "Joueur 2",
-    "@player2": {
-        "description": "Player 2"
-    },
-    "howToPlay": "Comment jouer",
-    "@howToPlay": {
-        "description": "How to play"
-    },
-    "toPlacePiece": "Tapez sur n'importe quel point disponible pour placer la pièce.",
-    "@toPlacePiece": {
-        "description": "Tap on any available point to place the piece."
-    },
-    "toSelectPiece": "Tapez sur une pièce pour la déplacer.",
-    "@toSelectPiece": {
-        "description": "Tap on a piece to move it."
-    },
-    "toMovePiece": "Tapez sur un point connecté à une pièce pour la déplacer.",
-    "@toMovePiece": {
-        "description": "Tap on point connected to piece to move it."
-    },
-    "toRemovePiece": "Tapez sur une pièce de l'adversaire pour la retirer.",
-    "@toRemovePiece": {
-        "description": "Tap on the opponent's one piece to remove."
-    },
-    "needToCreateMillFirst": "Vous devez d'abord créer un moulin avant de pouvoir retirer une pièce.",
-    "@needToCreateMillFirst": {
-        "description": "You need to create a mill first before you can remove a piece."
-    },
-    "needToPlayWithOwnPieces": "Vous devez jouer avec vos pièces.",
-    "@needToPlayWithOwnPieces": {
-        "description": "You need to play with your pieces."
-    },
-    "statistics": "Statistiques",
-    "@statistics": {
-        "description": "Statistics"
-    },
-    "totalGames": "Parties totales",
-    "@totalGames": {
-        "description": "Total games"
-    },
-    "results": "Résultats",
-    "@results": {
-        "description": "Results"
-    },
-    "cannotRemoveFromMill": "Impossible de retirer une pièce du moulin.",
-    "@cannotRemoveFromMill": {
-        "description": "Cannot remove from the mill."
-    },
-    "left": "gauche",
-    "@left": {
-        "description": "left"
-    },
-    "privacyPolicy": "Politique de confidentialité",
-    "@privacyPolicy": {
-        "description": "Privacy Policy"
-    },
-    "privacyPolicy_Detail_1": "Veuillez lire attentivement et vous assurer que vous comprenez et acceptez cette politique de confidentialité. ",
-    "@privacyPolicy_Detail_1": {
-        "description": "Privacy Policy Detail 1"
-    },
-    "privacyPolicy_Detail_2": ". Si vous n'êtes pas d'accord avec cette politique, veuillez ne pas utiliser cette application. L'utilisation de l'application implique que vous acceptez ces conditions.",
-    "@privacyPolicy_Detail_2": {
-        "description": "Privacy Policy Detail 2"
-    },
-    "and": " et ",
-    "accept": "Accepter",
-    "@accept": {
-        "description": "Accept"
-    },
-    "undo": "Annuler",
-    "@undo": {
-        "description": "Undo"
-    },
-    "undoOption": "Option d'annulation",
-    "@undoOption": {
-        "description": "Undo option"
-    },
-    "undoOption_Detail": "Il est possible d'annuler un déplacement.",
-    "@undoOption_Detail": {
-        "description": "It is possible to undo a move."
-    },
-    "takeBack": "Reprendre",
-    "@takeBack": {
-        "description": "Take back"
-    },
-    "takingBack": "Reprise…",
-    "@takingBack": {
-        "description": "Taking back..."
-    },
-    "waiting": "En attente…",
-    "@waiting": {
-        "description": "Waiting..."
-    },
-    "stepForward": "Avancer",
-    "@stepForward": {
-        "description": "Step forward"
-    },
-    "takeBackAll": "Tout reprendre",
-    "@takeBackAll": {
-        "description": "Take back all"
-    },
-    "stepForwardAll": "Tout avancer",
-    "@stepForwardAll": {
-        "description": "Step forward all"
-    },
-    "moveNow": "Déplacer maintenant",
-    "@moveNow": {
-        "description": "Move now"
-    },
-    "done": "Terminé.",
-    "@done": {
-        "description": "Done."
-    },
-    "crackMill": "Moulin à fissures",
-    "@crackMill": {
-        "description": "Crack-mill"
-    },
-    "crackMill_Detail": "Si un joueur n'a que des pièces dans des moulins, les pièces dans les moulins ne se verrouilleront pas pour être retirées.",
-    "@crackMill_Detail": {
-        "description": "If a player has only pieces in mills, the pieces in the mills will not lock to remove."
-    },
-    "animationDuration": "Durée de l'animation",
-    "@animationDuration": {
-        "description": "Animation duration"
-    },
-    "none": "Aucune",
-    "@none": {
-        "description": "None"
-    },
-    "theme": "Thème",
-    "@theme": {
-        "description": "Theme"
-    },
-    "helpContent": "Le jeu vise à laisser l'adversaire avec moins de trois pièces ou aucun coup légal.\n\nLa partie est automatiquement nulle si une position se produit pour la troisième fois, ou si aucun retrait n'a été effectué au cours des 100 derniers coups (configurables).\n\nLe jeu se déroule en trois phases :\n\n1. Placement des pièces sur les points vacants\n2. Déplacement des pièces vers les points adjacents\n3. (Phase optionnelle) Déplacement des pièces vers n'importe quel point vacant lorsque le joueur a été réduit à trois pièces.\n\nPlacement\n\nLe jeu commence avec un plateau vide, qui consiste en une grille de vingt-quatre points. Les joueurs placent à tour de rôle leurs pièces sur les points vacants jusqu'à ce que chaque joueur ait placé toutes ses pièces sur le plateau. Si un joueur peut placer trois de ses pièces en ligne droite, il a un « moulin » et peut retirer une des pièces de son adversaire du plateau.\n\nDans certaines variantes des règles, les joueurs doivent d'abord retirer toutes les autres pièces avant de retirer une pièce d'un moulin formé.\n\nDans certaines variantes des règles, tous les points des pièces retirées ne peuvent pas être replacés lors de la phase de placement.\n\nUne fois que toutes les pièces ont été utilisées, les joueurs se déplacent à tour de rôle.\n\nDéplacement\n\nPour se déplacer, un joueur déplace une de ses pièces le long d'une ligne du plateau jusqu'à un point adjacent vacant. S'il ne peut pas le faire, il a perdu la partie. Comme dans la phase de placement, un joueur qui aligne trois de ses pièces sur une ligne du plateau dispose d'un moulin et peut retirer une des pièces de son adversaire. Tout joueur réduit à deux pièces n'ayant pas la possibilité de former de nouveaux moulins perd donc la partie. Un joueur peut également perdre avec plus de trois pièces si son adversaire les bloque de manière à ce qu'elles ne puissent pas être déplacées.\n\nVol\n\nDans certaines variantes des règles, lorsqu'un joueur n'a plus que trois pièces, ses pièces peuvent « voler », « sauter » ou « bondir » vers n'importe quel point vacant, et pas seulement vers des points adjacents.\n",
-    "@helpContent": {
-        "description": "Help Content"
-    },
-    "versionInfo": "Informations de version",
-    "@versionInfo": {
-        "description": "Version info"
-    },
-    "eula": "CLUF",
-    "@eula": {
-        "description": "EULA"
-    },
-    "license": "Licence",
-    "@license": {
-        "description": "License"
-    },
-    "sourceCode": "Code source",
-    "@sourceCode": {
-        "description": "Source code"
-    },
-    "thirdPartyNotices": "Avis de tiers",
-    "@thirdPartyNotices": {
-        "description": "Third-party notices"
-    },
-    "appVersion": "Version de l'application",
-    "@appVersion": {
-        "description": "App Version"
-    },
-    "general": "Général",
-    "@general": {
-        "description": "General"
-    },
-    "advanced": "Avancé",
-    "@advanced": {
-        "description": "Advanced"
-    },
-    "placing": "Placement",
-    "@placing": {
-        "description": "Placing"
-    },
-    "moving": "Déplacement",
-    "@moving": {
-        "description": "Moving"
-    },
-    "removing": "Suppression",
-    "@removing": {
-        "description": "Removing"
-    },
-    "gameOverCondition": "Condition de fin de partie",
-    "@gameOverCondition": {
-        "description": "Game over condition"
-    },
-    "aisPlayStyle": "Style de jeu de l'IA",
-    "@aisPlayStyle": {
-        "description": "AI's playstyle"
-    },
-    "passive": "Passif",
-    "@passive": {
-        "description": "Passive"
-    },
-    "timeout": "Temps écoulé",
-    "@timeout": {
-        "description": "Timeout"
-    },
-    "personalization": "Personnalisation",
-    "@personalization": {
-        "description": "Personalization"
-    },
-    "forDevelopers": "Pour les développeurs",
-    "@forDevelopers": {
-        "description": "For developers"
-    },
-    "developerMode": "Mode développeur",
-    "@developerMode": {
-        "description": "Developer mode"
-    },
-    "drawOnHumanExperience": "S'inspirer de l'expérience humaine",
-    "@drawOnHumanExperience": {
-        "description": "Draw on the human experience"
-    },
-    "considerMobility": "Tenir compte de la mobilité des pièces",
-    "@considerMobility": {
-        "description": "Consider mobility of pieces"
-    },
-    "pieceCount": "Nombre de pièces",
-    "@pieceCount": {
-        "description": "Piece count"
-    },
-    "inHand": "en main",
-    "@inHand": {
-        "description": "in hand"
-    },
-    "onBoard": "sur l'échiquier",
-    "@onBoard": {
-        "description": "on board"
-    },
-    "boardTop": "Décalage du plateau par rapport au haut",
-    "@boardTop": {
-        "description": "Board offset from the top"
-    },
-    "notAIsTurn": "Ce n'est pas le tour de l'IA.",
-    "@notAIsTurn": {
-        "description": "It is not the AI's turn."
-    },
-    "aiIsNotThinking": "L'IA ne réfléchit pas.",
-    "@aiIsNotThinking": {
-        "description": "AI is not thinking."
-    },
-    "autoReplay": "Répétition automatique des coups",
-    "@autoReplay": {
-        "description": "Auto re-play moves"
-    },
-    "atEnd": "Vous êtes à la fin de la liste des mouvements.",
-    "@atEnd": {
-        "description": "At the end of the move list."
-    },
-    "tapBackAgainToLeave": "Appuyez à nouveau pour quitter.",
-    "@tapBackAgainToLeave": {
-        "description": "Tap back again to leave."
-    },
-    "environmentVariables": "Variables d'environnement",
-    "@environmentVariables": {
-        "description": "Environment variables"
-    },
-    "more": "Plus de",
-    "@more": {
-        "description": "More"
-    },
-    "experimental": "Il s'agit d'une fonctionnalité expérimentale.",
-    "@experimental": {
-        "description": "This is an experimental feature."
-    },
-    "experiments": "Expériences",
-    "@experiments": {
-        "description": "Experiments"
-    },
-    "ossLicenses": "Licences open-source",
-    "@ossLicenses": {
-        "description": "Open source licenses"
-    },
-    "language": "Langue",
-    "@language": {
-        "description": "Languages"
-    },
-    "defaultLanguage": "Langue par défaut",
-    "@defaultLanguage": {
-        "description": "Default language"
-    },
-    "mayMoveInPlacingPhase": "Les pièces peuvent se déplacer dans la phase de placement",
-    "@mayMoveInPlacingPhase": {
-        "description": "The pieces can move in the placing phase"
-    },
-    "mayMoveInPlacingPhase_Detail": "Il n'y a pas de phases distinctes de placement et de déplacement, c'est-à-dire que les joueurs peuvent décider à chaque déplacement s'ils veulent placer une pièce sur le plateau ou déplacer une de leurs pièces (tant qu'il leur reste des pièces à placer).",
-    "@mayMoveInPlacingPhase_Detail": {
-        "description": "There are no distinct placing and moving phases, i.e. the players can decide at every move whether they want to place a piece on the board or move one of their pieces (as long as they have remaining pieces to place)."
-    },
-    "drawerColor": "Couleur des menus",
-    "@drawerColor": {
-        "description": "Menu color"
-    },
-    "drawerTextColor": "Couleur du texte des menus",
-    "@drawerTextColor": {
-        "description": "Menu text color"
-    },
-    "drawerBackgroundColor": "Couleur d'arrière-plan du menu",
-    "@drawerBackgroundColor": {
-        "description": "Menu background color"
-    },
-    "drawerHighlightItemColor": "Couleur de l'élément de surbrillance du menu",
-    "@drawerHighlightItemColor": {
-        "description": "Menu highlight item color"
-    },
-    "mainToolbarBackgroundColor": "Couleur d'arrière-plan de la barre d'outils principale",
-    "@mainToolbarBackgroundColor": {
-        "description": "Main toolbar background color"
-    },
-    "mainToolbarIconColor": "Couleur de l'icône de la barre d'outils principale",
-    "@mainToolbarIconColor": {
-        "description": "main toolbar icon color"
-    },
-    "navigationToolbarBackgroundColor": "Couleur d'arrière-plan de la barre d'outils de navigation",
-    "@navigationToolbarBackgroundColor": {
-        "description": "Navigation toolbar background color"
-    },
-    "navigationToolbarIconColor": "Couleur de l'icône de la barre d'outils de navigation",
-    "@navigationToolbarIconColor": {
-        "description": "Navigation toolbar icon color"
-    },
-    "autoHideToolbar": "Masquer automatiquement la barre d'outils",
-    "@autoHideToolbar": {
-        "description": "Automatically hide the toolbar"
-    },
-    "toolbarLocationOnScreen": "Emplacement de la barre d'outils sur l'écran",
-    "@toolbarLocationOnScreen": {
-        "description": "Toolbar location on screen"
-    },
-    "top": "Haut",
-    "@top": {
-        "description": "Top"
-    },
-    "bottom": "Bas",
-    "@bottom": {
-        "description": "Bottom"
-    },
-    "center": "Centre",
-    "@center": {
-        "description": "Center"
-    },
-    "solidColor": "Couleur unie",
-    "@solidColor": {
-        "description": "Solid color"
-    },
-    "picture": "Photo",
-    "@picture": {
-        "description": "Picture"
-    },
-    "chooseYourPicture": "Choisissez votre image",
-    "@chooseYourPicture": {
-        "description": "Choose your picture"
-    },
-    "light": "Clair",
-    "@light": {
-        "description": "Light"
-    },
-    "dark": "Sombre",
-    "@dark": {
-        "description": "Dark"
-    },
-    "themes": "Thèmes",
-    "@themes": {
-        "description": "Themes"
-    },
-    "currentTheme": "Thème actuel",
-    "@currentTheme": {
-        "description": "Current theme"
-    },
-    "saveTheme": "Enregistrer le thème",
-    "@saveTheme": {
-        "description": "Save theme"
-    },
-    "fonts": "Polices",
-    "@fonts": {
-        "description": "Fonts"
-    },
-    "showAnalysisGraph": "Afficher le graphique d'analyse",
-    "@showAnalysisGraph": {
-        "description": "Show analysis graph"
-    },
-    "analysis": "Analyse",
-    "@analysis": {
-        "description": "Analysis"
-    },
-    "saveGame": "Sauvegarder la partie",
-    "@saveGame": {
-        "description": "Save game"
-    },
-    "loadGame": "Chargement de la partie",
-    "@loadGame": {
-        "description": "Load game"
-    },
-    "setupPosition": "Position d'installation",
-    "@setupPosition": {
-        "description": "Setup position"
-    },
-    "showLegalMoves": "Afficher les coups autorisés",
-    "@showLegalMoves": {
-        "description": "Show legal moves"
-    },
-    "showLastMove": "Afficher le dernier coup",
-    "@showLastMove": {
-        "description": "Show last move"
-    },
-    "showArrows": "Afficher les flèches",
-    "@showArrows": {
-        "description": "Show arrows"
-    },
-    "pieces": "Pièces",
-    "@pieces": {
-        "description": "Pieces"
-    },
-    "showAnalysis": "Afficher l'analyse",
-    "@showAnalysis": {
-        "description": "Show analysis"
-    },
-    "threads": "Fils",
-    "@threads": {
-        "description": "Threads"
-    },
-    "getInvolved": "Contribuer",
-    "@getInvolved": {
-        "description": "Get Involved"
-    },
-    "helpImproveTranslate": "Aidez à améliorer la traduction",
-    "@helpImproveTranslate": {
-        "description": "Help improve translate"
-    },
-    "tutorial": "Didacticiel",
-    "@tutorial": {
-        "description": "Tutorial"
-    },
-    "classicMill": "Moulin classique",
-    "@classicMill": {
-        "description": "Classic Mill"
-    },
-    "mixedMill": "Moulin mixte",
-    "@mixedMill": {
-        "description": "Mixed Mill"
-    },
-    "ceylonMill": "Moulin de Ceylan",
-    "@ceylonMill": {
-        "description": "Ceylon Mill"
-    },
-    "mayBreakAndRemakeMillRepeatedly": "Le moulin peut être cassé et créé à plusieurs reprises",
-    "@mayBreakAndRemakeMillRepeatedly": {
-        "description": "Mill may be broken and remade repeatedly"
-    },
-    "mayBreakAndRemakeMillRepeatedly_Detail": "Si un joueur casse un moulin pour créer un nouveau moulin immédiatement, ce joueur peut déplacer cette pièce vers la jonction d'origine lors de son prochain mouvement s'il fabrique un nouveau moulin.",
-    "@mayBreakAndRemakeMillRepeatedly_Detail": {
-        "description": "If a player breaks a mill to create a new mill immediately, such player can move such piece back to the original junction in his next move if it makes a new mill."
-    },
-    "drawIfNoRemovalWithinTenMovesWhenThreeLeft": "Le jeu est nul si un joueur a trois pièces et après dix coups aucun joueur ne retire les pièces de l'adversaire",
-    "@drawIfNoRemovalWithinTenMovesWhenThreeLeft": {
-        "description": "The game is drawn if a player has three pieces and after ten moves neither player removes the opponent's pieces"
-    },
-    "drawIfNoRemovalWithinTenMovesWhenThreeLeft_Detail": "Lorsqu'un joueur n'a plus que trois pièces et qu'aucun des deux joueurs ne peut retirer la pièce d'un adversaire en dix coups, le jeu nul.",
-    "@drawIfNoRemovalWithinTenMovesWhenThreeLeft_Detail": {
-        "description": "When a player is down to three pieces, and neither player can remove an opponent's piece within ten moves, the game is a draw."
-    },
-    "close": "Fermer",
-    "@close": {
-        "description": "Close"
-    },
-    "whitePiece": "Pièce blanche",
-    "@whitePiece": {
-        "description": "White piece"
-    },
-    "blackPiece": "Pièce noire",
-    "@blackPiece": {
-        "description": "Black piece"
-    },
-    "banPoint": "Point interdit",
-    "@banPoint": {
-        "description": "Ban point"
-    },
-    "emptyPoint": "Point vide",
-    "@emptyPoint": {
-        "description": "Empty point"
-    },
-    "noPoint": "Aucun point",
-    "@noPoint": {
-        "description": "No point"
-    },
-    "placingPhase": "Phase de placement",
-    "@placingPhase": {
-        "placingPhase": "Placing phase"
-    },
-    "movingPhase": "Phase de déplacement",
-    "@movingPhase": {
-        "description": "Moving phase"
-    },
-    "flyingPhase": "Phase de vol",
-    "@flyingPhase": {
-        "description": "Flying phase"
-    },
-    "sideToMove": "Côté à déplacer",
-    "@sideToMove": {
-        "description": "Side to move"
-    },
-    "lastMove": "Dernier coup",
-    "@lastMove": {
-        "description": "Last move"
-    },
-    "selected": "Sélectionné",
-    "@selected": {
-        "description": "Selected"
-    },
-    "mainMenu": "Menu principal",
-    "@mainMenu": {
-        "description": "Main menu"
-    },
-    "accessibility": "Accessibilité",
-    "@accessibility": {
-        "description": "Accessibility"
-    },
-    "screenReaderSupport": "Lecteur d'écran",
-    "@screenReaderSupport": {
-        "description": "Screen reader support"
-    },
-    "isDraw": "Match nul !",
-    "@isDraw": {
-        "description": "It is a Draw!"
-    },
-    "draw": "Match nul",
-    "@draw": {
-        "description": "Draw"
-    },
-    "pieceHighlightColor": "Couleur d'accentuation des pièces",
-    "@pieceHighlightColor": {
-        "description": "Piece highlight color"
-    },
-    "algorithm": "Algorithme",
-    "@algorithm": {
-        "description": "Algorithm"
-    },
-    "removeUnplacedPiece": "Retirer la pièce non placée",
-    "@removeUnplacedPiece": {
-        "description": "Remove unplaced piece"
-    },
-    "removeUnplacedPiece_Detail": "Si un joueur forme le moulin lors de la phase de placement, il retirera la pièce non placée de l'adversaire et continuera à se déplacer.",
-    "@removeUnplacedPiece_Detail": {
-        "description": "If a player forms the mill in the placing phase, she will remove the opponent's unplaced piece and continue to make a move."
-    },
-    "endgameNMoveRule": "Règle des mouvements N de fin de partie",
-    "@endgameNMoveRule": {
-        "description": "Endgame N-Move rule"
-    },
-    "endgameNMoveRule_Detail": "Si l'un des joueurs n'a que trois pièces et qu'aucun des deux joueurs n'enlève une pièce au cours d'un mouvement spécifique, le jeu est nul.",
-    "@endgameNMoveRule_Detail": {
-        "description": "If either player has only three pieces and neither player removes a piece within a specific moves, the game is drawn."
-    },
-    "drawReasonEndgameRule50": "Chaque joueur n'a que trois pièces et aucun des deux joueurs n'enlève une pièce dans un mouvement spécifique.",
-    "@drawReasonEndgameRule50": {
-        "description": "Either player has only three pieces and neither player removes a piece within a specific moves."
-    },
-    "threefoldRepetitionRule": "Règle de la triple répétition",
-    "@threefoldRepetitionRule": {
-        "description": "Threefold repetition rule"
-    },
-    "threefoldRepetitionRule_Detail": "Le jeu est nul si une position se produit pour la troisième fois.",
-    "@threefoldRepetitionRule_Detail": {
-        "description": "The game is drawn if a position occurs for the third time."
-    },
-    "continueToMakeMove": "Moulin ! Continuez pour effecter un déplacement.",
-    "@continueToMakeMove": {
-        "description": "Mill! Continue to make a move."
-    },
-    "pointStyle": "Style de point",
-    "@pointStyle": {
-        "description": "Point style"
-    },
-    "pointWidth": "Largeur de point",
-    "@pointWidth": {
-        "description": "Point width"
-    },
-    "solid": "Solide",
-    "@solid": {
-        "description": "Solid"
-    },
-    "hollow": "Creux",
-    "@hollow": {
-        "description": "Hollow"
-=======
   "appName": "Moulin",
   "@appName": {
     "description": "The app name"
@@ -2400,7 +1149,6 @@
         "description": "Number of Moves",
         "example": "3"
       }
->>>>>>> 92c2f33f
     }
   },
   "gameSavedTo": "Le jeu est enregistré dans",
