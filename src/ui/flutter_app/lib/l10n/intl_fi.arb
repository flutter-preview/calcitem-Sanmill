--- conflicted
+++ resolved
@@ -1,1255 +1,4 @@
 {
-<<<<<<< HEAD
-    "@@locale": "fi",
-    "appName": "Mill",
-    "@appName": {
-        "description": "The app name"
-    },
-    "welcome": "Tervetuloa",
-    "@welcome": {
-        "description": "Welcome"
-    },
-    "yes": "Kyllä",
-    "@yes": {
-        "description": "Yes"
-    },
-    "no": "Ei",
-    "@no": {
-        "description": "No"
-    },
-    "game": "Peli",
-    "@game": {
-        "description": "Game"
-    },
-    "humanVsAi": "Ihminen tekoälyä vastaan",
-    "@humanVsAi": {
-        "description": "Human Vs AI"
-    },
-    "humanVsHuman": "Ihminen ihmistä vastaan",
-    "@humanVsHuman": {
-        "description": "Human Vs Human"
-    },
-    "aiVsAi": "AI Vs AI",
-    "@aiVsAi": {
-        "description": "AI Vs AI"
-    },
-    "humanVsCloud": "Ihminen vastaan pilvi",
-    "@humanVsCloud": {
-        "description": "Human Vs Cloud"
-    },
-    "humanVsLAN": "Ihminen vastaan LAN",
-    "@humanVsLAN": {
-        "description": "Human Vs LAN"
-    },
-    "testViaLAN": "Testi LAN:n kautta",
-    "@testViaLAN": {
-        "description": "Test Via LAN"
-    },
-    "move": "Siirrä",
-    "@move": {
-        "description": "Move"
-    },
-    "moves": " Moves",
-    "@moves": {
-        "description": " Moves"
-    },
-    "showMoveList": "Siirtolista",
-    "@showMoveList": {
-        "description": "Move list"
-    },
-    "moveList": "Siirtolista",
-    "@moveList": {
-        "description": "Move list"
-    },
-    "noGameRecord": "Ei tietuetta",
-    "@noGameRecord": {
-        "description": "No record"
-    },
-    "ok": "OK",
-    "@ok": {
-        "description": "OK"
-    },
-    "confirm": "Vahvista",
-    "@confirm": {
-        "description": "Confirm"
-    },
-    "cancel": "Peruuta",
-    "@cancel": {
-        "description": "Cancel"
-    },
-    "copyright": "Copyright © 2021-2022 Calcitem Studio",
-    "@copyright": {
-        "description": "Copyright"
-    },
-    "tipSelectWrong": "Valitse väärä kappale.",
-    "@tipSelectWrong": {
-        "description": "Select the wrong piece."
-    },
-    "tipPlace": "Aseta palat paikoilleen.",
-    "@tipPlace": {
-        "description": "Place your pieces."
-    },
-    "tipBanPlace": "Et voi sijoittaa sitä tähän.",
-    "@tipBanPlace": {
-        "description": "Cannot place it here."
-    },
-    "tipPlaced": "Sinä sijoitit.",
-    "@tipPlaced": {
-        "description": "Placed."
-    },
-    "tipRemove": "Poista pala.",
-    "@tipRemove": {
-        "description": "Remove a piece."
-    },
-    "tipBanRemove": "Et voi poistaa sitä.",
-    "@tipBanRemove": {
-        "description": "Cannot remove."
-    },
-    "tipRemoved": "Sinä poistit.",
-    "@tipRemoved": {
-        "description": "Removed."
-    },
-    "tipMove": "Siirrä pala.",
-    "@tipMove": {
-        "description": "Move a piece."
-    },
-    "tipCannotPlace": "Et voi sijoittaa nappulaa tähän.",
-    "@tipCannotPlace": {
-        "description": "You can't place your piece here."
-    },
-    "tipCannotMove": "Et voi siirtää nappulaa tähän.",
-    "@tipCannotMove": {
-        "description": "You can't move your piece here."
-    },
-    "tipMill": "Mylly! Ota vastustajan nappula.",
-    "@tipMill": {
-        "description": "Mill! Take your opponent's piece."
-    },
-    "tipContinueMill": "Jatka vastustajan nappulan ottamista.",
-    "@tipContinueMill": {
-        "description": "Continue to take your opponent's piece."
-    },
-    "tipSelectOpponentsPiece": "Valitse yksi vastustajan nappuloista.",
-    "@tipSelectOpponentsPiece": {
-        "description": "Select one of your opponent's pieces."
-    },
-    "tipCannotRemovePieceFromMill": "Et voi poistaa nappulaa myllystä.",
-    "@tipCannotRemovePieceFromMill": {
-        "description": "You cannot remove a piece from a mill."
-    },
-    "tipCanMoveOnePoint": "Kappale voi liikkua 1 pisteen verran.",
-    "@tipCanMoveOnePoint": {
-        "description": "A piece can move 1 point."
-    },
-    "tipCannotMoveOpponentsPieces": "Et voi siirtää vastustajan nappuloita.",
-    "@tipCannotMoveOpponentsPieces": {
-        "description": "You can't move your opponent's pieces."
-    },
-    "tipThreePiecesInLine": "Rivissä on kolme nappulaa.",
-    "@tipThreePiecesInLine": {
-        "description": "There are 3 pieces in a line."
-    },
-    "tipSelectPieceToMove": "Valitse siirrettävä nappula.",
-    "@tipSelectPieceToMove": {
-        "description": "Select your piece to move."
-    },
-    "tipHaveThreePiecesLeft": "Sinulla on kolme nappulaa jäljellä.",
-    "@tipHaveThreePiecesLeft": {
-        "description": "You have 3 pieces left."
-    },
-    "tipCanMoveToAnyPoint": "Voit siirtyä mihin tahansa kohtaan.",
-    "@tipCanMoveToAnyPoint": {
-        "description": "You can move to any point you like."
-    },
-    "tipToMove": " Siirtyäksesi.",
-    "@tipToMove": {
-        "description": " to move."
-    },
-    "whiteWin": "Pelaaja 1 voittaa!",
-    "@whiteWin": {
-        "description": "Player 1 wins!"
-    },
-    "blackWin": "Pelaaja 2 voittaa!",
-    "@blackWin": {
-        "description": "Player 2 wins!"
-    },
-    "won": "Voitti",
-    "@won": {
-        "description": "Won"
-    },
-    "lost": "Hävinnyt",
-    "@lost": {
-        "description": "Lost"
-    },
-    "aborted": "Keskeytetty",
-    "@aborted": {
-        "description": "Aborted"
-    },
-    "thinking": "Ajattelen...",
-    "@thinking": {
-        "description": "Thinking..."
-    },
-    "newGame": "Uusi peli",
-    "@newGame": {
-        "description": "New game"
-    },
-    "importGame": "Tuo peli",
-    "@importGame": {
-        "description": "Import game"
-    },
-    "exportGame": "Vie peli",
-    "@exportGame": {
-        "description": "Export game"
-    },
-    "gameImported": "Leikepöydältä tuotu peli.",
-    "@gameImported": {
-        "description": "Game imported from the clipboard."
-    },
-    "cannotImport": "Ei voi tuoda",
-    "@cannotImport": {
-        "description": "Cannot import"
-    },
-    "movesAndRulesNotMatch": "Liikkeet ja säännöt eivät täsmää.",
-    "@movesAndRulesNotMatch": {
-        "description": "Rules and moves do not match."
-    },
-    "startRecording": "Aloita tallennus",
-    "@startRecording": {
-        "description": "Start recording"
-    },
-    "recording": "Tallennus...",
-    "@recording": {
-        "description": "Recording..."
-    },
-    "stopRecording": "Lopeta tallennus",
-    "@stopRecording": {
-        "description": "Stop recording"
-    },
-    "showRecording": "Näytä tallennus",
-    "@showRecording": {
-        "description": "Show recording"
-    },
-    "noRecording": "Ei tallennusta.",
-    "@noRecording": {
-        "description": "No recording."
-    },
-    "pleaseWait": "Odota.",
-    "@pleaseWait": {
-        "description": "Please wait..."
-    },
-    "restartGame": "Käynnistätkö nykyisen pelin uudelleen?",
-    "@restartGame": {
-        "description": "Restart current game?"
-    },
-    "restart": "Käynnistä uudelleen",
-    "@restart": {
-        "description": "Restart"
-    },
-    "gameStarted": "Peli alkoi, aseta",
-    "@gameStarted": {
-        "description": "Game started, please place"
-    },
-    "analyzing": "Analysointi ...",
-    "@analyzing": {
-        "description": "Analyzing ..."
-    },
-    "error": "Virhe",
-    "@error": {
-        "description": "Error"
-    },
-    "winRate": "Voittosuhde",
-    "@winRate": {
-        "description": "Win Rate"
-    },
-    "score": "Pisteet",
-    "@score": {
-        "description": "Score"
-    },
-    "white": "Pelaaja 1",
-    "@white": {
-        "description": "Player 1"
-    },
-    "black": "Pelaaja 2",
-    "@black": {
-        "description": "Player 2"
-    },
-    "loseReasonlessThanThree": " Kappalemäärä on alle kolme.",
-    "@loseReasonlessThanThree": {
-        "description": " piece count is less than three."
-    },
-    "loseReasonResign": " eroaa.",
-    "@loseReasonResign": {
-        "description": " resign."
-    },
-    "loseReasonNoWay": " ei ole oikea tapa lähteä.",
-    "@loseReasonNoWay": {
-        "description": " is no way to go."
-    },
-    "loseReasonBoardIsFull": "Lauta on täynnä, eikä mitään keinoa jatkaa.",
-    "@loseReasonBoardIsFull": {
-        "description": "The board is full, no way to go."
-    },
-    "loseReasonTimeOver": "Aika loppui",
-    "@loseReasonTimeOver": {
-        "description": "Time Over"
-    },
-    "drawReasonRule50": "Siirtovaiheessa yhtään nappulaa ei ole poistettu viimeisen tietyn siirtomäärän aikana.",
-    "@drawReasonRule50": {
-        "description": "In the moving phase, no piece has been removed in the last specific number of moves."
-    },
-    "drawReasonBoardIsFull": "Se on tasapeli, koska lauta on täynnä.",
-    "@drawReasonBoardIsFull": {
-        "description": "It is a Draw because the board is full"
-    },
-    "drawReasonThreefoldRepetition": "Se on tasapeli kolminkertaisen toiston vuoksi.",
-    "@drawReasonThreefoldRepetition": {
-        "description": "It is a Draw because of threefold repetition."
-    },
-    "gameOverUnknownReason": "Peli on ohi! Tuntematon syy.",
-    "@gameOverUnknownReason": {
-        "description": "Game Over! Unknown reason."
-    },
-    "gameOver": "Game Over",
-    "@gameOver": {
-        "description": "Game Over"
-    },
-    "youWin": "Sinä voitit! Onnittelut!",
-    "@youWin": {
-        "description": "You win! Congratulations!"
-    },
-    "challengeHarderLevel": "Haastatko vaikeamman tason? Uusi taso on taso ",
-    "@challengeHarderLevel": {
-        "description": "Challenge harder level?"
-    },
-    "youLose": "Hävisit!",
-    "@youLose": {
-        "description": "You Lose!"
-    },
-    "analyze": "Analysoi",
-    "@analyze": {
-        "description": "Analyze"
-    },
-    "playerName": "Käynnistätkö nykyisen pelin uudelleen?",
-    "@playerName": {
-        "description": "Player Name"
-    },
-    "about": "Tietoja",
-    "@about": {
-        "description": "About"
-    },
-    "version": "Versio",
-    "@version": {
-        "description": "Version"
-    },
-    "thanks": "Kiitos",
-    "@thanks": {
-        "description": "Thanks"
-    },
-    "settings": "Asetukset",
-    "@settings": {
-        "description": "Settings"
-    },
-    "options": "Asetukset",
-    "@options": {
-        "description": "Options"
-    },
-    "preferences": "Asetukset",
-    "@preferences": {
-        "description": "Preferences"
-    },
-    "skillLevel": "Vaikeustaso",
-    "@skillLevel": {
-        "description": "Difficulty level"
-    },
-    "moveTime": "Tekoälyn ajatteluaika",
-    "@moveTime": {
-        "description": "AI thinking time"
-    },
-    "difficulty": "Vaikeustaso",
-    "@difficulty": {
-        "description": "Difficulty"
-    },
-    "playSounds": "Äänitehosteet",
-    "@playSounds": {
-        "description": "Sound effects"
-    },
-    "playSoundsInTheGame": "Äänien toistaminen pelissä",
-    "@playSoundsInTheGame": {
-        "description": "Play sounds in the game"
-    },
-    "keepMuteWhenTakingBack": "Pidä mykkä, kun otat takaisin",
-    "@keepMuteWhenTakingBack": {
-        "description": "Keep mute when taking back"
-    },
-    "tone": "Ääni",
-    "@tone": {
-        "description": "Tone"
-    },
-    "whoMovesFirst": "Ensimmäinen siirto",
-    "@whoMovesFirst": {
-        "description": "First move"
-    },
-    "human": "Ihminen",
-    "@human": {
-        "description": "Human"
-    },
-    "ai": "AI",
-    "@ai": {
-        "description": "AI"
-    },
-    "alternate": "Vaihtoehtoinen",
-    "@alternate": {
-        "description": "Alternate"
-    },
-    "isAutoRestart": "Automaattinen pelin uudelleenkäynnistys, kun peli on ohi",
-    "@isAutoRestart": {
-        "description": "Auto-restart game when game over"
-    },
-    "isAutoChangeFirstMove": "Vaihda ensimmäinen siirto automaattisesti",
-    "@isAutoChangeFirstMove": {
-        "description": "Auto Change First Move"
-    },
-    "resignIfMostLose": "Tekoäly eroaa, jos useimmat häviävät",
-    "@resignIfMostLose": {
-        "description": "AI Resign if Most Lose"
-    },
-    "shufflingEnabled": "Satunnainen siirto",
-    "@shufflingEnabled": {
-        "description": "Random move"
-    },
-    "learnEndgame": "Opi loppupeli",
-    "@learnEndgame": {
-        "description": "Learn Endgame"
-    },
-    "openingBook": "Avauskirja",
-    "@openingBook": {
-        "description": "Opening Book"
-    },
-    "misc": "Miscellaneous",
-    "@misc": {
-        "description": "Miscellaneous"
-    },
-    "rules": "Säännöt",
-    "@rules": {
-        "description": "Rules"
-    },
-    "piecesCount": "Kunkin pelaajan nappuloiden määrä",
-    "@piecesCount": {
-        "description": "The number of pieces each player has"
-    },
-    "piecesCount_Detail": "Kuinka monta nappulaa kullakin pelaajalla on?",
-    "@piecesCount_Detail": {
-        "description": "How many pieces does each player have?"
-    },
-    "flyPieceCount": "Lentävän nappulan numero",
-    "@flyPieceCount": {
-        "description": "The number of the flying piece"
-    },
-    "flyPieceCount_Detail": "Jos lentäminen on käytössä, kun pelaajan nappulamäärä vähenee tiettyyn lukumäärään, hänen nappulansa voivat vapaasti siirtyä mihin tahansa tyhjään pisteeseen sen sijaan, että ne olisivat rajoitettuja viereisiin pisteisiin, kuten muussa pelissä.",
-    "@flyPieceCount_Detail": {
-        "description": "If Flying is enabled, when a player is reduced to a specific piece count, her pieces are free to move to any unoccupied point, instead of being restricted to adjacent points as in the rest of the game."
-    },
-    "piecesAtLeastCount": "Vähintään nappuloita",
-    "@piecesAtLeastCount": {
-        "description": "Pieces At Least"
-    },
-    "hasDiagonalLines": "Diagonaaliviivat",
-    "@hasDiagonalLines": {
-        "description": "Diagonal lines"
-    },
-    "hasDiagonalLines_Detail": "Lisää pelilaudalle neljä vinoviivaa.",
-    "@hasDiagonalLines_Detail": {
-        "description": "Add four diagonal lines to the board."
-    },
-    "hasBannedLocations": "Merkitse ja viivytä nappuloiden poistamista",
-    "@hasBannedLocations": {
-        "description": "Mark and delay removing pieces"
-    },
-    "hasBannedLocations_Detail": "Sijoitusvaiheessa poistettujen nappuloiden pisteitä ei voi enää sijoittaa.",
-    "@hasBannedLocations_Detail": {
-        "description": "In the placing phase, the points of removed pieces will no longer be able to be placed unless the moving phase is entered."
-    },
-    "isDefenderMoveFirst": "Toinen pelaaja siirtyy ensin",
-    "@isDefenderMoveFirst": {
-        "description": "The second player moves first"
-    },
-    "isDefenderMoveFirst_Detail": "Pelaaja, joka liikkuu toisena sijoitusvaiheessa, liikkuu ensimmäisenä siirtovaiheessa.",
-    "@isDefenderMoveFirst_Detail": {
-        "description": "The player who moves second in the placing phase moves first in the moving phase."
-    },
-    "mayRemoveMultiple": "Monta poistoa",
-    "@mayRemoveMultiple": {
-        "description": "Multi-remove"
-    },
-    "mayRemoveMultiple_Detail": "Jos pelaaja sulkee useamman kuin yhden myllyn kerralla, hän poistaa suljettujen myllyjen määrän.",
-    "@mayRemoveMultiple_Detail": {
-        "description": "If a player closes more than one mill at once, she will be able to remove the number of mills she closed."
-    },
-    "mayRemoveFromMillsAlways": "Myllyjen tuhoaminen",
-    "@mayRemoveFromMillsAlways": {
-        "description": "Destroy mills"
-    },
-    "mayRemoveFromMillsAlways_Detail": "Oletusarvoisesti pelaajien on ensin poistettava kaikki muut nappulat ennen nappulan poistamista muodostetusta myllystä. Ota tämä vaihtoehto käyttöön, jos haluat poistaa rajoituksen käytöstä.",
-    "@mayRemoveFromMillsAlways_Detail": {
-        "description": "mayRemoveFromMillsAlways_Detail"
-    },
-    "isWhiteLoseButNotDrawWhenBoardFull": "Toinen pelaaja häviää, kun lauta on täynnä.",
-    "@isWhiteLoseButNotDrawWhenBoardFull": {
-        "description": "The second player loses when the board is full"
-    },
-    "isWhiteLoseButNotDrawWhenBoardFull_Detail": "Kun lauta on täynnä sijoitusvaiheen lopussa, ensimmäisenä sijoittava osapuoli häviää pelin. Muussa tapauksessa peli on tasapeli.",
-    "@isWhiteLoseButNotDrawWhenBoardFull_Detail": {
-        "description": "At the end of the placing phase, when the board is full, the side that places first loses the game, otherwise, the game is a draw."
-    },
-    "isLoseButNotChangeSideWhenNoWay": "Häviää, kun ei ole laillisia siirtoja",
-    "@isLoseButNotChangeSideWhenNoWay": {
-        "description": "Lose when no legal moves"
-    },
-    "isLoseButNotChangeSideWhenNoWay_Detail": "Pelaaja häviää, jos hänen vastustajansa estää ne niin, ettei niitä voi siirtää. Vaihda puoli siirtoon, jos tämä vaihtoehto on poistettu käytöstä.",
-    "@isLoseButNotChangeSideWhenNoWay_Detail": {
-        "description": "The player will lose if his opponent blocks them so that they cannot be moved. Change side to move if this option is disabled."
-    },
-    "mayFly": "Lentävä",
-    "@mayFly": {
-        "description": "Flying"
-    },
-    "mayFly_Detail": "Jos pelaajalla on jäljellä vain kolme tai neljä (määritettävissä olevaa) nappulaa, hän voi siirtää nappulan mihin tahansa vapaaseen pisteeseen.",
-    "@mayFly_Detail": {
-        "description": "If a player has only three or four (configurable) pieces left, she can move the piece to any free point."
-    },
-    "nMoveRule": "N-siirron sääntö",
-    "@nMoveRule": {
-        "description": "N-move rule"
-    },
-    "nMoveRule_Detail": "Peli päättyy tasapeliin, jos kumpikaan pelaaja ei ole poistanut nappulaa tietyn määrän siirtoja aikana.",
-    "@nMoveRule_Detail": {
-        "description": "The game is drawn if there has been no removal in a specific number of moves by each player."
-    },
-    "rollback": "Rollback",
-    "@rollback": {
-        "description": "Rollback"
-    },
-    "pleaseSelect": "Valitse",
-    "@pleaseSelect": {
-        "description": "Please select"
-    },
-    "copy": "Kopioi",
-    "@copy": {
-        "description": "Copy"
-    },
-    "moveHistoryCopied": "Siirtohistoria kopioidaan leikepöydälle",
-    "@moveHistoryCopied": {
-        "description": "Move history copied to clipboard"
-    },
-    "help": "Ohje",
-    "@help": {
-        "description": "Help"
-    },
-    "feedback": "Palaute",
-    "@feedback": {
-        "description": "Feedback"
-    },
-    "exit": "Poistu",
-    "@exit": {
-        "description": "Exit"
-    },
-    "ruleSettings": "Sääntöasetukset",
-    "@ruleSettings": {
-        "description": "Rule Settings"
-    },
-    "color": "Väri",
-    "@color": {
-        "description": "Color"
-    },
-    "boardColor": "Taulun väri",
-    "@boardColor": {
-        "description": "Board color"
-    },
-    "pieceColor": "Kappaleen väri",
-    "@pieceColor": {
-        "description": "Piece color"
-    },
-    "backgroundColor": "Taustan väri",
-    "@backgroundColor": {
-        "description": "Background color"
-    },
-    "lineColor": "Pelilaudan viivan väri",
-    "@lineColor": {
-        "description": "Board line color"
-    },
-    "whitePieceColor": "Pelaajan 1 palan väri",
-    "@whitePieceColor": {
-        "description": "Player 1 piece color"
-    },
-    "blackPieceColor": "Pelaajan 2 palan väri",
-    "@blackPieceColor": {
-        "description": "Player 2 piece color"
-    },
-    "messageColor": "Viestin väri",
-    "@messageColor": {
-        "description": "Message color"
-    },
-    "aiIsLazy": "AI on laiska",
-    "@aiIsLazy": {
-        "description": "AI is Lazy"
-    },
-    "isPieceCountInHandShown": "Näytä kädessä olevien nappuloiden määrä",
-    "@isPieceCountInHandShown": {
-        "description": "Show count of pieces in hand"
-    },
-    "isNotationsShown": "Näytä merkinnät laudalla",
-    "@isNotationsShown": {
-        "description": "Show notations on board"
-    },
-    "isHistoryNavigationToolbarShown": "Näytä historian navigointityökalurivi",
-    "@isHistoryNavigationToolbarShown": {
-        "description": "Show history navigation toolbar"
-    },
-    "display": "Näytä",
-    "@display": {
-        "description": "Display"
-    },
-    "boardBorderLineWidth": "Laudan reunaviivan leveys",
-    "@boardBorderLineWidth": {
-        "description": "Board borderline width"
-    },
-    "boardInnerLineWidth": "Laudan sisäisen viivan leveys",
-    "@boardInnerLineWidth": {
-        "description": "Board inner line width"
-    },
-    "pieceWidth": "Kappaleen leveys",
-    "@pieceWidth": {
-        "description": "Piece width"
-    },
-    "fontSize": "Fontin koko",
-    "@fontSize": {
-        "description": "Font size"
-    },
-    "standardNotation": "WMD-merkintä",
-    "@standardNotation": {
-        "description": "Standard notation"
-    },
-    "restore": "Palauta",
-    "@restore": {
-        "description": "Restore"
-    },
-    "restoreDefaultSettings": "Palauta oletusasetukset",
-    "@restoreDefaultSettings": {
-        "description": "Restore Default Settings"
-    },
-    "exitApp": "Sovellus poistuu.",
-    "@exitApp": {
-        "description": "The app will exit."
-    },
-    "exitAppManually": "Sinun on suljettava sovellus välittömästi ja avattava se uudelleen, jotta se tulee voimaan.",
-    "@exitAppManually": {
-        "description": "You have to close immediately and reopen the app to take effect."
-    },
-    "pick": "Valitse",
-    "@pick": {
-        "description": "Pick "
-    },
-    "info": "Info",
-    "@info": {
-        "description": "Info"
-    },
-    "hint": "Vihje",
-    "@hint": {
-        "description": "Hint"
-    },
-    "player": "pelaaja",
-    "@player": {
-        "description": "player"
-    },
-    "player1": "Pelaaja 1",
-    "@player1": {
-        "description": "Player 1"
-    },
-    "player2": "Pelaaja 2",
-    "@player2": {
-        "description": "Player 2"
-    },
-    "howToPlay": "Pelaaminen",
-    "@howToPlay": {
-        "description": "How to play"
-    },
-    "toPlacePiece": "Aseta nappula paikalleen napauttamalla mitä tahansa käytettävissä olevaa pistettä.",
-    "@toPlacePiece": {
-        "description": "Tap on any available point to place the piece."
-    },
-    "toSelectPiece": "Siirrä nappulaa napauttamalla sitä.",
-    "@toSelectPiece": {
-        "description": "Tap on a piece to move it."
-    },
-    "toMovePiece": "Siirrä nappulaa napauttamalla nappulaan liittyvää pistettä.",
-    "@toMovePiece": {
-        "description": "Tap on point connected to piece to move it."
-    },
-    "toRemovePiece": "Napauta vastustajan yhtä nappulaa poistaaksesi sen.",
-    "@toRemovePiece": {
-        "description": "Tap on the opponent's one piece to remove."
-    },
-    "needToCreateMillFirst": "Sinun on ensin luotava mylly, ennen kuin voit poistaa kappaleen.",
-    "@needToCreateMillFirst": {
-        "description": "You need to create a mill first before you can remove a piece."
-    },
-    "needToPlayWithOwnPieces": "Sinun on pelattava kappaleillasi.",
-    "@needToPlayWithOwnPieces": {
-        "description": "You need to play with your pieces."
-    },
-    "statistics": "Tilastot",
-    "@statistics": {
-        "description": "Statistics"
-    },
-    "totalGames": "Pelejä yhteensä",
-    "@totalGames": {
-        "description": "Total games"
-    },
-    "results": "Tulokset",
-    "@results": {
-        "description": "Results"
-    },
-    "cannotRemoveFromMill": "Ei voi poistaa myllystä.",
-    "@cannotRemoveFromMill": {
-        "description": "Cannot remove from the mill."
-    },
-    "left": "vasen",
-    "@left": {
-        "description": "left"
-    },
-    "privacyPolicy": "Yksityisyyden suoja",
-    "@privacyPolicy": {
-        "description": "Privacy Policy"
-    },
-    "privacyPolicy_Detail_1": "Lue huolellisesti ja varmista, että ymmärrät tämän täysin ja hyväksyt sen ",
-    "@privacyPolicy_Detail_1": {
-        "description": "Privacy Policy Detail 1"
-    },
-    "privacyPolicy_Detail_2": ". Jos et hyväksy tätä käytäntöä, älä käytä tätä sovellusta. Sovelluksen käyttäminen tarkoittaa, että hyväksyt nämä ehdot.",
-    "@privacyPolicy_Detail_2": {
-        "description": "Privacy Policy Detail 2"
-    },
-    "and": " ja ",
-    "accept": "Hyväksyn",
-    "@accept": {
-        "description": "Accept"
-    },
-    "undo": "Kumoa",
-    "@undo": {
-        "description": "Undo"
-    },
-    "undoOption": "Peruuta vaihtoehto",
-    "@undoOption": {
-        "description": "Undo option"
-    },
-    "undoOption_Detail": "Siirto on mahdollista peruuttaa.",
-    "@undoOption_Detail": {
-        "description": "It is possible to undo a move."
-    },
-    "takeBack": "Ota takaisin",
-    "@takeBack": {
-        "description": "Take back"
-    },
-    "takingBack": "Takaisin ottaminen",
-    "@takingBack": {
-        "description": "Taking back..."
-    },
-    "waiting": "Odottaminen",
-    "@waiting": {
-        "description": "Waiting..."
-    },
-    "stepForward": "Astu eteenpäin",
-    "@stepForward": {
-        "description": "Step forward"
-    },
-    "takeBackAll": "Ota kaikki takaisin",
-    "@takeBackAll": {
-        "description": "Take back all"
-    },
-    "stepForwardAll": "Vaihe eteenpäin kaikki",
-    "@stepForwardAll": {
-        "description": "Step forward all"
-    },
-    "moveNow": "Siirtykää nyt",
-    "@moveNow": {
-        "description": "Move now"
-    },
-    "done": "Valmis.",
-    "@done": {
-        "description": "Done."
-    },
-    "crackMill": "Crack-mill",
-    "@crackMill": {
-        "description": "Crack-mill"
-    },
-    "crackMill_Detail": "Jos pelaajalla on vain paloja myllyissä, myllyissä olevat palat eivät lukitu poistettaviksi.",
-    "@crackMill_Detail": {
-        "description": "If a player has only pieces in mills, the pieces in the mills will not lock to remove."
-    },
-    "animationDuration": "Animaation kesto",
-    "@animationDuration": {
-        "description": "Animation duration"
-    },
-    "none": "Ei ole",
-    "@none": {
-        "description": "None"
-    },
-    "theme": "Teema",
-    "@theme": {
-        "description": "Theme"
-    },
-    "helpContent": "Pelin tavoitteena on jättää vastustajalle vähemmän kuin kolme nappulaa tai ei yhtään laillista siirtoa.\n\nPeli päättyy automaattisesti tasapeliin, jos asema esiintyy kolmannen kerran tai ei poista viimeisen 100 (määritettävissä olevan) siirron aikana.\n\nPeli etenee kolmessa vaiheessa:\n\n1. Asetetaan nappuloita vapaisiin pisteisiin.\n2. Kappaleiden siirtäminen viereisiin pisteisiin\n3. (valinnainen vaihe) nappuloiden siirtäminen mihin tahansa tyhjään pisteeseen, kun pelaaja on vähentänyt pelaajamääränsä kolmeen nappulaan.\n\nSijoittaminen\n\nPeli alkaa tyhjällä pelilaudalla, joka koostuu ruudukosta, jossa on kaksikymmentäneljä pistettä. Pelaajat asettavat vuorotellen nappulansa tyhjiin pisteisiin, kunnes jokainen pelaaja on asettanut kaikki nappulat pelilaudalle. Jos pelaaja saa asetettua kolme nappulaansa suoraan, hänellä on \"\"mylly\"\" ja hän voi poistaa yhden vastustajan nappulan pelilaudalta.\n\nJoissakin säännöissä pelaajien on ensin poistettava kaikki muut nappulat, ennen kuin he voivat poistaa nappulan muodostuneesta myllystä.\n\nJoissakin säännöissä ei voi sijoitusvaiheessa sijoittaa kappaleita uudelleen poistettujen kappaleiden pisteisiin.\n\nKun olet käyttänyt kaikki palat, pelaajat siirtyvät vuorotellen.\n\nLiikkuminen\n\nSiirtääkseen pelaaja siirtää yhden nappulansa laudan linjaa pitkin vapaaseen viereiseen pisteeseen. Jos hän ei pysty tähän, hän on hävinnyt pelin. Kuten sijoitusvaiheessa, pelaaja, joka asettaa kolme nappulaansa pelilaudan linjalle, saa myllyn ja voi poistaa yhden vastustajan nappulan. Jos pelaajalla on vain kaksi nappulaa, hänellä ei ole mahdollisuutta muodostaa uusia myllyjä ja hän häviää pelin. Pelaaja voi hävitä myös silloin, kun hänellä on enemmän kuin kolme nappulaa, jos hänen vastustajansa estää häntä liikkumasta.\n\nLentävä\n\nJoissakin sääntömuunnelmissa, kun pelaajalla on enää kolme nappulaa jäljellä, hänen nappulansa voivat lentää, hyppiä tai hypätä mihin tahansa vapaaseen pisteeseen, ei vain vierekkäisiin pisteisiin.\n",
-    "@helpContent": {
-        "description": "Help Content"
-    },
-    "versionInfo": "Versiotiedot",
-    "@versionInfo": {
-        "description": "Version info"
-    },
-    "eula": "EULA",
-    "@eula": {
-        "description": "EULA"
-    },
-    "license": "Lisenssi",
-    "@license": {
-        "description": "License"
-    },
-    "sourceCode": "Lähdekoodi",
-    "@sourceCode": {
-        "description": "Source code"
-    },
-    "thirdPartyNotices": "Kolmannen osapuolen ilmoitukset",
-    "@thirdPartyNotices": {
-        "description": "Third-party notices"
-    },
-    "appVersion": "Sovelluksen versio",
-    "@appVersion": {
-        "description": "App Version"
-    },
-    "general": "Yleinen",
-    "@general": {
-        "description": "General"
-    },
-    "advanced": "Advanced",
-    "@advanced": {
-        "description": "Advanced"
-    },
-    "placing": "Sijoittaminen",
-    "@placing": {
-        "description": "Placing"
-    },
-    "moving": "Siirtäminen",
-    "@moving": {
-        "description": "Moving"
-    },
-    "removing": "Poistaminen",
-    "@removing": {
-        "description": "Removing"
-    },
-    "gameOverCondition": "Pelin loppuminen",
-    "@gameOverCondition": {
-        "description": "Game over condition"
-    },
-    "aisPlayStyle": "Tekoälyn pelityyli",
-    "@aisPlayStyle": {
-        "description": "AI's playstyle"
-    },
-    "passive": "Passiivinen",
-    "@passive": {
-        "description": "Passive"
-    },
-    "timeout": "Aikakatkaisu",
-    "@timeout": {
-        "description": "Timeout"
-    },
-    "personalization": "Personointi",
-    "@personalization": {
-        "description": "Personalization"
-    },
-    "forDevelopers": "Kehittäjille",
-    "@forDevelopers": {
-        "description": "For developers"
-    },
-    "developerMode": "Kehittäjätila",
-    "@developerMode": {
-        "description": "Developer mode"
-    },
-    "drawOnHumanExperience": "Hyödynnä inhimillistä kokemusta",
-    "@drawOnHumanExperience": {
-        "description": "Draw on the human experience"
-    },
-    "considerMobility": "Ota huomioon kappaleiden liikkuvuus",
-    "@considerMobility": {
-        "description": "Consider mobility of pieces"
-    },
-    "pieceCount": "Palojen määrä",
-    "@pieceCount": {
-        "description": "Piece count"
-    },
-    "inHand": "kädessä",
-    "@inHand": {
-        "description": "in hand"
-    },
-    "onBoard": "laudalla",
-    "@onBoard": {
-        "description": "on board"
-    },
-    "boardTop": "Laudan siirtäminen ylhäältäpäin",
-    "@boardTop": {
-        "description": "Board offset from the top"
-    },
-    "notAIsTurn": "Nyt ei ole tekoälyn vuoro.",
-    "@notAIsTurn": {
-        "description": "It is not the AI's turn."
-    },
-    "aiIsNotThinking": "Tekoäly ei ajattele.",
-    "@aiIsNotThinking": {
-        "description": "AI is not thinking."
-    },
-    "autoReplay": "Automaattinen uudelleenpeluu siirtyy",
-    "@autoReplay": {
-        "description": "Auto re-play moves"
-    },
-    "atEnd": "Olet siirtolistasi lopussa.",
-    "@atEnd": {
-        "description": "At the end of the move list."
-    },
-    "tapBackAgainToLeave": "Poistu napauttamalla uudelleen takaisin.",
-    "@tapBackAgainToLeave": {
-        "description": "Tap back again to leave."
-    },
-    "environmentVariables": "Ympäristömuuttujat",
-    "@environmentVariables": {
-        "description": "Environment variables"
-    },
-    "more": "Lisää",
-    "@more": {
-        "description": "More"
-    },
-    "experimental": "Se on kokeellinen ominaisuus.",
-    "@experimental": {
-        "description": "This is an experimental feature."
-    },
-    "experiments": "Kokeilut",
-    "@experiments": {
-        "description": "Experiments"
-    },
-    "ossLicenses": "Avoimen lähdekoodin lisenssit",
-    "@ossLicenses": {
-        "description": "Open source licenses"
-    },
-    "language": "Kieli",
-    "@language": {
-        "description": "Languages"
-    },
-    "defaultLanguage": "Oletuskieli",
-    "@defaultLanguage": {
-        "description": "Default language"
-    },
-    "mayMoveInPlacingPhase": "Kappaleet voivat liikkua sijoitusvaiheessa",
-    "@mayMoveInPlacingPhase": {
-        "description": "The pieces can move in the placing phase"
-    },
-    "mayMoveInPlacingPhase_Detail": "Pelissä ei ole erillisiä sijoitus- ja siirtovaiheita, eli pelaajat voivat jokaisella siirrolla päättää, haluavatko he sijoittaa nappulan pelilaudalle vai siirtää yhden nappulansa (kunhan heillä on jäljellä nappuloita sijoitettavaksi).",
-    "@mayMoveInPlacingPhase_Detail": {
-        "description": "There are no distinct placing and moving phases, i.e. the players can decide at every move whether they want to place a piece on the board or move one of their pieces (as long as they have remaining pieces to place)."
-    },
-    "drawerColor": "Valikon väri",
-    "@drawerColor": {
-        "description": "Menu color"
-    },
-    "drawerTextColor": "Valikon tekstin väri",
-    "@drawerTextColor": {
-        "description": "Menu text color"
-    },
-    "drawerBackgroundColor": "Valikon taustaväri",
-    "@drawerBackgroundColor": {
-        "description": "Menu background color"
-    },
-    "drawerHighlightItemColor": "Valikon kohokohdan väri",
-    "@drawerHighlightItemColor": {
-        "description": "Menu highlight item color"
-    },
-    "mainToolbarBackgroundColor": "Päätyökalurivin taustaväri",
-    "@mainToolbarBackgroundColor": {
-        "description": "Main toolbar background color"
-    },
-    "mainToolbarIconColor": "päätyökalurivin kuvakkeen väri",
-    "@mainToolbarIconColor": {
-        "description": "main toolbar icon color"
-    },
-    "navigationToolbarBackgroundColor": "Navigointityökalurivin taustaväri",
-    "@navigationToolbarBackgroundColor": {
-        "description": "Navigation toolbar background color"
-    },
-    "navigationToolbarIconColor": "Navigointityökalurivin kuvakkeen väri",
-    "@navigationToolbarIconColor": {
-        "description": "Navigation toolbar icon color"
-    },
-    "autoHideToolbar": "Piilota työkalurivi automaattisesti",
-    "@autoHideToolbar": {
-        "description": "Automatically hide the toolbar"
-    },
-    "toolbarLocationOnScreen": "Työkalupalkin sijainti näytöllä",
-    "@toolbarLocationOnScreen": {
-        "description": "Toolbar location on screen"
-    },
-    "top": "Alkuun",
-    "@top": {
-        "description": "Top"
-    },
-    "bottom": "Pohja",
-    "@bottom": {
-        "description": "Bottom"
-    },
-    "center": "Keskusta",
-    "@center": {
-        "description": "Center"
-    },
-    "solidColor": "Yksivärinen",
-    "@solidColor": {
-        "description": "Solid color"
-    },
-    "picture": "Kuva",
-    "@picture": {
-        "description": "Picture"
-    },
-    "chooseYourPicture": "Valitse kuvasi",
-    "@chooseYourPicture": {
-        "description": "Choose your picture"
-    },
-    "light": "Kevyt",
-    "@light": {
-        "description": "Light"
-    },
-    "dark": "Tumma",
-    "@dark": {
-        "description": "Dark"
-    },
-    "themes": "Teemat",
-    "@themes": {
-        "description": "Themes"
-    },
-    "currentTheme": "Nykyinen teema",
-    "@currentTheme": {
-        "description": "Current theme"
-    },
-    "saveTheme": "Tallenna teema",
-    "@saveTheme": {
-        "description": "Save theme"
-    },
-    "fonts": "Fontit",
-    "@fonts": {
-        "description": "Fonts"
-    },
-    "showAnalysisGraph": "Näytä analyysikaavio",
-    "@showAnalysisGraph": {
-        "description": "Show analysis graph"
-    },
-    "analysis": "Analyysi",
-    "@analysis": {
-        "description": "Analysis"
-    },
-    "saveGame": "Tallentaa pelin",
-    "@saveGame": {
-        "description": "Save game"
-    },
-    "loadGame": "Lataa peli",
-    "@loadGame": {
-        "description": "Load game"
-    },
-    "setupPosition": "Asennusasento",
-    "@setupPosition": {
-        "description": "Setup position"
-    },
-    "showLegalMoves": "Näytä lailliset siirrot",
-    "@showLegalMoves": {
-        "description": "Show legal moves"
-    },
-    "showLastMove": "Näytä viimeinen siirto",
-    "@showLastMove": {
-        "description": "Show last move"
-    },
-    "showArrows": "Näytä nuolet",
-    "@showArrows": {
-        "description": "Show arrows"
-    },
-    "pieces": "Kappaleita",
-    "@pieces": {
-        "description": "Pieces"
-    },
-    "showAnalysis": "Näytä analyysi",
-    "@showAnalysis": {
-        "description": "Show analysis"
-    },
-    "threads": "Langat",
-    "@threads": {
-        "description": "Threads"
-    },
-    "getInvolved": "Ota mukaan",
-    "@getInvolved": {
-        "description": "Get Involved"
-    },
-    "helpImproveTranslate": "Auta parantamaan käännöksiä",
-    "@helpImproveTranslate": {
-        "description": "Help improve translate"
-    },
-    "tutorial": "Opetusohjelma",
-    "@tutorial": {
-        "description": "Tutorial"
-    },
-    "classicMill": "Classic Mill",
-    "@classicMill": {
-        "description": "Classic Mill"
-    },
-    "mixedMill": "Sekoitettu mylly",
-    "@mixedMill": {
-        "description": "Mixed Mill"
-    },
-    "ceylonMill": "Ceylon Mill",
-    "@ceylonMill": {
-        "description": "Ceylon Mill"
-    },
-    "mayBreakAndRemakeMillRepeatedly": "Mylly voidaan rikkoa ja tehdä uudelleen toistuvasti",
-    "@mayBreakAndRemakeMillRepeatedly": {
-        "description": "Mill may be broken and remade repeatedly"
-    },
-    "mayBreakAndRemakeMillRepeatedly_Detail": "Jos pelaaja rikkoo myllyn uuden myllyn luomiseksi välittömästi, pelaaja voi siirtää tällaisen kappaleen takaisin alkuperäiseen risteykseen seuraavalla liikkeellään, jos se tekee uuden myllyn.",
-    "@mayBreakAndRemakeMillRepeatedly_Detail": {
-        "description": "If a player breaks a mill to create a new mill immediately, such player can move such piece back to the original junction in his next move if it makes a new mill."
-    },
-    "drawIfNoRemovalWithinTenMovesWhenThreeLeft": "Peli vedetään, jos pelaajalla on kolme nappulaa ja kymmenen siirron jälkeen kumpikaan pelaaja ei poista vastustajan nappuloita",
-    "@drawIfNoRemovalWithinTenMovesWhenThreeLeft": {
-        "description": "The game is drawn if a player has three pieces and after ten moves neither player removes the opponent's pieces"
-    },
-    "drawIfNoRemovalWithinTenMovesWhenThreeLeft_Detail": "Kun pelaaja on pudonnut kolmeen nappulaan eikä kumpikaan pelaaja voi poistaa vastustajan nappulaa kymmenen siirron sisällä, peli on tasapeli.",
-    "@drawIfNoRemovalWithinTenMovesWhenThreeLeft_Detail": {
-        "description": "When a player is down to three pieces, and neither player can remove an opponent's piece within ten moves, the game is a draw."
-    },
-    "close": "kiinni",
-    "@close": {
-        "description": "Close"
-    },
-    "whitePiece": "Valkoinen pala",
-    "@whitePiece": {
-        "description": "White piece"
-    },
-    "blackPiece": "Musta pala",
-    "@blackPiece": {
-        "description": "Black piece"
-    },
-    "banPoint": "Kieltokohta",
-    "@banPoint": {
-        "description": "Ban point"
-    },
-    "emptyPoint": "Tyhjä kohta",
-    "@emptyPoint": {
-        "description": "Empty point"
-    },
-    "noPoint": "Ei järkeä",
-    "@noPoint": {
-        "description": "No point"
-    },
-    "placingPhase": "Sijoitusvaihe",
-    "@placingPhase": {
-        "placingPhase": "Placing phase"
-    },
-    "movingPhase": "Muuttovaihe",
-    "@movingPhase": {
-        "description": "Moving phase"
-    },
-    "flyingPhase": "Lentävä vaihe",
-    "@flyingPhase": {
-        "description": "Flying phase"
-    },
-    "sideToMove": "Sivu liikkua",
-    "@sideToMove": {
-        "description": "Side to move"
-    },
-    "lastMove": "Viimeinen liike",
-    "@lastMove": {
-        "description": "Last move"
-    },
-    "selected": "Valittu",
-    "@selected": {
-        "description": "Selected"
-    },
-    "mainMenu": "Päävalikko",
-    "@mainMenu": {
-        "description": "Main menu"
-    },
-    "accessibility": "Esteettömyys",
-    "@accessibility": {
-        "description": "Accessibility"
-    },
-    "screenReaderSupport": "Näytönlukuohjelman tuki",
-    "@screenReaderSupport": {
-        "description": "Screen reader support"
-    },
-    "isDraw": "Se on tasapeli",
-    "@isDraw": {
-        "description": "It is a Draw!"
-    },
-    "draw": "Tasapeli",
-    "@draw": {
-        "description": "Draw"
-    },
-    "pieceHighlightColor": "Kappaleen korostusväri",
-    "@pieceHighlightColor": {
-        "description": "Piece highlight color"
-    },
-    "algorithm": "Algoritmi",
-    "@algorithm": {
-        "description": "Algorithm"
-    },
-    "removeUnplacedPiece": "Poista sijoittamaton kappale",
-    "@removeUnplacedPiece": {
-        "description": "Remove unplaced piece"
-    },
-    "removeUnplacedPiece_Detail": "Jos pelaaja muodostaa myllyn sijoitusvaiheessa, hän poistaa vastustajan sijoittamattoman palan ja jatkaa siirtoa.",
-    "@removeUnplacedPiece_Detail": {
-        "description": "If a player forms the mill in the placing phase, she will remove the opponent's unplaced piece and continue to make a move."
-    },
-    "endgameNMoveRule": "Loppupelin N-Move-sääntö",
-    "@endgameNMoveRule": {
-        "description": "Endgame N-Move rule"
-    },
-    "endgameNMoveRule_Detail": "Jos kummallakin pelaajalla on vain kolme palaa ja kumpikaan pelaaja ei poista palaa tietyn liikkeen sisällä, peli arvotaan.",
-    "@endgameNMoveRule_Detail": {
-        "description": "If either player has only three pieces and neither player removes a piece within a specific moves, the game is drawn."
-    },
-    "drawReasonEndgameRule50": "Kummallakin pelaajalla on vain kolme palaa, eikä kumpikaan pelaaja poista palaa tietyn liikkeen sisällä.",
-    "@drawReasonEndgameRule50": {
-        "description": "Either player has only three pieces and neither player removes a piece within a specific moves."
-    },
-    "threefoldRepetitionRule": "Kolminkertainen toistosääntö",
-    "@threefoldRepetitionRule": {
-        "description": "Threefold repetition rule"
-    },
-    "threefoldRepetitionRule_Detail": "Peli arvotaan, jos asema sijoittuu kolmatta kertaa.",
-    "@threefoldRepetitionRule_Detail": {
-        "description": "The game is drawn if a position occurs for the third time."
-    },
-    "continueToMakeMove": "Mill! Jatka liikkeen tekemistä.",
-    "@continueToMakeMove": {
-        "description": "Mill! Continue to make a move."
-    },
-    "pointStyle": "Point -tyyli",
-    "@pointStyle": {
-        "description": "Point style"
-    },
-    "pointWidth": "Pisteen leveys",
-    "@pointWidth": {
-        "description": "Point width"
-    },
-    "solid": "Kiinteä",
-    "@solid": {
-        "description": "Solid"
-    },
-    "hollow": "Ontto",
-    "@hollow": {
-        "description": "Hollow"
-=======
   "appName": "Mill",
   "@appName": {
     "description": "The app name"
@@ -2400,7 +1149,6 @@
         "description": "Number of Moves",
         "example": "3"
       }
->>>>>>> 92c2f33f
     }
   },
   "loadFailed": "Lataus epäonnistui.",
