{
<<<<<<< HEAD
    "@@locale": "de_CH",
    "appName": "Mühli",
    "@appName": {
        "description": "The app name"
    },
    "welcome": "Härzlech Wiukomme",
    "@welcome": {
        "description": "Welcome"
    },
    "yes": "Jo",
    "@yes": {
        "description": "Yes"
    },
    "no": "Nei",
    "@no": {
        "description": "No"
    },
    "game": "Spiu",
    "@game": {
        "description": "Game"
    },
    "humanVsAi": "Mönsch gäge Computer",
    "@humanVsAi": {
        "description": "Human Vs AI"
    },
    "humanVsHuman": "Mönsch gäge Mönsch",
    "@humanVsHuman": {
        "description": "Human Vs Human"
    },
    "aiVsAi": "Computer gäge Computer",
    "@aiVsAi": {
        "description": "AI Vs AI"
    },
    "humanVsCloud": "Mönsch gäge Cloud",
    "@humanVsCloud": {
        "description": "Human Vs Cloud"
    },
    "humanVsLAN": "Mönsch gäge LAN",
    "@humanVsLAN": {
        "description": "Human Vs LAN"
    },
    "testViaLAN": "Test übr LAN",
    "@testViaLAN": {
        "description": "Test Via LAN"
    },
    "move": "Ziehe",
    "@move": {
        "description": "Move"
    },
    "moves": " Zieht",
    "@moves": {
        "description": " Moves"
    },
    "showMoveList": "Zuglischte",
    "@showMoveList": {
        "description": "Move list"
    },
    "moveList": "Zuglischte",
    "@moveList": {
        "description": "Move list"
    },
    "noGameRecord": "Ke Rekord",
    "@noGameRecord": {
        "description": "No record"
    },
    "ok": "OK",
    "@ok": {
        "description": "OK"
    },
    "confirm": "Bestätige",
    "@confirm": {
        "description": "Confirm"
    },
    "cancel": "Abbräche",
    "@cancel": {
        "description": "Cancel"
    },
    "copyright": "Copyright © 2021-2022 Calcitem Studio",
    "@copyright": {
        "description": "Copyright"
    },
    "tipSelectWrong": "Fausch Stei usgwäut.",
    "@tipSelectWrong": {
        "description": "Select the wrong piece."
    },
    "tipPlace": "Setz di Stei.",
    "@tipPlace": {
        "description": "Place your pieces."
    },
    "tipBanPlace": "Hie chasch du nid setze.",
    "@tipBanPlace": {
        "description": "Cannot place it here."
    },
    "tipPlaced": "Platziert.",
    "@tipPlaced": {
        "description": "Placed."
    },
    "tipRemove": "Nimm e Stei wäg.",
    "@tipRemove": {
        "description": "Remove a piece."
    },
    "tipBanRemove": "Chame nid wägnäh.",
    "@tipBanRemove": {
        "description": "Cannot remove."
    },
    "tipRemoved": "Wäggnoh.",
    "@tipRemoved": {
        "description": "Removed."
    },
    "tipMove": "Zieh e Stei.",
    "@tipMove": {
        "description": "Move a piece."
    },
    "tipCannotPlace": "Du chasch di Stei nid dohie setze.",
    "@tipCannotPlace": {
        "description": "You can't place your piece here."
    },
    "tipCannotMove": "Du chasch di Stei nid dohi zieh.",
    "@tipCannotMove": {
        "description": "You can't move your piece here."
    },
    "tipMill": "Mühli! Nimm e gägnerische Stei.",
    "@tipMill": {
        "description": "Mill! Take your opponent's piece."
    },
    "tipContinueMill": "Nimm nomou e gägnerische Stei.",
    "@tipContinueMill": {
        "description": "Continue to take your opponent's piece."
    },
    "tipSelectOpponentsPiece": "Wäuh e gägnerische Stei.",
    "@tipSelectOpponentsPiece": {
        "description": "Select one of your opponent's pieces."
    },
    "tipCannotRemovePieceFromMill": "Du chasch e Stei us dr Mühli näh.",
    "@tipCannotRemovePieceFromMill": {
        "description": "You cannot remove a piece from a mill."
    },
    "tipCanMoveOnePoint": "E Stei cha nur 1 Fäud wit zoge wärde.",
    "@tipCanMoveOnePoint": {
        "description": "A piece can move 1 point."
    },
    "tipCannotMoveOpponentsPieces": "Du chasch e gägnerische Stei näh.",
    "@tipCannotMoveOpponentsPieces": {
        "description": "You can't move your opponent's pieces."
    },
    "tipThreePiecesInLine": "Es si 3 Steine ire Reihe.",
    "@tipThreePiecesInLine": {
        "description": "There are 3 pieces in a line."
    },
    "tipSelectPieceToMove": "Wäuh e Stei zum zieh.",
    "@tipSelectPieceToMove": {
        "description": "Select your piece to move."
    },
    "tipHaveThreePiecesLeft": "Du hesch no 3 Steine übrig.",
    "@tipHaveThreePiecesLeft": {
        "description": "You have 3 pieces left."
    },
    "tipCanMoveToAnyPoint": "Du chasch ah jedi beliebigi Position springe.",
    "@tipCanMoveToAnyPoint": {
        "description": "You can move to any point you like."
    },
    "tipToMove": " isch am Zug.",
    "@tipToMove": {
        "description": " to move."
    },
    "whiteWin": "Spieler 1 gwünnt!",
    "@whiteWin": {
        "description": "Player 1 wins!"
    },
    "blackWin": "Spieler 2 gwünnt!",
    "@blackWin": {
        "description": "Player 2 wins!"
    },
    "won": "Gwunne",
    "@won": {
        "description": "Won"
    },
    "lost": "Verlore",
    "@lost": {
        "description": "Lost"
    },
    "aborted": "Abbroche",
    "@aborted": {
        "description": "Aborted"
    },
    "thinking": "Dänke noche..",
    "@thinking": {
        "description": "Thinking..."
    },
    "newGame": "Nöis Spiu",
    "@newGame": {
        "description": "New game"
    },
    "importGame": "Spiu importiere",
    "@importGame": {
        "description": "Import game"
    },
    "exportGame": "Spiu exportiere",
    "@exportGame": {
        "description": "Export game"
    },
    "gameImported": "Spiu us dr Zwischeablag importiert.",
    "@gameImported": {
        "description": "Game imported from the clipboard."
    },
    "cannotImport": "Cha nid importiert wärde.",
    "@cannotImport": {
        "description": "Cannot import"
    },
    "movesAndRulesNotMatch": "Regle und Zug stimme nid überih.",
    "@movesAndRulesNotMatch": {
        "description": "Rules and moves do not match."
    },
    "startRecording": "Starte Ufnahm",
    "@startRecording": {
        "description": "Start recording"
    },
    "recording": "Ufzeichnig..",
    "@recording": {
        "description": "Recording..."
    },
    "stopRecording": "Ufhöre ufznäh",
    "@stopRecording": {
        "description": "Stop recording"
    },
    "showRecording": "Ufnahm ahzeige",
    "@showRecording": {
        "description": "Show recording"
    },
    "noRecording": "Ke Ufnahm.",
    "@noRecording": {
        "description": "No recording."
    },
    "pleaseWait": "Bitte warte..",
    "@pleaseWait": {
        "description": "Please wait..."
    },
    "restartGame": "Spiu neu ahfoh?",
    "@restartGame": {
        "description": "Restart current game?"
    },
    "restart": "Nöistart",
    "@restart": {
        "description": "Restart"
    },
    "gameStarted": "Spiu gstartet, bitte Stei platziere",
    "@gameStarted": {
        "description": "Game started, please place"
    },
    "analyzing": "Analüsiere..",
    "@analyzing": {
        "description": "Analyzing ..."
    },
    "error": "Fähler",
    "@error": {
        "description": "Error"
    },
    "winRate": "Gwünnquote",
    "@winRate": {
        "description": "Win Rate"
    },
    "score": "Pünkt",
    "@score": {
        "description": "Score"
    },
    "white": "Spieler 1",
    "@white": {
        "description": "Player 1"
    },
    "black": "Spieler 2",
    "@black": {
        "description": "Player 2"
    },
    "loseReasonlessThanThree": " het weniger aus 3 Steine.",
    "@loseReasonlessThanThree": {
        "description": " piece count is less than three."
    },
    "loseReasonResign": " git uf.",
    "@loseReasonResign": {
        "description": " resign."
    },
    "loseReasonNoWay": " cha nüm zieh.",
    "@loseReasonNoWay": {
        "description": " is no way to go."
    },
    "loseReasonBoardIsFull": "zBrätt isch vou.",
    "@loseReasonBoardIsFull": {
        "description": "The board is full, no way to go."
    },
    "loseReasonTimeOver": "Zit isch ume.",
    "@loseReasonTimeOver": {
        "description": "Time Over"
    },
    "drawReasonRule50": "I dr Bewegigsphase isch i de letschde bestimmte Ahzauh Züg ke Stei empfärnt worde.",
    "@drawReasonRule50": {
        "description": "In the moving phase, no piece has been removed in the last specific number of moves."
    },
    "drawReasonBoardIsFull": "Unentschide wiu zBrätt vou isch.",
    "@drawReasonBoardIsFull": {
        "description": "It is a Draw because the board is full"
    },
    "drawReasonThreefoldRepetition": "Unentschide wäge drümou Wiederhout.",
    "@drawReasonThreefoldRepetition": {
        "description": "It is a Draw because of threefold repetition."
    },
    "gameOverUnknownReason": "Spiu verbi! Wägemne umbekannte Grund.",
    "@gameOverUnknownReason": {
        "description": "Game Over! Unknown reason."
    },
    "gameOver": "Spiu verbi",
    "@gameOver": {
        "description": "Game Over"
    },
    "youWin": "Gratuliere, du hesch gwunnä!",
    "@youWin": {
        "description": "You win! Congratulations!"
    },
    "challengeHarderLevel": "E schwäreri Stufe probiere? Neui Stufe: ",
    "@challengeHarderLevel": {
        "description": "Challenge harder level?"
    },
    "youLose": "Du hesch verlore!",
    "@youLose": {
        "description": "You Lose!"
    },
    "analyze": "Analüsiere",
    "@analyze": {
        "description": "Analyze"
    },
    "playerName": "Spielername",
    "@playerName": {
        "description": "Player Name"
    },
    "about": "Übr",
    "@about": {
        "description": "About"
    },
    "version": "Version",
    "@version": {
        "description": "Version"
    },
    "thanks": "Danksägige",
    "@thanks": {
        "description": "Thanks"
    },
    "settings": "Ihstellige",
    "@settings": {
        "description": "Settings"
    },
    "options": "Optione",
    "@options": {
        "description": "Options"
    },
    "preferences": "Ihstellige",
    "@preferences": {
        "description": "Preferences"
    },
    "skillLevel": "Schwierigkeitsstufe",
    "@skillLevel": {
        "description": "Difficulty level"
    },
    "moveTime": "Bedänkzit Computer",
    "@moveTime": {
        "description": "AI thinking time"
    },
    "difficulty": "Schwierigkeit",
    "@difficulty": {
        "description": "Difficulty"
    },
    "playSounds": "Tön",
    "@playSounds": {
        "description": "Sound effects"
    },
    "playSoundsInTheGame": "Tön bim spiele abspiele",
    "@playSoundsInTheGame": {
        "description": "Play sounds in the game"
    },
    "keepMuteWhenTakingBack": "Bim Zrügnäh stumm blibe",
    "@keepMuteWhenTakingBack": {
        "description": "Keep mute when taking back"
    },
    "tone": "Ton",
    "@tone": {
        "description": "Tone"
    },
    "whoMovesFirst": "Erschti Zug",
    "@whoMovesFirst": {
        "description": "First move"
    },
    "human": "Mönsch",
    "@human": {
        "description": "Human"
    },
    "ai": "Computer",
    "@ai": {
        "description": "AI"
    },
    "alternate": "Abwächslend",
    "@alternate": {
        "description": "Alternate"
    },
    "isAutoRestart": "Nach Spiuändi outomatisch neustarte",
    "@isAutoRestart": {
        "description": "Auto-restart game when game over"
    },
    "isAutoChangeFirstMove": "Dr erscht Zug outomatisch ändere",
    "@isAutoChangeFirstMove": {
        "description": "Auto Change First Move"
    },
    "resignIfMostLose": "Computer tritt zrüg, we die meischte verlüre",
    "@resignIfMostLose": {
        "description": "AI Resign if Most Lose"
    },
    "shufflingEnabled": "Zuefauszüg",
    "@shufflingEnabled": {
        "description": "Random move"
    },
    "learnEndgame": "Ändspiu lerne",
    "@learnEndgame": {
        "description": "Learn Endgame"
    },
    "openingBook": "Eröffnigsbuech",
    "@openingBook": {
        "description": "Opening Book"
    },
    "misc": "Verschidenigs",
    "@misc": {
        "description": "Miscellaneous"
    },
    "rules": "Regle",
    "@rules": {
        "description": "Rules"
    },
    "piecesCount": "Ahzauh Steine für jede Spieler",
    "@piecesCount": {
        "description": "The number of pieces each player has"
    },
    "piecesCount_Detail": "Wieviu Steine für jede Spieler?",
    "@piecesCount_Detail": {
        "description": "How many pieces does each player have?"
    },
    "flyPieceCount": "Ahzauh flügende Steine",
    "@flyPieceCount": {
        "description": "The number of the flying piece"
    },
    "flyPieceCount_Detail": "Wenn flüge aktiviert isch und e Spieler uf e bestimmti Steizauh reduziert wird, chöi sini Steine frei zu jedem unbesetzte Punkt bewegt wärde. Anstatt wie süsch im Spiu zum Nochberspunkt.",
    "@flyPieceCount_Detail": {
        "description": "If Flying is enabled, when a player is reduced to a specific piece count, her pieces are free to move to any unoccupied point, instead of being restricted to adjacent points as in the rest of the game."
    },
    "piecesAtLeastCount": "Steine mindistens",
    "@piecesAtLeastCount": {
        "description": "Pieces At Least"
    },
    "hasDiagonalLines": "Diagonali Linie",
    "@hasDiagonalLines": {
        "description": "Diagonal lines"
    },
    "hasDiagonalLines_Detail": "Vier diagonali Linie zum Brätt hinzuefüege.",
    "@hasDiagonalLines_Detail": {
        "description": "Add four diagonal lines to the board."
    },
    "hasBannedLocations": "Pünkt vo entfärnte Steine sperre",
    "@hasBannedLocations": {
        "description": "Mark and delay removing pieces"
    },
    "hasBannedLocations_Detail": "I dr Setzphase chöi kenni Steine uf Pünkt vo entfärnte Steine gsetzt wärde.",
    "@hasBannedLocations_Detail": {
        "description": "In the placing phase, the points of removed pieces will no longer be able to be placed unless the moving phase is entered."
    },
    "isDefenderMoveFirst": "Dr zwöit Spieler zieht zerscht",
    "@isDefenderMoveFirst": {
        "description": "The second player moves first"
    },
    "isDefenderMoveFirst_Detail": "Dr i dr Setzphase zwöiti Spieler zieht i dr Zugphase zerscht.",
    "@isDefenderMoveFirst_Detail": {
        "description": "The player who moves second in the placing phase moves first in the moving phase."
    },
    "mayRemoveMultiple": "Mehrfaches Entfärne",
    "@mayRemoveMultiple": {
        "description": "Multi-remove"
    },
    "mayRemoveMultiple_Detail": "Wenn ein Spieler mehr als eine Mühle gleichzeitig schließt, darf er entsprechend viele Steine entfernen.",
    "@mayRemoveMultiple_Detail": {
        "description": "If a player closes more than one mill at once, she will be able to remove the number of mills she closed."
    },
    "mayRemoveFromMillsAlways": "Mühlen zerstören",
    "@mayRemoveFromMillsAlways": {
        "description": "Destroy mills"
    },
    "mayRemoveFromMillsAlways_Detail": "Normalerweise müssen Spieler alle freien Steine entfernen, bevor Steine aus einer Mühle entfernt werden dürfen. Diese Option hebt diese Beschränkung auf.",
    "@mayRemoveFromMillsAlways_Detail": {
        "description": "mayRemoveFromMillsAlways_Detail"
    },
    "isWhiteLoseButNotDrawWhenBoardFull": "Zweiter Spieler verliert wenn das Brett voll ist",
    "@isWhiteLoseButNotDrawWhenBoardFull": {
        "description": "The second player loses when the board is full"
    },
    "isWhiteLoseButNotDrawWhenBoardFull_Detail": "Wenn das Brett am Ende der Setzphase voll ist, verliert der Spieler, der zuerst gezogen hat. Sonst unentschieden.",
    "@isWhiteLoseButNotDrawWhenBoardFull_Detail": {
        "description": "At the end of the placing phase, when the board is full, the side that places first loses the game, otherwise, the game is a draw."
    },
    "isLoseButNotChangeSideWhenNoWay": "Verlieren wenn kein Zug möglich ist",
    "@isLoseButNotChangeSideWhenNoWay": {
        "description": "Lose when no legal moves"
    },
    "isLoseButNotChangeSideWhenNoWay_Detail": "Der Spieler verliert, wenn der Gegner ihn so blockiert, daß er keinen Steine mehr bewegen kann. Wenn die Option deaktiviert ist wird die Seite gewechselt.",
    "@isLoseButNotChangeSideWhenNoWay_Detail": {
        "description": "The player will lose if his opponent blocks them so that they cannot be moved. Change side to move if this option is disabled."
    },
    "mayFly": "Flüge",
    "@mayFly": {
        "description": "Flying"
    },
    "mayFly_Detail": "Wenn dr Spieler no drü Steine het, darf e Stei am beliebige Ort zoge wärde.",
    "@mayFly_Detail": {
        "description": "If a player has only three or four (configurable) pieces left, she can move the piece to any free point."
    },
    "nMoveRule": "N-Züge-Regel",
    "@nMoveRule": {
        "description": "N-move rule"
    },
    "nMoveRule_Detail": "Das Spiel ist unentschieden, wenn in einer bestimmten Anzahl von Zügen von jedem Spieler keine Entfernung erfolgt ist.",
    "@nMoveRule_Detail": {
        "description": "The game is drawn if there has been no removal in a specific number of moves by each player."
    },
    "rollback": "Rollback",
    "@rollback": {
        "description": "Rollback"
    },
    "pleaseSelect": "Bitte uswähle",
    "@pleaseSelect": {
        "description": "Please select"
    },
    "copy": "Kopiere",
    "@copy": {
        "description": "Copy"
    },
    "moveHistoryCopied": "Zugverlouf i dr Zwüscheablag kopiert",
    "@moveHistoryCopied": {
        "description": "Move history copied to clipboard"
    },
    "help": "Hiuf",
    "@help": {
        "description": "Help"
    },
    "feedback": "Feedback",
    "@feedback": {
        "description": "Feedback"
    },
    "exit": "Beände",
    "@exit": {
        "description": "Exit"
    },
    "ruleSettings": "Regle",
    "@ruleSettings": {
        "description": "Rule Settings"
    },
    "color": "Farbe",
    "@color": {
        "description": "Color"
    },
    "boardColor": "Brättfarb",
    "@boardColor": {
        "description": "Board color"
    },
    "pieceColor": "Steifarb",
    "@pieceColor": {
        "description": "Piece color"
    },
    "backgroundColor": "Hingergrundfarb",
    "@backgroundColor": {
        "description": "Background color"
    },
    "lineColor": "Liniefarb",
    "@lineColor": {
        "description": "Board line color"
    },
    "whitePieceColor": "Steifarb Spieler 1",
    "@whitePieceColor": {
        "description": "Player 1 piece color"
    },
    "blackPieceColor": "Steifarb Spieler 2",
    "@blackPieceColor": {
        "description": "Player 2 piece color"
    },
    "messageColor": "Nachrichtefarb",
    "@messageColor": {
        "description": "Message color"
    },
    "aiIsLazy": "Computer isch fuuh",
    "@aiIsLazy": {
        "description": "AI is Lazy"
    },
    "isPieceCountInHandShown": "Ahzauh a Steine uf dr Hang ahzeige",
    "@isPieceCountInHandShown": {
        "description": "Show count of pieces in hand"
    },
    "isNotationsShown": "Notize ufem Brätt ahzeige",
    "@isNotationsShown": {
        "description": "Show notations on board"
    },
    "isHistoryNavigationToolbarShown": "Symboulischte für dVerloufsnavigation ahzeige",
    "@isHistoryNavigationToolbarShown": {
        "description": "Show history navigation toolbar"
    },
    "display": "Darstöuig",
    "@display": {
        "description": "Display"
    },
    "boardBorderLineWidth": "Liniebreiti Spiubrättrand",
    "@boardBorderLineWidth": {
        "description": "Board borderline width"
    },
    "boardInnerLineWidth": "Inneri Liniebreiti vom Spiubrätt",
    "@boardInnerLineWidth": {
        "description": "Board inner line width"
    },
    "pieceWidth": "Steigrössi",
    "@pieceWidth": {
        "description": "Piece width"
    },
    "fontSize": "Schriftgrössi",
    "@fontSize": {
        "description": "Font size"
    },
    "standardNotation": "WMD-Notation",
    "@standardNotation": {
        "description": "Standard notation"
    },
    "restore": "Widrhärstöue",
    "@restore": {
        "description": "Restore"
    },
    "restoreDefaultSettings": "Standardihstöuige widrhärstöue",
    "@restoreDefaultSettings": {
        "description": "Restore Default Settings"
    },
    "exitApp": "dApp wird beändet.",
    "@exitApp": {
        "description": "The app will exit."
    },
    "exitAppManually": "Du muesch dApp sofort beände u neustarte, um dIhstellige chasch benutze",
    "@exitAppManually": {
        "description": "You have to close immediately and reopen the app to take effect."
    },
    "pick": "Näh",
    "@pick": {
        "description": "Pick "
    },
    "info": "Info",
    "@info": {
        "description": "Info"
    },
    "hint": "Hiwiis",
    "@hint": {
        "description": "Hint"
    },
    "player": "Spieler",
    "@player": {
        "description": "player"
    },
    "player1": "Spieler 1",
    "@player1": {
        "description": "Player 1"
    },
    "player2": "Spieler 2",
    "@player2": {
        "description": "Player 2"
    },
    "howToPlay": "Spiuahleitig",
    "@howToPlay": {
        "description": "How to play"
    },
    "toPlacePiece": "Tippe auf einen freien Punkt, um den Stein zu setzen.",
    "@toPlacePiece": {
        "description": "Tap on any available point to place the piece."
    },
    "toSelectPiece": "Tippe auf einen Stein, um ihn zu ziehen.",
    "@toSelectPiece": {
        "description": "Tap on a piece to move it."
    },
    "toMovePiece": "Tippe auf einen mit einem Stein verbundenen Punkt, um ihn zu ziehen.",
    "@toMovePiece": {
        "description": "Tap on point connected to piece to move it."
    },
    "toRemovePiece": "Tippe auf einen gegnerischen Stein, um ihn zu entfernen.",
    "@toRemovePiece": {
        "description": "Tap on the opponent's one piece to remove."
    },
    "needToCreateMillFirst": "Du musst erst eine Mühle machen, bevor du einen Stein entfernen kannst.",
    "@needToCreateMillFirst": {
        "description": "You need to create a mill first before you can remove a piece."
    },
    "needToPlayWithOwnPieces": "Du musst mit deinen eigenen Steinen spielen.",
    "@needToPlayWithOwnPieces": {
        "description": "You need to play with your pieces."
    },
    "statistics": "Statistike",
    "@statistics": {
        "description": "Statistics"
    },
    "totalGames": "Gsamtzauh Spiu",
    "@totalGames": {
        "description": "Total games"
    },
    "results": "Ergäbniss",
    "@results": {
        "description": "Results"
    },
    "cannotRemoveFromMill": "Cha nid us ener Mühli entfärnt wärde.",
    "@cannotRemoveFromMill": {
        "description": "Cannot remove from the mill."
    },
    "left": "links",
    "@left": {
        "description": "left"
    },
    "privacyPolicy": "Dateschutzerklärig",
    "@privacyPolicy": {
        "description": "Privacy Policy"
    },
    "privacyPolicy_Detail_1": "Bitte lies sorgfältig und stelle sicher, daß du alles verstanden hast und zustimmst ",
    "@privacyPolicy_Detail_1": {
        "description": "Privacy Policy Detail 1"
    },
    "privacyPolicy_Detail_2": ". Wenn du den Bestimmungen nicht zustimmst, darfst du diese App nicht benutzen. Die Benutzung der App impliziert, daß du diesen Bestimmungen zustimmst.",
    "@privacyPolicy_Detail_2": {
        "description": "Privacy Policy Detail 2"
    },
    "and": " u ",
    "accept": "Akzeptiere",
    "@accept": {
        "description": "Accept"
    },
    "undo": "Rückgängig",
    "@undo": {
        "description": "Undo"
    },
    "undoOption": "Rückgängig",
    "@undoOption": {
        "description": "Undo option"
    },
    "undoOption_Detail": "Es isch müglech, e Zug rückgängig zmache.",
    "@undoOption_Detail": {
        "description": "It is possible to undo a move."
    },
    "takeBack": "Zrugnäh",
    "@takeBack": {
        "description": "Take back"
    },
    "takingBack": "Zrügnäh..",
    "@takingBack": {
        "description": "Taking back..."
    },
    "waiting": "Warte..",
    "@waiting": {
        "description": "Waiting..."
    },
    "stepForward": "Schritt füre",
    "@stepForward": {
        "description": "Step forward"
    },
    "takeBackAll": "Aues zrugnäh",
    "@takeBackAll": {
        "description": "Take back all"
    },
    "stepForwardAll": "Aues widrhole",
    "@stepForwardAll": {
        "description": "Step forward all"
    },
    "moveNow": "Itz zieh",
    "@moveNow": {
        "description": "Move now"
    },
    "done": "Fertig.",
    "@done": {
        "description": "Done."
    },
    "crackMill": "Crack-Mühli",
    "@crackMill": {
        "description": "Crack-mill"
    },
    "crackMill_Detail": "Wenn ein Spieler nur Steine in Mühlen hat, können diese Steine entfernt werden.",
    "@crackMill_Detail": {
        "description": "If a player has only pieces in mills, the pieces in the mills will not lock to remove."
    },
    "animationDuration": "Animationsdur",
    "@animationDuration": {
        "description": "Animation duration"
    },
    "none": "Nüd",
    "@none": {
        "description": "None"
    },
    "theme": "Thema",
    "@theme": {
        "description": "Theme"
    },
    "helpContent": "Das Ziel des Spiels ist es, daß der Gegner weniger als drei Steine hat oder sich nicht mehr bewegen kann.\n\nDas Spiel endet automatisch unentschieden, wenn eine Spielposition das dritte mal auftritt, oder wenn in den letzten 100 (konfigurierbar) Zügen kein Stein entfernt wurde.\n\nDas Spiel läuft in drei Phasen ab:\n\n1. Steine auf freie Punkte setzen\n2. Steine auf angrenzende Punkte schieben\n3. (optionale Phase) Steine auf beliebige freie Punkte setzen wenn der Spieler nur noch drei Steine hat\n\nSetzphase\n\nDas Spiel beginnt mit einem leeren Spielbrett, das aus einem Gitter mit vierundzwanzig Punkten besteht. Die Spieler setzen abwechselnd Steine auf freie Punkte, bis jeder Spieler alle Steine gesetzt hat. Wenn ein Spieler drei Steine in einer geraden Linie setzt, dann hat er eine \"Mühle\" und darf einen gegnerischen Stein vom Spielbrett nehmen.\n\nIn einigen Regelvarianten müssen die Spieler alle anderen Steine entfernen, bevor ein Stein aus einer Mühle genommen werden kann.\n\nIn einigen Regelvarianten dürfen Steine in der Setzphase nicht wieder auf Punkte gesetzt werden, von denen bereits Steine genommen wurden.\n\nWenn alle Steine gesetzt worden sind, ziehen die Spieler abwechselnd einen Stein.\n\nZugphase\n\nBeim Ziehen bewegt ein Spieler einen seiner Steine entlang einer Linie zum nächsten freien Punkt. Wenn er das nicht kann, hat er verloren. Genau wie in der Setzphase führen drei Steine in einer Linie zu einer Mühle, und der Spieler darf einen der gegnerischen Steine entfernen. Ein Spieler mit nur zwei Steinen kann keine Mühlen mehr bekommen und verliert deshalb. Ein Spieler kann auch mit mehr als drei Steinen verlieren, wenn sein Gegner ihn so blockiert hat, daß er seine Steine nicht mehr bewegen kann.\n\nEndphase\n\nIn einigen Regelvarianten kann ein Spieler, dem nur noch drei Steine verbleiben, mit seinen Steinen auf jeden freien Punkt \"fliegen\", \"hüpfen\" oder \"springen\", nicht nur auf benachbarte.\n\n",
    "@helpContent": {
        "description": "Help Content"
    },
    "versionInfo": "Versionsinformatione",
    "@versionInfo": {
        "description": "Version info"
    },
    "eula": "EULA",
    "@eula": {
        "description": "EULA"
    },
    "license": "Lizänz",
    "@license": {
        "description": "License"
    },
    "sourceCode": "Queucode",
    "@sourceCode": {
        "description": "Source code"
    },
    "thirdPartyNotices": "Drittahbieterhiwis",
    "@thirdPartyNotices": {
        "description": "Third-party notices"
    },
    "appVersion": "App-Version",
    "@appVersion": {
        "description": "App Version"
    },
    "general": "Genereu",
    "@general": {
        "description": "General"
    },
    "advanced": "Fortgschritte",
    "@advanced": {
        "description": "Advanced"
    },
    "placing": "Setze",
    "@placing": {
        "description": "Placing"
    },
    "moving": "Bewege",
    "@moving": {
        "description": "Moving"
    },
    "removing": "Entfärne",
    "@removing": {
        "description": "Removing"
    },
    "gameOverCondition": "Spiubedienige",
    "@gameOverCondition": {
        "description": "Game over condition"
    },
    "aisPlayStyle": "Spiustiu vom Computer",
    "@aisPlayStyle": {
        "description": "AI's playstyle"
    },
    "passive": "Passiv",
    "@passive": {
        "description": "Passive"
    },
    "timeout": "Zitlimit",
    "@timeout": {
        "description": "Timeout"
    },
    "personalization": "Personalisierige",
    "@personalization": {
        "description": "Personalization"
    },
    "forDevelopers": "Für Entwickler",
    "@forDevelopers": {
        "description": "For developers"
    },
    "developerMode": "Entwicklermodus",
    "@developerMode": {
        "description": "Developer mode"
    },
    "drawOnHumanExperience": "Uf Mönschlechi Erfahrige zrüggrife",
    "@drawOnHumanExperience": {
        "description": "Draw on the human experience"
    },
    "considerMobility": "Verbessern Sie die Beweglichkeit von Steinen",
    "@considerMobility": {
        "description": "Consider mobility of pieces"
    },
    "pieceCount": "Ahzauh Steine für jede Spieler",
    "@pieceCount": {
        "description": "Piece count"
    },
    "inHand": "i dr Hang",
    "@inHand": {
        "description": "in hand"
    },
    "onBoard": "ufem Spiubrätt",
    "@onBoard": {
        "description": "on board"
    },
    "boardTop": "Abstang Spiubrätt vo obe",
    "@boardTop": {
        "description": "Board offset from the top"
    },
    "notAIsTurn": "Dr Computer isch nid am Zug.",
    "@notAIsTurn": {
        "description": "It is not the AI's turn."
    },
    "aiIsNotThinking": "Computer dänkt nid.",
    "@aiIsNotThinking": {
        "description": "AI is not thinking."
    },
    "autoReplay": "Spiuzüg outomatisch widrhole",
    "@autoReplay": {
        "description": "Auto re-play moves"
    },
    "atEnd": "Am Ändi vor Spiuzuglischte.",
    "@atEnd": {
        "description": "At the end of the move list."
    },
    "tapBackAgainToLeave": "Nomou drücke um zbeände.",
    "@tapBackAgainToLeave": {
        "description": "Tap back again to leave."
    },
    "environmentVariables": "Umgäbigsvariable",
    "@environmentVariables": {
        "description": "Environment variables"
    },
    "more": "Meh",
    "@more": {
        "description": "More"
    },
    "experimental": "Das isch e experimentäui Funktion.",
    "@experimental": {
        "description": "This is an experimental feature."
    },
    "experiments": "Experimente",
    "@experiments": {
        "description": "Experiments"
    },
    "ossLicenses": "Open Source Lizänze",
    "@ossLicenses": {
        "description": "Open source licenses"
    },
    "language": "Sproch",
    "@language": {
        "description": "Languages"
    },
    "defaultLanguage": "Standardsproch",
    "@defaultLanguage": {
        "description": "Default language"
    },
    "mayMoveInPlacingPhase": "Die Steine können sich in der Setzphase bewegen",
    "@mayMoveInPlacingPhase": {
        "description": "The pieces can move in the placing phase"
    },
    "mayMoveInPlacingPhase_Detail": "Es gibt keine getrennten Setz- und Zugphasen, d.h. die Spieler können bei jedem Zug entscheiden, ob sie einen Stein auf dem Brett setzen oder einen ihrer Steine bewegen wollen (solange sie noch Steine zum Setzen haben).",
    "@mayMoveInPlacingPhase_Detail": {
        "description": "There are no distinct placing and moving phases, i.e. the players can decide at every move whether they want to place a piece on the board or move one of their pieces (as long as they have remaining pieces to place)."
    },
    "drawerColor": "Menüfarbe",
    "@drawerColor": {
        "description": "Menu color"
    },
    "drawerTextColor": "Menütextfarbe",
    "@drawerTextColor": {
        "description": "Menu text color"
    },
    "drawerBackgroundColor": "Menühintergrundfarbe",
    "@drawerBackgroundColor": {
        "description": "Menu background color"
    },
    "drawerHighlightItemColor": "Farbe des Menümarkierungselements",
    "@drawerHighlightItemColor": {
        "description": "Menu highlight item color"
    },
    "mainToolbarBackgroundColor": "Hintergrundfarbe der Hauptsymbolleiste",
    "@mainToolbarBackgroundColor": {
        "description": "Main toolbar background color"
    },
    "mainToolbarIconColor": "Symbolfarbe der Hauptsymbolleiste",
    "@mainToolbarIconColor": {
        "description": "main toolbar icon color"
    },
    "navigationToolbarBackgroundColor": "Hintergrundfarbe der Navigationsleiste",
    "@navigationToolbarBackgroundColor": {
        "description": "Navigation toolbar background color"
    },
    "navigationToolbarIconColor": "Symbolfarbe der Navigationssymbolleiste",
    "@navigationToolbarIconColor": {
        "description": "Navigation toolbar icon color"
    },
    "autoHideToolbar": "Symbolleiste automatisch ausblenden",
    "@autoHideToolbar": {
        "description": "Automatically hide the toolbar"
    },
    "toolbarLocationOnScreen": "Position der Symbolleiste auf dem Bildschirm",
    "@toolbarLocationOnScreen": {
        "description": "Toolbar location on screen"
    },
    "top": "Obe",
    "@top": {
        "description": "Top"
    },
    "bottom": "Ungersite",
    "@bottom": {
        "description": "Bottom"
    },
    "center": "Mitti",
    "@center": {
        "description": "Center"
    },
    "solidColor": "Eifarbig",
    "@solidColor": {
        "description": "Solid color"
    },
    "picture": "Biud",
    "@picture": {
        "description": "Picture"
    },
    "chooseYourPicture": "Wäuh dis Biud",
    "@chooseYourPicture": {
        "description": "Choose your picture"
    },
    "light": "Häu",
    "@light": {
        "description": "Light"
    },
    "dark": "Dunku",
    "@dark": {
        "description": "Dark"
    },
    "themes": "Themene",
    "@themes": {
        "description": "Themes"
    },
    "currentTheme": "Itzigs Thema",
    "@currentTheme": {
        "description": "Current theme"
    },
    "saveTheme": "Thema Spichere",
    "@saveTheme": {
        "description": "Save theme"
    },
    "fonts": "Schriftarte",
    "@fonts": {
        "description": "Fonts"
    },
    "showAnalysisGraph": "Analüsegrafik ahzeige",
    "@showAnalysisGraph": {
        "description": "Show analysis graph"
    },
    "analysis": "Analyse",
    "@analysis": {
        "description": "Analysis"
    },
    "saveGame": "Spiu spichere",
    "@saveGame": {
        "description": "Save game"
    },
    "loadGame": "Spiu lade",
    "@loadGame": {
        "description": "Load game"
    },
    "setupPosition": "Ufsteuigsposition",
    "@setupPosition": {
        "description": "Setup position"
    },
    "showLegalMoves": "Legaui Züg ahzeige",
    "@showLegalMoves": {
        "description": "Show legal moves"
    },
    "showLastMove": "Letscht Zug ahzeige",
    "@showLastMove": {
        "description": "Show last move"
    },
    "showArrows": "Pfile ahzeige",
    "@showArrows": {
        "description": "Show arrows"
    },
    "pieces": "Stück",
    "@pieces": {
        "description": "Pieces"
    },
    "showAnalysis": "Analüse ahzeige",
    "@showAnalysis": {
        "description": "Show analysis"
    },
    "threads": "Theme",
    "@threads": {
        "description": "Threads"
    },
    "getInvolved": "Mach doch mit",
    "@getInvolved": {
        "description": "Get Involved"
    },
    "helpImproveTranslate": "Hiuf doch mit, um dÜbersetzig zverbessere",
    "@helpImproveTranslate": {
        "description": "Help improve translate"
    },
    "tutorial": "Ihfüerig",
    "@tutorial": {
        "description": "Tutorial"
    },
    "classicMill": "Klassisches Mühli",
    "@classicMill": {
        "description": "Classic Mill"
    },
    "mixedMill": "Gmischtes Mühli",
    "@mixedMill": {
        "description": "Mixed Mill"
    },
    "ceylonMill": "Ceylon-Mühli",
    "@ceylonMill": {
        "description": "Ceylon Mill"
    },
    "mayBreakAndRemakeMillRepeatedly": "Mühle kann wiederholt gebrochen und neu hergestellt werden",
    "@mayBreakAndRemakeMillRepeatedly": {
        "description": "Mill may be broken and remade repeatedly"
    },
    "mayBreakAndRemakeMillRepeatedly_Detail": "Wenn ein Spieler eine Mühle zerstört, um sofort eine neue Mühle zu bauen, kann dieser Spieler diesen Stein in seinem nächsten Zug zurück zur ursprünglichen Kreuzung bewegen, wenn er eine neue Mühle baut.",
    "@mayBreakAndRemakeMillRepeatedly_Detail": {
        "description": "If a player breaks a mill to create a new mill immediately, such player can move such piece back to the original junction in his next move if it makes a new mill."
    },
    "drawIfNoRemovalWithinTenMovesWhenThreeLeft": "Das Spiel ist unentschieden, wenn ein Spieler drei Steine hat und nach zehn Zügen keiner der Spieler die Steine des Gegners entfernt remove",
    "@drawIfNoRemovalWithinTenMovesWhenThreeLeft": {
        "description": "The game is drawn if a player has three pieces and after ten moves neither player removes the opponent's pieces"
    },
    "drawIfNoRemovalWithinTenMovesWhenThreeLeft_Detail": "Wenn ein Spieler nur noch drei Steine übrig hat und keiner der Spieler einen gegnerischen Stein innerhalb von zehn Zügen entfernen kann, ist das Spiel unentschieden.",
    "@drawIfNoRemovalWithinTenMovesWhenThreeLeft_Detail": {
        "description": "When a player is down to three pieces, and neither player can remove an opponent's piece within ten moves, the game is a draw."
    },
    "close": "Nah dran",
    "@close": {
        "description": "Close"
    },
    "whitePiece": "Weißes Stück",
    "@whitePiece": {
        "description": "White piece"
    },
    "blackPiece": "Schwarzes Stück",
    "@blackPiece": {
        "description": "Black piece"
    },
    "banPoint": "Sperrpunkt",
    "@banPoint": {
        "description": "Ban point"
    },
    "emptyPoint": "Leerer Punkt",
    "@emptyPoint": {
        "description": "Empty point"
    },
    "noPoint": "Kein Punkt",
    "@noPoint": {
        "description": "No point"
    },
    "placingPhase": "Platzierungsphase",
    "@placingPhase": {
        "placingPhase": "Placing phase"
    },
    "movingPhase": "Bewegungsphase",
    "@movingPhase": {
        "description": "Moving phase"
    },
    "flyingPhase": "Flugphase",
    "@flyingPhase": {
        "description": "Flying phase"
    },
    "sideToMove": "Seite zum Bewegen",
    "@sideToMove": {
        "description": "Side to move"
    },
    "lastMove": "Letzter Zug",
    "@lastMove": {
        "description": "Last move"
    },
    "selected": "Ausgewählt",
    "@selected": {
        "description": "Selected"
    },
    "mainMenu": "Hauptmenü",
    "@mainMenu": {
        "description": "Main menu"
    },
    "accessibility": "Barrierefreiheit",
    "@accessibility": {
        "description": "Accessibility"
    },
    "screenReaderSupport": "Unterstützung für Bildschirmlesegeräte",
    "@screenReaderSupport": {
        "description": "Screen reader support"
    },
    "isDraw": "Es ist ein Unentschieden!",
    "@isDraw": {
        "description": "It is a Draw!"
    },
    "draw": "Zeichnen",
    "@draw": {
        "description": "Draw"
    },
    "pieceHighlightColor": "Farbe des Stein-Highlights",
    "@pieceHighlightColor": {
        "description": "Piece highlight color"
    },
    "algorithm": "Algorithmus",
    "@algorithm": {
        "description": "Algorithm"
    },
    "removeUnplacedPiece": "Entfernen Sie nicht platzierte Steine",
    "@removeUnplacedPiece": {
        "description": "Remove unplaced piece"
    },
    "removeUnplacedPiece_Detail": "Wenn ein Spieler in der Platzierungsphase die Mühle bildet, entfernt er den nicht platzierten Stein des Gegners und macht weiter seinen Zug.",
    "@removeUnplacedPiece_Detail": {
        "description": "If a player forms the mill in the placing phase, she will remove the opponent's unplaced piece and continue to make a move."
    },
    "endgameNMoveRule": "Endspiel N-Züge-Regel",
    "@endgameNMoveRule": {
        "description": "Endgame N-Move rule"
    },
    "endgameNMoveRule_Detail": "Wenn einer der beiden Spieler nur drei Steine hat und keiner der beiden Spieler innerhalb eines bestimmten Zuges einen Stein entfernt, ist das Spiel unentschieden.",
    "@endgameNMoveRule_Detail": {
        "description": "If either player has only three pieces and neither player removes a piece within a specific moves, the game is drawn."
    },
    "drawReasonEndgameRule50": "Jeder der beiden Spieler hat nur drei Steine und keiner der beiden Spieler entfernt einen Stein innerhalb eines bestimmten Zuges.",
    "@drawReasonEndgameRule50": {
        "description": "Either player has only three pieces and neither player removes a piece within a specific moves."
    },
    "threefoldRepetitionRule": "Dreifache Wiederholungsregel",
    "@threefoldRepetitionRule": {
        "description": "Threefold repetition rule"
    },
    "threefoldRepetitionRule_Detail": "Das Spiel ist unentschieden, wenn eine Stellung zum dritten Mal auftritt.",
    "@threefoldRepetitionRule_Detail": {
        "description": "The game is drawn if a position occurs for the third time."
    },
    "continueToMakeMove": "Mühle! Bewegen Sie sich weiter.",
    "@continueToMakeMove": {
        "description": "Mill! Continue to make a move."
    },
    "pointStyle": "Punkt-Stil",
    "@pointStyle": {
        "description": "Point style"
    },
    "pointWidth": "Breite der Punkte",
    "@pointWidth": {
        "description": "Point width"
    },
    "solid": "Solide",
    "@solid": {
        "description": "Solid"
    },
    "hollow": "Hohle",
    "@hollow": {
        "description": "Hollow"
=======
  "appName": "Mühli",
  "@appName": {
    "description": "The app name"
  },
  "welcome": "Härzlech Wiukomme",
  "@welcome": {
    "description": "Welcome"
  },
  "yes": "Jo",
  "@yes": {
    "description": "Yes"
  },
  "no": "Nei",
  "@no": {
    "description": "No"
  },
  "game": "Spiu",
  "@game": {
    "description": "Game"
  },
  "humanVsAi": "Mönsch gäge Computer",
  "@humanVsAi": {
    "description": "Human Vs AI"
  },
  "humanVsHuman": "Mönsch gäge Mönsch",
  "@humanVsHuman": {
    "description": "Human Vs Human"
  },
  "aiVsAi": "Computer gäge Computer",
  "@aiVsAi": {
    "description": "AI Vs AI"
  },
  "humanVsCloud": "Mönsch gäge Cloud",
  "@humanVsCloud": {
    "description": "Human Vs Cloud"
  },
  "humanVsLAN": "Mönsch gäge LAN",
  "@humanVsLAN": {
    "description": "Human Vs LAN"
  },
  "testViaLAN": "Test übr LAN",
  "@testViaLAN": {
    "description": "Test Via LAN"
  },
  "move": "Ziehe",
  "@move": {
    "description": "Move"
  },
  "showMoveList": "Zuglischte",
  "@showMoveList": {
    "description": "Move list"
  },
  "moveList": "Zuglischte",
  "@moveList": {
    "description": "Move list"
  },
  "noGameRecord": "Ke Rekord",
  "@noGameRecord": {
    "description": "No record"
  },
  "ok": "OK",
  "@ok": {
    "description": "OK"
  },
  "confirm": "Bestätige",
  "@confirm": {
    "description": "Confirm"
  },
  "cancel": "Abbräche",
  "@cancel": {
    "description": "Cancel"
  },
  "tipSelectWrong": "Fausch Stei usgwäut.",
  "@tipSelectWrong": {
    "description": "Select the wrong piece."
  },
  "tipPlace": "Setz di Stei.",
  "@tipPlace": {
    "description": "Place your pieces."
  },
  "tipBanPlace": "Hie chasch du nid setze.",
  "@tipBanPlace": {
    "description": "Cannot place it here."
  },
  "tipPlaced": "Platziert.",
  "@tipPlaced": {
    "description": "Placed."
  },
  "tipRemove": "Nimm e Stei wäg.",
  "@tipRemove": {
    "description": "Remove a piece."
  },
  "tipBanRemove": "Chame nid wägnäh.",
  "@tipBanRemove": {
    "description": "Cannot remove."
  },
  "tipRemoved": "Wäggnoh.",
  "@tipRemoved": {
    "description": "Removed."
  },
  "tipMove": "Zieh e Stei.",
  "@tipMove": {
    "description": "Move a piece."
  },
  "tipCannotPlace": "Du chasch di Stei nid dohie setze.",
  "@tipCannotPlace": {
    "description": "You can't place your piece here."
  },
  "tipCannotMove": "Du chasch di Stei nid dohi zieh.",
  "@tipCannotMove": {
    "description": "You can't move your piece here."
  },
  "tipMill": "Mühli! Nimm e gägnerische Stei.",
  "@tipMill": {
    "description": "Mill! Take your opponent's piece."
  },
  "tipContinueMill": "Nimm nomou e gägnerische Stei.",
  "@tipContinueMill": {
    "description": "Continue to take your opponent's piece."
  },
  "tipSelectOpponentsPiece": "Wäuh e gägnerische Stei.",
  "@tipSelectOpponentsPiece": {
    "description": "Select one of your opponent's pieces."
  },
  "tipCannotRemovePieceFromMill": "Du chasch e Stei us dr Mühli näh.",
  "@tipCannotRemovePieceFromMill": {
    "description": "You cannot remove a piece from a mill."
  },
  "tipCanMoveOnePoint": "E Stei cha nur 1 Fäud wit zoge wärde.",
  "@tipCanMoveOnePoint": {
    "description": "A piece can move 1 point."
  },
  "tipCannotMoveOpponentsPieces": "Du chasch e gägnerische Stei näh.",
  "@tipCannotMoveOpponentsPieces": {
    "description": "You can't move your opponent's pieces."
  },
  "tipSelectPieceToMove": "Wäuh e Stei zum zieh.",
  "@tipSelectPieceToMove": {
    "description": "Select your piece to move."
  },
  "tipHaveThreePiecesLeft": "Du hesch no 3 Steine übrig.",
  "@tipHaveThreePiecesLeft": {
    "description": "You have 3 pieces left."
  },
  "tipCanMoveToAnyPoint": "Du chasch ah jedi beliebigi Position springe.",
  "@tipCanMoveToAnyPoint": {
    "description": "You can move to any point you like."
  },
  "tipToMove": "{player} zu bewegen.",
  "@tipToMove": {
    "description": " to move."
  },
  "whiteWin": "Spieler 1 gwünnt!",
  "@whiteWin": {
    "description": "Player 1 wins!"
  },
  "blackWin": "Spieler 2 gwünnt!",
  "@blackWin": {
    "description": "Player 2 wins!"
  },
  "won": "Gwunne",
  "@won": {
    "description": "Won"
  },
  "lost": "Verlore",
  "@lost": {
    "description": "Lost"
  },
  "thinking": "Dänke noche…",
  "@thinking": {
    "description": "Thinking..."
  },
  "newGame": "Nöis Spiu",
  "@newGame": {
    "description": "New game"
  },
  "importGame": "Spiu importiere",
  "@importGame": {
    "description": "Import game"
  },
  "exportGame": "Spiu exportiere",
  "@exportGame": {
    "description": "Export game"
  },
  "gameImported": "Spiu us dr Zwischeablag importiert.",
  "@gameImported": {
    "description": "Game imported from the clipboard."
  },
  "cannotImport": "{invalidMove} kann nicht importiert werden",
  "@cannotImport": {
    "description": "Cannot import"
  },
  "movesAndRulesNotMatch": "Regle und Zug stimme nid überih.",
  "@movesAndRulesNotMatch": {
    "description": "Rules and moves do not match."
  },
  "pleaseWait": "Bitte warte..",
  "@pleaseWait": {
    "description": "Please wait..."
  },
  "restartGame": "Spiu neu ahfoh?",
  "@restartGame": {
    "description": "Restart current game?"
  },
  "restart": "Nöistart",
  "@restart": {
    "description": "Restart"
  },
  "gameStarted": "Spiu gstartet, bitte Stei platziere.",
  "@gameStarted": {
    "description": "Game started, please place"
  },
  "analyzing": "Analüsiere…",
  "@analyzing": {
    "description": "Analyzing ..."
  },
  "error": "Fehler: {message}",
  "@error": {
    "description": "Error"
  },
  "winRate": "Gwünnquote",
  "@winRate": {
    "description": "Win Rate"
  },
  "score": "Pünkt:",
  "@score": {
    "description": "Score"
  },
  "white": "Spieler 1",
  "@white": {
    "description": "Player 1"
  },
  "black": "Spieler 2",
  "@black": {
    "description": "Player 2"
  },
  "loseReasonlessThanThree": "{player} Stückzahl ist kleiner als drei.",
  "@loseReasonlessThanThree": {
    "description": " piece count is less than three."
  },
  "loseReasonResign": "{player} ist zurückgetreten.",
  "@loseReasonResign": {
    "description": " resign."
  },
  "loseReasonNoWay": "{player} hat keinen Weg zu gehen.",
  "@loseReasonNoWay": {
    "description": " is no way to go."
  },
  "loseReasonBoardIsFull": "Das Brett ist voll, und {player} hat keine Möglichkeit mehr zu gehen.",
  "@loseReasonBoardIsFull": {
    "description": "The board is full, no way to go."
  },
  "loseReasonTimeOver": "Die Zeit ist vorbei, {player} verloren.",
  "@loseReasonTimeOver": {
    "description": "Time Over"
  },
  "drawReasonRule50": "I dr Bewegigsphase isch i de letschde bestimmte Ahzauh Züg ke Stei empfärnt worde.",
  "@drawReasonRule50": {
    "description": "In the moving phase, no piece has been removed in the last specific number of moves."
  },
  "drawReasonBoardIsFull": "Unentschide wiu zBrätt vou isch.",
  "@drawReasonBoardIsFull": {
    "description": "It is a Draw because the board is full"
  },
  "drawReasonThreefoldRepetition": "Unentschide wäge drümou Wiederhout.",
  "@drawReasonThreefoldRepetition": {
    "description": "It is a Draw because of threefold repetition."
  },
  "gameOverUnknownReason": "Spiu verbi! Wägemne umbekannte Grund.",
  "@gameOverUnknownReason": {
    "description": "Game Over! Unknown reason."
  },
  "gameOver": "Spiu verbi",
  "@gameOver": {
    "description": "Game Over"
  },
  "youWin": "Gratuliere, du hesch gwunnä!",
  "@youWin": {
    "description": "You win! Congratulations!"
  },
  "challengeHarderLevel": "Schwierigeres Level herausfordern? Das neue Level wird das Level {level}!",
  "@challengeHarderLevel": {
    "description": "Challenge harder level?"
  },
  "youLose": "Du hesch verlore!",
  "@youLose": {
    "description": "You Lose!"
  },
  "analyze": "Analüsiere",
  "@analyze": {
    "description": "Analyze"
  },
  "about": "Übr",
  "@about": {
    "description": "About"
  },
  "version": "Version: {versionNumber}",
  "@version": {
    "description": "Version"
  },
  "thanks": "Danksägige",
  "@thanks": {
    "description": "Thanks"
  },
  "settings": "Ihstellige",
  "@settings": {
    "description": "Settings"
  },
  "options": "Optione",
  "@options": {
    "description": "Options"
  },
  "generalSettings": "Allgemeine Einstellungen",
  "@generalSettings": {
    "description": "General Settings"
  },
  "skillLevel": "Schwierigkeitsstufe",
  "@skillLevel": {
    "description": "Difficulty level"
  },
  "moveTime": "Bedänkzit Computer",
  "@moveTime": {
    "description": "AI thinking time"
  },
  "difficulty": "Schwierigkeit",
  "@difficulty": {
    "description": "Difficulty"
  },
  "playSounds": "Tön",
  "@playSounds": {
    "description": "Sound effects"
  },
  "playSoundsInTheGame": "Tön bim spiele abspiele",
  "@playSoundsInTheGame": {
    "description": "Play sounds in the game"
  },
  "keepMuteWhenTakingBack": "Bim Zrügnäh stumm blibe",
  "@keepMuteWhenTakingBack": {
    "description": "Keep mute when taking back"
  },
  "tone": "Ton",
  "@tone": {
    "description": "Tone"
  },
  "whoMovesFirst": "Erschti Zug",
  "@whoMovesFirst": {
    "description": "First move"
  },
  "human": "Mönsch",
  "@human": {
    "description": "Human"
  },
  "ai": "Computer",
  "@ai": {
    "description": "AI"
  },
  "alternate": "Abwächslend",
  "@alternate": {
    "description": "Alternate"
  },
  "isAutoRestart": "Nach Spiuändi outomatisch neustarte",
  "@isAutoRestart": {
    "description": "Auto-restart game when game over"
  },
  "isAutoChangeFirstMove": "Dr erscht Zug outomatisch ändere",
  "@isAutoChangeFirstMove": {
    "description": "Auto Change First Move"
  },
  "shufflingEnabled": "Zuefauszüg",
  "@shufflingEnabled": {
    "description": "Random move"
  },
  "misc": "Verschidenigs",
  "@misc": {
    "description": "Miscellaneous"
  },
  "rules": "Regle",
  "@rules": {
    "description": "Rules"
  },
  "piecesCount": "Ahzauh Steine für jede Spieler",
  "@piecesCount": {
    "description": "The number of pieces each player has"
  },
  "piecesCount_Detail": "Wieviu Steine für jede Spieler?",
  "@piecesCount_Detail": {
    "description": "How many pieces does each player have?"
  },
  "flyPieceCount": "Ahzauh flügende Steine",
  "@flyPieceCount": {
    "description": "The number of the flying piece"
  },
  "flyPieceCount_Detail": "Wenn flüge aktiviert isch und e Spieler uf e bestimmti Steizauh reduziert wird, chöi sini Steine frei zu jedem unbesetzte Punkt bewegt wärde. Anstatt wie süsch im Spiu zum Nochberspunkt.",
  "@flyPieceCount_Detail": {
    "description": "If Flying is enabled, when a player is reduced to a specific piece count, her pieces are free to move to any unoccupied point, instead of being restricted to adjacent points as in the rest of the game."
  },
  "piecesAtLeastCount": "Steine mindistens",
  "@piecesAtLeastCount": {
    "description": "Pieces At Least"
  },
  "hasDiagonalLines": "Diagonali Linie",
  "@hasDiagonalLines": {
    "description": "Diagonal lines"
  },
  "hasDiagonalLines_Detail": "Vier diagonali Linie zum Brätt hinzuefüege.",
  "@hasDiagonalLines_Detail": {
    "description": "Add four diagonal lines to the board."
  },
  "hasBannedLocations": "Pünkt vo entfärnte Steine sperre",
  "@hasBannedLocations": {
    "description": "Mark and delay removing pieces"
  },
  "hasBannedLocations_Detail": "I dr Setzphase chöi kenni Steine uf Pünkt vo entfärnte Steine gsetzt wärde.",
  "@hasBannedLocations_Detail": {
    "description": "In the placing phase, the points of removed pieces will no longer be able to be placed unless the moving phase is entered."
  },
  "isDefenderMoveFirst": "Dr zwöit Spieler zieht zerscht",
  "@isDefenderMoveFirst": {
    "description": "The second player moves first"
  },
  "isDefenderMoveFirst_Detail": "Dr i dr Setzphase zwöiti Spieler zieht i dr Zugphase zerscht.",
  "@isDefenderMoveFirst_Detail": {
    "description": "The player who moves second in the placing phase moves first in the moving phase."
  },
  "mayRemoveMultiple": "Mehrfaches Entfärne",
  "@mayRemoveMultiple": {
    "description": "Multi-remove"
  },
  "mayRemoveMultiple_Detail": "Wenn ein Spieler mehr als eine Mühle gleichzeitig schließt, darf er entsprechend viele Steine entfernen.",
  "@mayRemoveMultiple_Detail": {
    "description": "If a player closes more than one mill at once, she will be able to remove the number of mills she closed."
  },
  "mayRemoveFromMillsAlways": "Mühlen zerstören",
  "@mayRemoveFromMillsAlways": {
    "description": "Destroy mills"
  },
  "mayRemoveFromMillsAlways_Detail": "Normalerweise müssen Spieler alle freien Steine entfernen, bevor Steine aus einer Mühle entfernt werden dürfen. Diese Option hebt diese Beschränkung auf.",
  "@mayRemoveFromMillsAlways_Detail": {
    "description": "mayRemoveFromMillsAlways_Detail"
  },
  "isWhiteLoseButNotDrawWhenBoardFull": "Zweiter Spieler verliert wenn das Brett voll ist",
  "@isWhiteLoseButNotDrawWhenBoardFull": {
    "description": "The second player loses when the board is full"
  },
  "isWhiteLoseButNotDrawWhenBoardFull_Detail": "Wenn das Brett am Ende der Setzphase voll ist, verliert der Spieler, der zuerst gezogen hat. Sonst unentschieden.",
  "@isWhiteLoseButNotDrawWhenBoardFull_Detail": {
    "description": "At the end of the placing phase, when the board is full, the side that places first loses the game, otherwise, the game is a draw."
  },
  "isLoseButNotChangeSideWhenNoWay": "Verlieren wenn kein Zug möglich ist",
  "@isLoseButNotChangeSideWhenNoWay": {
    "description": "Lose when no legal moves"
  },
  "isLoseButNotChangeSideWhenNoWay_Detail": "Der Spieler verliert, wenn der Gegner ihn so blockiert, daß er keinen Steine mehr bewegen kann. Wenn die Option deaktiviert ist wird die Seite gewechselt.",
  "@isLoseButNotChangeSideWhenNoWay_Detail": {
    "description": "The player will lose if his opponent blocks them so that they cannot be moved. Change side to move if this option is disabled."
  },
  "mayFly": "Flüge",
  "@mayFly": {
    "description": "Flying"
  },
  "mayFly_Detail": "Wenn dr Spieler no drü Steine het, darf e Stei am beliebige Ort zoge wärde.",
  "@mayFly_Detail": {
    "description": "If a player has only three or four (configurable) pieces left, she can move the piece to any free point."
  },
  "nMoveRule": "N-Züge-Regel",
  "@nMoveRule": {
    "description": "N-move rule"
  },
  "nMoveRule_Detail": "Das Spiel ist unentschieden, wenn in einer bestimmten Anzahl von Zügen von jedem Spieler keine Entfernung erfolgt ist.",
  "@nMoveRule_Detail": {
    "description": "The game is drawn if there has been no removal in a specific number of moves by each player."
  },
  "rollback": "Rollback",
  "@rollback": {
    "description": "Rollback"
  },
  "pleaseSelect": "Bitte uswähle",
  "@pleaseSelect": {
    "description": "Please select"
  },
  "copy": "Kopiere",
  "@copy": {
    "description": "Copy"
  },
  "moveHistoryCopied": "Zugverlouf i dr Zwüscheablag kopiert.",
  "@moveHistoryCopied": {
    "description": "Move history copied to clipboard"
  },
  "help": "Hiuf",
  "@help": {
    "description": "Help"
  },
  "feedback": "Feedback",
  "@feedback": {
    "description": "Feedback"
  },
  "exit": "Beände",
  "@exit": {
    "description": "Exit"
  },
  "ruleSettings": "Regle",
  "@ruleSettings": {
    "description": "Rule Settings"
  },
  "color": "Farbe",
  "@color": {
    "description": "Color"
  },
  "boardColor": "Brättfarb",
  "@boardColor": {
    "description": "Board color"
  },
  "pieceColor": "Steifarb",
  "@pieceColor": {
    "description": "Piece color"
  },
  "backgroundColor": "Hingergrundfarb",
  "@backgroundColor": {
    "description": "Background color"
  },
  "lineColor": "Liniefarb",
  "@lineColor": {
    "description": "Board line color"
  },
  "whitePieceColor": "Steifarb Spieler 1",
  "@whitePieceColor": {
    "description": "Player 1 piece color"
  },
  "blackPieceColor": "Steifarb Spieler 2",
  "@blackPieceColor": {
    "description": "Player 2 piece color"
  },
  "messageColor": "Nachrichtefarb",
  "@messageColor": {
    "description": "Message color"
  },
  "isPieceCountInHandShown": "Ahzauh a Steine uf dr Hang ahzeige",
  "@isPieceCountInHandShown": {
    "description": "Show count of pieces in hand"
  },
  "isNotationsShown": "Notize ufem Brätt ahzeige",
  "@isNotationsShown": {
    "description": "Show notations on board"
  },
  "isHistoryNavigationToolbarShown": "Symboulischte für dVerloufsnavigation ahzeige",
  "@isHistoryNavigationToolbarShown": {
    "description": "Show history navigation toolbar"
  },
  "display": "Darstöuig",
  "@display": {
    "description": "Display"
  },
  "boardBorderLineWidth": "Liniebreiti Spiubrättrand",
  "@boardBorderLineWidth": {
    "description": "Board borderline width"
  },
  "boardInnerLineWidth": "Inneri Liniebreiti vom Spiubrätt",
  "@boardInnerLineWidth": {
    "description": "Board inner line width"
  },
  "pieceWidth": "Steigrössi",
  "@pieceWidth": {
    "description": "Piece width"
  },
  "fontSize": "Schriftgrössi",
  "@fontSize": {
    "description": "Font size"
  },
  "standardNotation": "WMD-Notation",
  "@standardNotation": {
    "description": "Standard notation"
  },
  "restore": "Widrhärstöue",
  "@restore": {
    "description": "Restore"
  },
  "restoreDefaultSettings": "Standardihstöuige widrhärstöue",
  "@restoreDefaultSettings": {
    "description": "Restore Default Settings"
  },
  "pick": "{element} näh",
  "@pick": {
    "description": "Pick "
  },
  "info": "Info",
  "@info": {
    "description": "Info"
  },
  "hint": "Hiwiis",
  "@hint": {
    "description": "Hint"
  },
  "player": "Spieler",
  "@player": {
    "description": "player"
  },
  "player1": "Spieler 1",
  "@player1": {
    "description": "Player 1"
  },
  "player2": "Spieler 2",
  "@player2": {
    "description": "Player 2"
  },
  "howToPlay": "Spiuahleitig",
  "@howToPlay": {
    "description": "How to play"
  },
  "toPlacePiece": "Tippe auf einen freien Punkt, um den Stein zu setzen.",
  "@toPlacePiece": {
    "description": "Tap on any available point to place the piece."
  },
  "toSelectPiece": "Tippe auf einen Stein, um ihn zu ziehen.",
  "@toSelectPiece": {
    "description": "Tap on a piece to move it."
  },
  "toMovePiece": "Tippe auf einen mit einem Stein verbundenen Punkt, um ihn zu ziehen.",
  "@toMovePiece": {
    "description": "Tap on point connected to piece to move it."
  },
  "toRemovePiece": "Tippe auf einen gegnerischen Stein, um ihn zu entfernen.",
  "@toRemovePiece": {
    "description": "Tap on the opponent's one piece to remove."
  },
  "needToCreateMillFirst": "Du musst erst eine Mühle machen, bevor du einen Stein entfernen kannst.",
  "@needToCreateMillFirst": {
    "description": "You need to create a mill first before you can remove a piece."
  },
  "needToPlayWithOwnPieces": "Du musst mit deinen eigenen Steinen spielen.",
  "@needToPlayWithOwnPieces": {
    "description": "You need to play with your pieces."
  },
  "statistics": "Statistike",
  "@statistics": {
    "description": "Statistics"
  },
  "totalGames": "Gsamtzauh Spiu",
  "@totalGames": {
    "description": "Total games"
  },
  "results": "Ergäbniss",
  "@results": {
    "description": "Results"
  },
  "left": "links",
  "@left": {
    "description": "left"
  },
  "privacyPolicy": "Dateschutzerklärig",
  "@privacyPolicy": {
    "description": "Privacy Policy"
  },
  "privacyPolicy_Detail_1": "Bitte lies sorgfältig und stelle sicher, daß du alles verstanden hast und zustimmst ",
  "@privacyPolicy_Detail_1": {
    "description": "Privacy Policy Detail 1"
  },
  "privacyPolicy_Detail_2": ". Wenn du den Bestimmungen nicht zustimmst, darfst du diese App nicht benutzen. Die Benutzung der App impliziert, daß du diesen Bestimmungen zustimmst.",
  "@privacyPolicy_Detail_2": {
    "description": "Privacy Policy Detail 2"
  },
  "and": " u ",
  "@and": {},
  "accept": "Akzeptiere",
  "@accept": {
    "description": "Accept"
  },
  "takeBack": "Zrugnäh",
  "@takeBack": {
    "description": "Take back"
  },
  "takingBack": "Zrügnäh…",
  "@takingBack": {
    "description": "Taking back..."
  },
  "waiting": "Warte…",
  "@waiting": {
    "description": "Waiting..."
  },
  "stepForward": "Schritt füre",
  "@stepForward": {
    "description": "Step forward"
  },
  "takeBackAll": "Aues zrugnäh",
  "@takeBackAll": {
    "description": "Take back all"
  },
  "stepForwardAll": "Aues widrhole",
  "@stepForwardAll": {
    "description": "Step forward all"
  },
  "moveNow": "Itz zieh",
  "@moveNow": {
    "description": "Move now"
  },
  "done": "Fertig.",
  "@done": {
    "description": "Done."
  },
  "crackMill": "Crack-Mühli",
  "@crackMill": {
    "description": "Crack-mill"
  },
  "crackMill_Detail": "Wenn ein Spieler nur Steine in Mühlen hat, können diese Steine entfernt werden.",
  "@crackMill_Detail": {
    "description": "If a player has only pieces in mills, the pieces in the mills will not lock to remove."
  },
  "animationDuration": "Animationsdur",
  "@animationDuration": {
    "description": "Animation duration"
  },
  "none": "Nüd",
  "@none": {
    "description": "None"
  },
  "theme": "Thema",
  "@theme": {
    "description": "Theme"
  },
  "helpContent": "Das Ziel des Spiels ist es, daß der Gegner weniger als drei Steine hat oder sich nicht mehr bewegen kann.\n\nDas Spiel endet automatisch unentschieden, wenn eine Spielposition das dritte mal auftritt, oder wenn in den letzten 100 (konfigurierbar) Zügen kein Stein entfernt wurde.\n\nDas Spiel läuft in drei Phasen ab:\n\n1. Steine auf freie Punkte setzen\n2. Steine auf angrenzende Punkte schieben\n3. (optionale Phase) Steine auf beliebige freie Punkte setzen wenn der Spieler nur noch drei Steine hat\n\nSetzphase\n\nDas Spiel beginnt mit einem leeren Spielbrett, das aus einem Gitter mit vierundzwanzig Punkten besteht. Die Spieler setzen abwechselnd Steine auf freie Punkte, bis jeder Spieler alle Steine gesetzt hat. Wenn ein Spieler drei Steine in einer geraden Linie setzt, dann hat er eine \"Mühle\" und darf einen gegnerischen Stein vom Spielbrett nehmen.\n\nIn einigen Regelvarianten müssen die Spieler alle anderen Steine entfernen, bevor ein Stein aus einer Mühle genommen werden kann.\n\nIn einigen Regelvarianten dürfen Steine in der Setzphase nicht wieder auf Punkte gesetzt werden, von denen bereits Steine genommen wurden.\n\nWenn alle Steine gesetzt worden sind, ziehen die Spieler abwechselnd einen Stein.\n\nZugphase\n\nBeim Ziehen bewegt ein Spieler einen seiner Steine entlang einer Linie zum nächsten freien Punkt. Wenn er das nicht kann, hat er verloren. Genau wie in der Setzphase führen drei Steine in einer Linie zu einer Mühle, und der Spieler darf einen der gegnerischen Steine entfernen. Ein Spieler mit nur zwei Steinen kann keine Mühlen mehr bekommen und verliert deshalb. Ein Spieler kann auch mit mehr als drei Steinen verlieren, wenn sein Gegner ihn so blockiert hat, daß er seine Steine nicht mehr bewegen kann.\n\nEndphase\n\nIn einigen Regelvarianten kann ein Spieler, dem nur noch drei Steine verbleiben, mit seinen Steinen auf jeden freien Punkt \"fliegen\", \"hüpfen\" oder \"springen\", nicht nur auf benachbarte.\n\n",
  "@helpContent": {
    "description": "Help Content"
  },
  "versionInfo": "Versionsinformatione",
  "@versionInfo": {
    "description": "Version info"
  },
  "eula": "EULA",
  "@eula": {
    "description": "EULA"
  },
  "license": "Lizänz",
  "@license": {
    "description": "License"
  },
  "sourceCode": "Queucode",
  "@sourceCode": {
    "description": "Source code"
  },
  "appVersion": "App-Version",
  "@appVersion": {
    "description": "App Version"
  },
  "general": "Genereu",
  "@general": {
    "description": "General"
  },
  "advanced": "Fortgschritte",
  "@advanced": {
    "description": "Advanced"
  },
  "placing": "Setze",
  "@placing": {
    "description": "Placing"
  },
  "moving": "Bewege",
  "@moving": {
    "description": "Moving"
  },
  "removing": "Entfärne",
  "@removing": {
    "description": "Removing"
  },
  "gameOverCondition": "Spiubedienige",
  "@gameOverCondition": {
    "description": "Game over condition"
  },
  "aisPlayStyle": "Spiustiu vom Computer",
  "@aisPlayStyle": {
    "description": "AI's playstyle"
  },
  "passive": "Passiv",
  "@passive": {
    "description": "Passive"
  },
  "timeout": "Zitlimit",
  "@timeout": {
    "description": "Timeout"
  },
  "appearance": "Das Auftreten",
  "@appearance": {
    "description": "Appearance"
  },
  "drawOnHumanExperience": "Uf Mönschlechi Erfahrige zrüggrife",
  "@drawOnHumanExperience": {
    "description": "Draw on the human experience"
  },
  "considerMobility": "Verbessern Sie die Beweglichkeit von Steinen",
  "@considerMobility": {
    "description": "Consider mobility of pieces"
  },
  "pieceCount": "Ahzauh Steine für jede Spieler:",
  "@pieceCount": {
    "description": "Piece count"
  },
  "inHand": "{player} in der Hand: {count}",
  "@inHand": {
    "description": "in hand"
  },
  "onBoard": "{player} an Bord: {count}",
  "@onBoard": {
    "description": "on board"
  },
  "boardTop": "Abstang Spiubrätt vo obe",
  "@boardTop": {
    "description": "Board offset from the top"
  },
  "notAIsTurn": "Dr Computer isch nid am Zug.",
  "@notAIsTurn": {
    "description": "It is not the AI's turn."
  },
  "aiIsNotThinking": "Computer dänkt nid.",
  "@aiIsNotThinking": {
    "description": "AI is not thinking."
  },
  "atEnd": "Am Ändi vor Spiuzuglischte.",
  "@atEnd": {
    "description": "At the end of the move list."
  },
  "tapBackAgainToLeave": "Nomou drücke um zbeände.",
  "@tapBackAgainToLeave": {
    "description": "Tap back again to leave."
  },
  "more": "Meh",
  "@more": {
    "description": "More"
  },
  "experimental": "Das isch e experimentäui Funktion.",
  "@experimental": {
    "description": "This is an experimental feature."
  },
  "experiments": "Experimente",
  "@experiments": {
    "description": "Experiments"
  },
  "ossLicenses": "Open Source Lizänze",
  "@ossLicenses": {
    "description": "Open source licenses"
  },
  "language": "Sproch",
  "@language": {
    "description": "Languages"
  },
  "defaultLanguage": "Standardsproch",
  "@defaultLanguage": {
    "description": "Default language"
  },
  "mayMoveInPlacingPhase": "Die Steine können sich in der Setzphase bewegen",
  "@mayMoveInPlacingPhase": {
    "description": "The pieces can move in the placing phase"
  },
  "mayMoveInPlacingPhase_Detail": "Es gibt keine getrennten Setz- und Zugphasen, d.h. die Spieler können bei jedem Zug entscheiden, ob sie einen Stein auf dem Brett setzen oder einen ihrer Steine bewegen wollen (solange sie noch Steine zum Setzen haben).",
  "@mayMoveInPlacingPhase_Detail": {
    "description": "There are no distinct placing and moving phases, i.e. the players can decide at every move whether they want to place a piece on the board or move one of their pieces (as long as they have remaining pieces to place)."
  },
  "drawerColor": "Menüfarbe",
  "@drawerColor": {
    "description": "Menu color"
  },
  "drawerTextColor": "Menütextfarbe",
  "@drawerTextColor": {
    "description": "Menu text color"
  },
  "drawerHighlightItemColor": "Farbe des Menümarkierungselements",
  "@drawerHighlightItemColor": {
    "description": "Menu highlight item color"
  },
  "mainToolbarBackgroundColor": "Hintergrundfarbe der Hauptsymbolleiste",
  "@mainToolbarBackgroundColor": {
    "description": "Main toolbar background color"
  },
  "mainToolbarIconColor": "Symbolfarbe der Hauptsymbolleiste",
  "@mainToolbarIconColor": {
    "description": "main toolbar icon color"
  },
  "navigationToolbarBackgroundColor": "Hintergrundfarbe der Navigationsleiste",
  "@navigationToolbarBackgroundColor": {
    "description": "Navigation toolbar background color"
  },
  "navigationToolbarIconColor": "Symbolfarbe der Navigationssymbolleiste",
  "@navigationToolbarIconColor": {
    "description": "Navigation toolbar icon color"
  },
  "autoHideToolbar": "Symbolleiste automatisch ausblenden",
  "@autoHideToolbar": {
    "description": "Automatically hide the toolbar"
  },
  "toolbarLocationOnScreen": "Position der Symbolleiste auf dem Bildschirm",
  "@toolbarLocationOnScreen": {
    "description": "Toolbar location on screen"
  },
  "top": "Obe",
  "@top": {
    "description": "Top"
  },
  "bottom": "Ungersite",
  "@bottom": {
    "description": "Bottom"
  },
  "center": "Mitti",
  "@center": {
    "description": "Center"
  },
  "solidColor": "Eifarbig",
  "@solidColor": {
    "description": "Solid color"
  },
  "picture": "Biud",
  "@picture": {
    "description": "Picture"
  },
  "chooseYourPicture": "Wäuh dis Biud",
  "@chooseYourPicture": {
    "description": "Choose your picture"
  },
  "light": "Häu",
  "@light": {
    "description": "Light"
  },
  "dark": "Dunku",
  "@dark": {
    "description": "Dark"
  },
  "themes": "Themene",
  "@themes": {
    "description": "Themes"
  },
  "currentTheme": "Itzigs Thema",
  "@currentTheme": {
    "description": "Current theme"
  },
  "saveTheme": "Thema Spichere",
  "@saveTheme": {
    "description": "Save theme"
  },
  "showAnalysisGraph": "Analüsegrafik ahzeige",
  "@showAnalysisGraph": {
    "description": "Show analysis graph"
  },
  "analysis": "Analyse",
  "@analysis": {
    "description": "Analysis"
  },
  "saveGame": "Spiu spichere",
  "@saveGame": {
    "description": "Save game"
  },
  "loadGame": "Spiu lade",
  "@loadGame": {
    "description": "Load game"
  },
  "setupPosition": "Ufsteuigsposition",
  "@setupPosition": {
    "description": "Setup position"
  },
  "showLegalMoves": "Legaui Züg ahzeige",
  "@showLegalMoves": {
    "description": "Show legal moves"
  },
  "showLastMove": "Letscht Zug ahzeige",
  "@showLastMove": {
    "description": "Show last move"
  },
  "showArrows": "Pfile ahzeige",
  "@showArrows": {
    "description": "Show arrows"
  },
  "pieces": "Stück",
  "@pieces": {
    "description": "Pieces"
  },
  "showAnalysis": "Analüse ahzeige",
  "@showAnalysis": {
    "description": "Show analysis"
  },
  "threads": "Theme",
  "@threads": {
    "description": "Threads"
  },
  "getInvolved": "Mach doch mit",
  "@getInvolved": {
    "description": "Get Involved"
  },
  "helpImproveTranslate": "Hiuf doch mit, um dÜbersetzig zverbessere",
  "@helpImproveTranslate": {
    "description": "Help improve translate"
  },
  "tutorial": "Ihfüerig",
  "@tutorial": {
    "description": "Tutorial"
  },
  "classicMill": "Klassisches Mühli",
  "@classicMill": {
    "description": "Classic Mill"
  },
  "mixedMill": "Gmischtes Mühli",
  "@mixedMill": {
    "description": "Mixed Mill"
  },
  "ceylonMill": "Ceylon-Mühli",
  "@ceylonMill": {
    "description": "Ceylon Mill"
  },
  "mayBreakAndRemakeMillRepeatedly": "Mühle kann wiederholt gebrochen und neu hergestellt werden",
  "@mayBreakAndRemakeMillRepeatedly": {
    "description": "Mill may be broken and remade repeatedly"
  },
  "mayBreakAndRemakeMillRepeatedly_Detail": "Wenn ein Spieler eine Mühle zerstört, um sofort eine neue Mühle zu bauen, kann dieser Spieler diesen Stein in seinem nächsten Zug zurück zur ursprünglichen Kreuzung bewegen, wenn er eine neue Mühle baut.",
  "@mayBreakAndRemakeMillRepeatedly_Detail": {
    "description": "If a player breaks a mill to create a new mill immediately, such player can move such piece back to the original junction in his next move if it makes a new mill."
  },
  "drawIfNoRemovalWithinTenMovesWhenThreeLeft": "Das Spiel ist unentschieden, wenn ein Spieler drei Steine hat und nach zehn Zügen keiner der Spieler die Steine des Gegners entfernt remove",
  "@drawIfNoRemovalWithinTenMovesWhenThreeLeft": {
    "description": "The game is drawn if a player has three pieces and after ten moves neither player removes the opponent's pieces"
  },
  "drawIfNoRemovalWithinTenMovesWhenThreeLeft_Detail": "Wenn ein Spieler nur noch drei Steine übrig hat und keiner der Spieler einen gegnerischen Stein innerhalb von zehn Zügen entfernen kann, ist das Spiel unentschieden.",
  "@drawIfNoRemovalWithinTenMovesWhenThreeLeft_Detail": {
    "description": "When a player is down to three pieces, and neither player can remove an opponent's piece within ten moves, the game is a draw."
  },
  "close": "Nah dran",
  "@close": {
    "description": "Close"
  },
  "whitePiece": "Weißes Stück",
  "@whitePiece": {
    "description": "White piece"
  },
  "blackPiece": "Schwarzes Stück",
  "@blackPiece": {
    "description": "Black piece"
  },
  "banPoint": "Sperrpunkt",
  "@banPoint": {
    "description": "Ban point"
  },
  "emptyPoint": "Leerer Punkt",
  "@emptyPoint": {
    "description": "Empty point"
  },
  "noPoint": "Kein Punkt",
  "@noPoint": {
    "description": "No point"
  },
  "placingPhase": "Platzierungsphase",
  "@placingPhase": {
    "placingPhase": "Placing phase"
  },
  "movingPhase": "Bewegungsphase",
  "@movingPhase": {
    "description": "Moving phase"
  },
  "flyingPhase": "Flugphase",
  "@flyingPhase": {
    "description": "Flying phase"
  },
  "sideToMove": "Zu bewegende Seite: {player}",
  "@sideToMove": {
    "description": "Side to move"
  },
  "lastMove": "Letzter Zug: {move}",
  "@lastMove": {
    "description": "Last move"
  },
  "selected": "Ausgewählt",
  "@selected": {
    "description": "Selected"
  },
  "accessibility": "Barrierefreiheit",
  "@accessibility": {
    "description": "Accessibility"
  },
  "screenReaderSupport": "Unterstützung für Bildschirmlesegeräte",
  "@screenReaderSupport": {
    "description": "Screen reader support"
  },
  "isDraw": "Es ist ein Unentschieden!",
  "@isDraw": {
    "description": "It is a Draw!"
  },
  "draw": "Zeichnen",
  "@draw": {
    "description": "Draw"
  },
  "pieceHighlightColor": "Farbe des Stein-Highlights",
  "@pieceHighlightColor": {
    "description": "Piece highlight color"
  },
  "algorithm": "Algorithmus",
  "@algorithm": {
    "description": "Algorithm"
  },
  "removeUnplacedPiece": "Entfernen Sie nicht platzierte Steine",
  "@removeUnplacedPiece": {
    "description": "Remove unplaced piece"
  },
  "removeUnplacedPiece_Detail": "Wenn ein Spieler in der Platzierungsphase die Mühle bildet, entfernt er den nicht platzierten Stein des Gegners und macht weiter seinen Zug.",
  "@removeUnplacedPiece_Detail": {
    "description": "If a player forms the mill in the placing phase, she will remove the opponent's unplaced piece and continue to make a move."
  },
  "endgameNMoveRule": "Endspiel N-Züge-Regel",
  "@endgameNMoveRule": {
    "description": "Endgame N-Move rule"
  },
  "endgameNMoveRule_Detail": "Wenn einer der beiden Spieler nur drei Steine hat und keiner der beiden Spieler innerhalb eines bestimmten Zuges einen Stein entfernt, ist das Spiel unentschieden.",
  "@endgameNMoveRule_Detail": {
    "description": "If either player has only three pieces and neither player removes a piece within a specific moves, the game is drawn."
  },
  "drawReasonEndgameRule50": "Jeder der beiden Spieler hat nur drei Steine und keiner der beiden Spieler entfernt einen Stein innerhalb eines bestimmten Zuges.",
  "@drawReasonEndgameRule50": {
    "description": "Either player has only three pieces and neither player removes a piece within a specific moves."
  },
  "threefoldRepetitionRule": "Dreifache Wiederholungsregel",
  "@threefoldRepetitionRule": {
    "description": "Threefold repetition rule"
  },
  "threefoldRepetitionRule_Detail": "Das Spiel ist unentschieden, wenn eine Stellung zum dritten Mal auftritt.",
  "@threefoldRepetitionRule_Detail": {
    "description": "The game is drawn if a position occurs for the third time."
  },
  "continueToMakeMove": "Mühle! Bewegen Sie sich weiter.",
  "@continueToMakeMove": {
    "description": "Mill! Continue to make a move."
  },
  "pointStyle": "Punkt-Stil",
  "@pointStyle": {
    "description": "Point style"
  },
  "pointWidth": "Breite der Punkte",
  "@pointWidth": {
    "description": "Point width"
  },
  "solid": "Solide",
  "@solid": {
    "description": "Solid"
  },
  "hollow": "Hohle",
  "@hollow": {
    "description": "Hollow"
  },
  "languageName": "Schweizerdeutsch",
  "@languageName": {
    "description": "The name of the current language"
  },
  "moveNumber": "{count,plural, =0{Zug}=1{{count} Zug}other{{count} Züge}}",
  "@moveNumber": {
    "description": "Moves to take back",
    "placeholders": {
      "count": {
        "description": "Number of Moves",
        "example": "3"
      }
>>>>>>> 92c2f33f
    }
  },
  "loadFailed": "Laden fehlgeschlagen.",
  "@loadFailed": {
    "description": "Load failed."
  },
  "filename": "Name der Datei",
  "@filename": {
    "description": "File name"
  },
  "gameFiles": "Spiel-Dateien",
  "@gameFiles": {
    "description": "Game files"
  },
  "browse": "Durchsuchen…",
  "@browse": {
    "description": "Browse…"
  },
  "gameSavedTo": "Das Spiel wird gespeichert unter",
  "@gameSavedTo": {
    "description": "The game is saved to"
  }
}<|MERGE_RESOLUTION|>--- conflicted
+++ resolved
@@ -1,1255 +1,4 @@
 {
-<<<<<<< HEAD
-    "@@locale": "de_CH",
-    "appName": "Mühli",
-    "@appName": {
-        "description": "The app name"
-    },
-    "welcome": "Härzlech Wiukomme",
-    "@welcome": {
-        "description": "Welcome"
-    },
-    "yes": "Jo",
-    "@yes": {
-        "description": "Yes"
-    },
-    "no": "Nei",
-    "@no": {
-        "description": "No"
-    },
-    "game": "Spiu",
-    "@game": {
-        "description": "Game"
-    },
-    "humanVsAi": "Mönsch gäge Computer",
-    "@humanVsAi": {
-        "description": "Human Vs AI"
-    },
-    "humanVsHuman": "Mönsch gäge Mönsch",
-    "@humanVsHuman": {
-        "description": "Human Vs Human"
-    },
-    "aiVsAi": "Computer gäge Computer",
-    "@aiVsAi": {
-        "description": "AI Vs AI"
-    },
-    "humanVsCloud": "Mönsch gäge Cloud",
-    "@humanVsCloud": {
-        "description": "Human Vs Cloud"
-    },
-    "humanVsLAN": "Mönsch gäge LAN",
-    "@humanVsLAN": {
-        "description": "Human Vs LAN"
-    },
-    "testViaLAN": "Test übr LAN",
-    "@testViaLAN": {
-        "description": "Test Via LAN"
-    },
-    "move": "Ziehe",
-    "@move": {
-        "description": "Move"
-    },
-    "moves": " Zieht",
-    "@moves": {
-        "description": " Moves"
-    },
-    "showMoveList": "Zuglischte",
-    "@showMoveList": {
-        "description": "Move list"
-    },
-    "moveList": "Zuglischte",
-    "@moveList": {
-        "description": "Move list"
-    },
-    "noGameRecord": "Ke Rekord",
-    "@noGameRecord": {
-        "description": "No record"
-    },
-    "ok": "OK",
-    "@ok": {
-        "description": "OK"
-    },
-    "confirm": "Bestätige",
-    "@confirm": {
-        "description": "Confirm"
-    },
-    "cancel": "Abbräche",
-    "@cancel": {
-        "description": "Cancel"
-    },
-    "copyright": "Copyright © 2021-2022 Calcitem Studio",
-    "@copyright": {
-        "description": "Copyright"
-    },
-    "tipSelectWrong": "Fausch Stei usgwäut.",
-    "@tipSelectWrong": {
-        "description": "Select the wrong piece."
-    },
-    "tipPlace": "Setz di Stei.",
-    "@tipPlace": {
-        "description": "Place your pieces."
-    },
-    "tipBanPlace": "Hie chasch du nid setze.",
-    "@tipBanPlace": {
-        "description": "Cannot place it here."
-    },
-    "tipPlaced": "Platziert.",
-    "@tipPlaced": {
-        "description": "Placed."
-    },
-    "tipRemove": "Nimm e Stei wäg.",
-    "@tipRemove": {
-        "description": "Remove a piece."
-    },
-    "tipBanRemove": "Chame nid wägnäh.",
-    "@tipBanRemove": {
-        "description": "Cannot remove."
-    },
-    "tipRemoved": "Wäggnoh.",
-    "@tipRemoved": {
-        "description": "Removed."
-    },
-    "tipMove": "Zieh e Stei.",
-    "@tipMove": {
-        "description": "Move a piece."
-    },
-    "tipCannotPlace": "Du chasch di Stei nid dohie setze.",
-    "@tipCannotPlace": {
-        "description": "You can't place your piece here."
-    },
-    "tipCannotMove": "Du chasch di Stei nid dohi zieh.",
-    "@tipCannotMove": {
-        "description": "You can't move your piece here."
-    },
-    "tipMill": "Mühli! Nimm e gägnerische Stei.",
-    "@tipMill": {
-        "description": "Mill! Take your opponent's piece."
-    },
-    "tipContinueMill": "Nimm nomou e gägnerische Stei.",
-    "@tipContinueMill": {
-        "description": "Continue to take your opponent's piece."
-    },
-    "tipSelectOpponentsPiece": "Wäuh e gägnerische Stei.",
-    "@tipSelectOpponentsPiece": {
-        "description": "Select one of your opponent's pieces."
-    },
-    "tipCannotRemovePieceFromMill": "Du chasch e Stei us dr Mühli näh.",
-    "@tipCannotRemovePieceFromMill": {
-        "description": "You cannot remove a piece from a mill."
-    },
-    "tipCanMoveOnePoint": "E Stei cha nur 1 Fäud wit zoge wärde.",
-    "@tipCanMoveOnePoint": {
-        "description": "A piece can move 1 point."
-    },
-    "tipCannotMoveOpponentsPieces": "Du chasch e gägnerische Stei näh.",
-    "@tipCannotMoveOpponentsPieces": {
-        "description": "You can't move your opponent's pieces."
-    },
-    "tipThreePiecesInLine": "Es si 3 Steine ire Reihe.",
-    "@tipThreePiecesInLine": {
-        "description": "There are 3 pieces in a line."
-    },
-    "tipSelectPieceToMove": "Wäuh e Stei zum zieh.",
-    "@tipSelectPieceToMove": {
-        "description": "Select your piece to move."
-    },
-    "tipHaveThreePiecesLeft": "Du hesch no 3 Steine übrig.",
-    "@tipHaveThreePiecesLeft": {
-        "description": "You have 3 pieces left."
-    },
-    "tipCanMoveToAnyPoint": "Du chasch ah jedi beliebigi Position springe.",
-    "@tipCanMoveToAnyPoint": {
-        "description": "You can move to any point you like."
-    },
-    "tipToMove": " isch am Zug.",
-    "@tipToMove": {
-        "description": " to move."
-    },
-    "whiteWin": "Spieler 1 gwünnt!",
-    "@whiteWin": {
-        "description": "Player 1 wins!"
-    },
-    "blackWin": "Spieler 2 gwünnt!",
-    "@blackWin": {
-        "description": "Player 2 wins!"
-    },
-    "won": "Gwunne",
-    "@won": {
-        "description": "Won"
-    },
-    "lost": "Verlore",
-    "@lost": {
-        "description": "Lost"
-    },
-    "aborted": "Abbroche",
-    "@aborted": {
-        "description": "Aborted"
-    },
-    "thinking": "Dänke noche..",
-    "@thinking": {
-        "description": "Thinking..."
-    },
-    "newGame": "Nöis Spiu",
-    "@newGame": {
-        "description": "New game"
-    },
-    "importGame": "Spiu importiere",
-    "@importGame": {
-        "description": "Import game"
-    },
-    "exportGame": "Spiu exportiere",
-    "@exportGame": {
-        "description": "Export game"
-    },
-    "gameImported": "Spiu us dr Zwischeablag importiert.",
-    "@gameImported": {
-        "description": "Game imported from the clipboard."
-    },
-    "cannotImport": "Cha nid importiert wärde.",
-    "@cannotImport": {
-        "description": "Cannot import"
-    },
-    "movesAndRulesNotMatch": "Regle und Zug stimme nid überih.",
-    "@movesAndRulesNotMatch": {
-        "description": "Rules and moves do not match."
-    },
-    "startRecording": "Starte Ufnahm",
-    "@startRecording": {
-        "description": "Start recording"
-    },
-    "recording": "Ufzeichnig..",
-    "@recording": {
-        "description": "Recording..."
-    },
-    "stopRecording": "Ufhöre ufznäh",
-    "@stopRecording": {
-        "description": "Stop recording"
-    },
-    "showRecording": "Ufnahm ahzeige",
-    "@showRecording": {
-        "description": "Show recording"
-    },
-    "noRecording": "Ke Ufnahm.",
-    "@noRecording": {
-        "description": "No recording."
-    },
-    "pleaseWait": "Bitte warte..",
-    "@pleaseWait": {
-        "description": "Please wait..."
-    },
-    "restartGame": "Spiu neu ahfoh?",
-    "@restartGame": {
-        "description": "Restart current game?"
-    },
-    "restart": "Nöistart",
-    "@restart": {
-        "description": "Restart"
-    },
-    "gameStarted": "Spiu gstartet, bitte Stei platziere",
-    "@gameStarted": {
-        "description": "Game started, please place"
-    },
-    "analyzing": "Analüsiere..",
-    "@analyzing": {
-        "description": "Analyzing ..."
-    },
-    "error": "Fähler",
-    "@error": {
-        "description": "Error"
-    },
-    "winRate": "Gwünnquote",
-    "@winRate": {
-        "description": "Win Rate"
-    },
-    "score": "Pünkt",
-    "@score": {
-        "description": "Score"
-    },
-    "white": "Spieler 1",
-    "@white": {
-        "description": "Player 1"
-    },
-    "black": "Spieler 2",
-    "@black": {
-        "description": "Player 2"
-    },
-    "loseReasonlessThanThree": " het weniger aus 3 Steine.",
-    "@loseReasonlessThanThree": {
-        "description": " piece count is less than three."
-    },
-    "loseReasonResign": " git uf.",
-    "@loseReasonResign": {
-        "description": " resign."
-    },
-    "loseReasonNoWay": " cha nüm zieh.",
-    "@loseReasonNoWay": {
-        "description": " is no way to go."
-    },
-    "loseReasonBoardIsFull": "zBrätt isch vou.",
-    "@loseReasonBoardIsFull": {
-        "description": "The board is full, no way to go."
-    },
-    "loseReasonTimeOver": "Zit isch ume.",
-    "@loseReasonTimeOver": {
-        "description": "Time Over"
-    },
-    "drawReasonRule50": "I dr Bewegigsphase isch i de letschde bestimmte Ahzauh Züg ke Stei empfärnt worde.",
-    "@drawReasonRule50": {
-        "description": "In the moving phase, no piece has been removed in the last specific number of moves."
-    },
-    "drawReasonBoardIsFull": "Unentschide wiu zBrätt vou isch.",
-    "@drawReasonBoardIsFull": {
-        "description": "It is a Draw because the board is full"
-    },
-    "drawReasonThreefoldRepetition": "Unentschide wäge drümou Wiederhout.",
-    "@drawReasonThreefoldRepetition": {
-        "description": "It is a Draw because of threefold repetition."
-    },
-    "gameOverUnknownReason": "Spiu verbi! Wägemne umbekannte Grund.",
-    "@gameOverUnknownReason": {
-        "description": "Game Over! Unknown reason."
-    },
-    "gameOver": "Spiu verbi",
-    "@gameOver": {
-        "description": "Game Over"
-    },
-    "youWin": "Gratuliere, du hesch gwunnä!",
-    "@youWin": {
-        "description": "You win! Congratulations!"
-    },
-    "challengeHarderLevel": "E schwäreri Stufe probiere? Neui Stufe: ",
-    "@challengeHarderLevel": {
-        "description": "Challenge harder level?"
-    },
-    "youLose": "Du hesch verlore!",
-    "@youLose": {
-        "description": "You Lose!"
-    },
-    "analyze": "Analüsiere",
-    "@analyze": {
-        "description": "Analyze"
-    },
-    "playerName": "Spielername",
-    "@playerName": {
-        "description": "Player Name"
-    },
-    "about": "Übr",
-    "@about": {
-        "description": "About"
-    },
-    "version": "Version",
-    "@version": {
-        "description": "Version"
-    },
-    "thanks": "Danksägige",
-    "@thanks": {
-        "description": "Thanks"
-    },
-    "settings": "Ihstellige",
-    "@settings": {
-        "description": "Settings"
-    },
-    "options": "Optione",
-    "@options": {
-        "description": "Options"
-    },
-    "preferences": "Ihstellige",
-    "@preferences": {
-        "description": "Preferences"
-    },
-    "skillLevel": "Schwierigkeitsstufe",
-    "@skillLevel": {
-        "description": "Difficulty level"
-    },
-    "moveTime": "Bedänkzit Computer",
-    "@moveTime": {
-        "description": "AI thinking time"
-    },
-    "difficulty": "Schwierigkeit",
-    "@difficulty": {
-        "description": "Difficulty"
-    },
-    "playSounds": "Tön",
-    "@playSounds": {
-        "description": "Sound effects"
-    },
-    "playSoundsInTheGame": "Tön bim spiele abspiele",
-    "@playSoundsInTheGame": {
-        "description": "Play sounds in the game"
-    },
-    "keepMuteWhenTakingBack": "Bim Zrügnäh stumm blibe",
-    "@keepMuteWhenTakingBack": {
-        "description": "Keep mute when taking back"
-    },
-    "tone": "Ton",
-    "@tone": {
-        "description": "Tone"
-    },
-    "whoMovesFirst": "Erschti Zug",
-    "@whoMovesFirst": {
-        "description": "First move"
-    },
-    "human": "Mönsch",
-    "@human": {
-        "description": "Human"
-    },
-    "ai": "Computer",
-    "@ai": {
-        "description": "AI"
-    },
-    "alternate": "Abwächslend",
-    "@alternate": {
-        "description": "Alternate"
-    },
-    "isAutoRestart": "Nach Spiuändi outomatisch neustarte",
-    "@isAutoRestart": {
-        "description": "Auto-restart game when game over"
-    },
-    "isAutoChangeFirstMove": "Dr erscht Zug outomatisch ändere",
-    "@isAutoChangeFirstMove": {
-        "description": "Auto Change First Move"
-    },
-    "resignIfMostLose": "Computer tritt zrüg, we die meischte verlüre",
-    "@resignIfMostLose": {
-        "description": "AI Resign if Most Lose"
-    },
-    "shufflingEnabled": "Zuefauszüg",
-    "@shufflingEnabled": {
-        "description": "Random move"
-    },
-    "learnEndgame": "Ändspiu lerne",
-    "@learnEndgame": {
-        "description": "Learn Endgame"
-    },
-    "openingBook": "Eröffnigsbuech",
-    "@openingBook": {
-        "description": "Opening Book"
-    },
-    "misc": "Verschidenigs",
-    "@misc": {
-        "description": "Miscellaneous"
-    },
-    "rules": "Regle",
-    "@rules": {
-        "description": "Rules"
-    },
-    "piecesCount": "Ahzauh Steine für jede Spieler",
-    "@piecesCount": {
-        "description": "The number of pieces each player has"
-    },
-    "piecesCount_Detail": "Wieviu Steine für jede Spieler?",
-    "@piecesCount_Detail": {
-        "description": "How many pieces does each player have?"
-    },
-    "flyPieceCount": "Ahzauh flügende Steine",
-    "@flyPieceCount": {
-        "description": "The number of the flying piece"
-    },
-    "flyPieceCount_Detail": "Wenn flüge aktiviert isch und e Spieler uf e bestimmti Steizauh reduziert wird, chöi sini Steine frei zu jedem unbesetzte Punkt bewegt wärde. Anstatt wie süsch im Spiu zum Nochberspunkt.",
-    "@flyPieceCount_Detail": {
-        "description": "If Flying is enabled, when a player is reduced to a specific piece count, her pieces are free to move to any unoccupied point, instead of being restricted to adjacent points as in the rest of the game."
-    },
-    "piecesAtLeastCount": "Steine mindistens",
-    "@piecesAtLeastCount": {
-        "description": "Pieces At Least"
-    },
-    "hasDiagonalLines": "Diagonali Linie",
-    "@hasDiagonalLines": {
-        "description": "Diagonal lines"
-    },
-    "hasDiagonalLines_Detail": "Vier diagonali Linie zum Brätt hinzuefüege.",
-    "@hasDiagonalLines_Detail": {
-        "description": "Add four diagonal lines to the board."
-    },
-    "hasBannedLocations": "Pünkt vo entfärnte Steine sperre",
-    "@hasBannedLocations": {
-        "description": "Mark and delay removing pieces"
-    },
-    "hasBannedLocations_Detail": "I dr Setzphase chöi kenni Steine uf Pünkt vo entfärnte Steine gsetzt wärde.",
-    "@hasBannedLocations_Detail": {
-        "description": "In the placing phase, the points of removed pieces will no longer be able to be placed unless the moving phase is entered."
-    },
-    "isDefenderMoveFirst": "Dr zwöit Spieler zieht zerscht",
-    "@isDefenderMoveFirst": {
-        "description": "The second player moves first"
-    },
-    "isDefenderMoveFirst_Detail": "Dr i dr Setzphase zwöiti Spieler zieht i dr Zugphase zerscht.",
-    "@isDefenderMoveFirst_Detail": {
-        "description": "The player who moves second in the placing phase moves first in the moving phase."
-    },
-    "mayRemoveMultiple": "Mehrfaches Entfärne",
-    "@mayRemoveMultiple": {
-        "description": "Multi-remove"
-    },
-    "mayRemoveMultiple_Detail": "Wenn ein Spieler mehr als eine Mühle gleichzeitig schließt, darf er entsprechend viele Steine entfernen.",
-    "@mayRemoveMultiple_Detail": {
-        "description": "If a player closes more than one mill at once, she will be able to remove the number of mills she closed."
-    },
-    "mayRemoveFromMillsAlways": "Mühlen zerstören",
-    "@mayRemoveFromMillsAlways": {
-        "description": "Destroy mills"
-    },
-    "mayRemoveFromMillsAlways_Detail": "Normalerweise müssen Spieler alle freien Steine entfernen, bevor Steine aus einer Mühle entfernt werden dürfen. Diese Option hebt diese Beschränkung auf.",
-    "@mayRemoveFromMillsAlways_Detail": {
-        "description": "mayRemoveFromMillsAlways_Detail"
-    },
-    "isWhiteLoseButNotDrawWhenBoardFull": "Zweiter Spieler verliert wenn das Brett voll ist",
-    "@isWhiteLoseButNotDrawWhenBoardFull": {
-        "description": "The second player loses when the board is full"
-    },
-    "isWhiteLoseButNotDrawWhenBoardFull_Detail": "Wenn das Brett am Ende der Setzphase voll ist, verliert der Spieler, der zuerst gezogen hat. Sonst unentschieden.",
-    "@isWhiteLoseButNotDrawWhenBoardFull_Detail": {
-        "description": "At the end of the placing phase, when the board is full, the side that places first loses the game, otherwise, the game is a draw."
-    },
-    "isLoseButNotChangeSideWhenNoWay": "Verlieren wenn kein Zug möglich ist",
-    "@isLoseButNotChangeSideWhenNoWay": {
-        "description": "Lose when no legal moves"
-    },
-    "isLoseButNotChangeSideWhenNoWay_Detail": "Der Spieler verliert, wenn der Gegner ihn so blockiert, daß er keinen Steine mehr bewegen kann. Wenn die Option deaktiviert ist wird die Seite gewechselt.",
-    "@isLoseButNotChangeSideWhenNoWay_Detail": {
-        "description": "The player will lose if his opponent blocks them so that they cannot be moved. Change side to move if this option is disabled."
-    },
-    "mayFly": "Flüge",
-    "@mayFly": {
-        "description": "Flying"
-    },
-    "mayFly_Detail": "Wenn dr Spieler no drü Steine het, darf e Stei am beliebige Ort zoge wärde.",
-    "@mayFly_Detail": {
-        "description": "If a player has only three or four (configurable) pieces left, she can move the piece to any free point."
-    },
-    "nMoveRule": "N-Züge-Regel",
-    "@nMoveRule": {
-        "description": "N-move rule"
-    },
-    "nMoveRule_Detail": "Das Spiel ist unentschieden, wenn in einer bestimmten Anzahl von Zügen von jedem Spieler keine Entfernung erfolgt ist.",
-    "@nMoveRule_Detail": {
-        "description": "The game is drawn if there has been no removal in a specific number of moves by each player."
-    },
-    "rollback": "Rollback",
-    "@rollback": {
-        "description": "Rollback"
-    },
-    "pleaseSelect": "Bitte uswähle",
-    "@pleaseSelect": {
-        "description": "Please select"
-    },
-    "copy": "Kopiere",
-    "@copy": {
-        "description": "Copy"
-    },
-    "moveHistoryCopied": "Zugverlouf i dr Zwüscheablag kopiert",
-    "@moveHistoryCopied": {
-        "description": "Move history copied to clipboard"
-    },
-    "help": "Hiuf",
-    "@help": {
-        "description": "Help"
-    },
-    "feedback": "Feedback",
-    "@feedback": {
-        "description": "Feedback"
-    },
-    "exit": "Beände",
-    "@exit": {
-        "description": "Exit"
-    },
-    "ruleSettings": "Regle",
-    "@ruleSettings": {
-        "description": "Rule Settings"
-    },
-    "color": "Farbe",
-    "@color": {
-        "description": "Color"
-    },
-    "boardColor": "Brättfarb",
-    "@boardColor": {
-        "description": "Board color"
-    },
-    "pieceColor": "Steifarb",
-    "@pieceColor": {
-        "description": "Piece color"
-    },
-    "backgroundColor": "Hingergrundfarb",
-    "@backgroundColor": {
-        "description": "Background color"
-    },
-    "lineColor": "Liniefarb",
-    "@lineColor": {
-        "description": "Board line color"
-    },
-    "whitePieceColor": "Steifarb Spieler 1",
-    "@whitePieceColor": {
-        "description": "Player 1 piece color"
-    },
-    "blackPieceColor": "Steifarb Spieler 2",
-    "@blackPieceColor": {
-        "description": "Player 2 piece color"
-    },
-    "messageColor": "Nachrichtefarb",
-    "@messageColor": {
-        "description": "Message color"
-    },
-    "aiIsLazy": "Computer isch fuuh",
-    "@aiIsLazy": {
-        "description": "AI is Lazy"
-    },
-    "isPieceCountInHandShown": "Ahzauh a Steine uf dr Hang ahzeige",
-    "@isPieceCountInHandShown": {
-        "description": "Show count of pieces in hand"
-    },
-    "isNotationsShown": "Notize ufem Brätt ahzeige",
-    "@isNotationsShown": {
-        "description": "Show notations on board"
-    },
-    "isHistoryNavigationToolbarShown": "Symboulischte für dVerloufsnavigation ahzeige",
-    "@isHistoryNavigationToolbarShown": {
-        "description": "Show history navigation toolbar"
-    },
-    "display": "Darstöuig",
-    "@display": {
-        "description": "Display"
-    },
-    "boardBorderLineWidth": "Liniebreiti Spiubrättrand",
-    "@boardBorderLineWidth": {
-        "description": "Board borderline width"
-    },
-    "boardInnerLineWidth": "Inneri Liniebreiti vom Spiubrätt",
-    "@boardInnerLineWidth": {
-        "description": "Board inner line width"
-    },
-    "pieceWidth": "Steigrössi",
-    "@pieceWidth": {
-        "description": "Piece width"
-    },
-    "fontSize": "Schriftgrössi",
-    "@fontSize": {
-        "description": "Font size"
-    },
-    "standardNotation": "WMD-Notation",
-    "@standardNotation": {
-        "description": "Standard notation"
-    },
-    "restore": "Widrhärstöue",
-    "@restore": {
-        "description": "Restore"
-    },
-    "restoreDefaultSettings": "Standardihstöuige widrhärstöue",
-    "@restoreDefaultSettings": {
-        "description": "Restore Default Settings"
-    },
-    "exitApp": "dApp wird beändet.",
-    "@exitApp": {
-        "description": "The app will exit."
-    },
-    "exitAppManually": "Du muesch dApp sofort beände u neustarte, um dIhstellige chasch benutze",
-    "@exitAppManually": {
-        "description": "You have to close immediately and reopen the app to take effect."
-    },
-    "pick": "Näh",
-    "@pick": {
-        "description": "Pick "
-    },
-    "info": "Info",
-    "@info": {
-        "description": "Info"
-    },
-    "hint": "Hiwiis",
-    "@hint": {
-        "description": "Hint"
-    },
-    "player": "Spieler",
-    "@player": {
-        "description": "player"
-    },
-    "player1": "Spieler 1",
-    "@player1": {
-        "description": "Player 1"
-    },
-    "player2": "Spieler 2",
-    "@player2": {
-        "description": "Player 2"
-    },
-    "howToPlay": "Spiuahleitig",
-    "@howToPlay": {
-        "description": "How to play"
-    },
-    "toPlacePiece": "Tippe auf einen freien Punkt, um den Stein zu setzen.",
-    "@toPlacePiece": {
-        "description": "Tap on any available point to place the piece."
-    },
-    "toSelectPiece": "Tippe auf einen Stein, um ihn zu ziehen.",
-    "@toSelectPiece": {
-        "description": "Tap on a piece to move it."
-    },
-    "toMovePiece": "Tippe auf einen mit einem Stein verbundenen Punkt, um ihn zu ziehen.",
-    "@toMovePiece": {
-        "description": "Tap on point connected to piece to move it."
-    },
-    "toRemovePiece": "Tippe auf einen gegnerischen Stein, um ihn zu entfernen.",
-    "@toRemovePiece": {
-        "description": "Tap on the opponent's one piece to remove."
-    },
-    "needToCreateMillFirst": "Du musst erst eine Mühle machen, bevor du einen Stein entfernen kannst.",
-    "@needToCreateMillFirst": {
-        "description": "You need to create a mill first before you can remove a piece."
-    },
-    "needToPlayWithOwnPieces": "Du musst mit deinen eigenen Steinen spielen.",
-    "@needToPlayWithOwnPieces": {
-        "description": "You need to play with your pieces."
-    },
-    "statistics": "Statistike",
-    "@statistics": {
-        "description": "Statistics"
-    },
-    "totalGames": "Gsamtzauh Spiu",
-    "@totalGames": {
-        "description": "Total games"
-    },
-    "results": "Ergäbniss",
-    "@results": {
-        "description": "Results"
-    },
-    "cannotRemoveFromMill": "Cha nid us ener Mühli entfärnt wärde.",
-    "@cannotRemoveFromMill": {
-        "description": "Cannot remove from the mill."
-    },
-    "left": "links",
-    "@left": {
-        "description": "left"
-    },
-    "privacyPolicy": "Dateschutzerklärig",
-    "@privacyPolicy": {
-        "description": "Privacy Policy"
-    },
-    "privacyPolicy_Detail_1": "Bitte lies sorgfältig und stelle sicher, daß du alles verstanden hast und zustimmst ",
-    "@privacyPolicy_Detail_1": {
-        "description": "Privacy Policy Detail 1"
-    },
-    "privacyPolicy_Detail_2": ". Wenn du den Bestimmungen nicht zustimmst, darfst du diese App nicht benutzen. Die Benutzung der App impliziert, daß du diesen Bestimmungen zustimmst.",
-    "@privacyPolicy_Detail_2": {
-        "description": "Privacy Policy Detail 2"
-    },
-    "and": " u ",
-    "accept": "Akzeptiere",
-    "@accept": {
-        "description": "Accept"
-    },
-    "undo": "Rückgängig",
-    "@undo": {
-        "description": "Undo"
-    },
-    "undoOption": "Rückgängig",
-    "@undoOption": {
-        "description": "Undo option"
-    },
-    "undoOption_Detail": "Es isch müglech, e Zug rückgängig zmache.",
-    "@undoOption_Detail": {
-        "description": "It is possible to undo a move."
-    },
-    "takeBack": "Zrugnäh",
-    "@takeBack": {
-        "description": "Take back"
-    },
-    "takingBack": "Zrügnäh..",
-    "@takingBack": {
-        "description": "Taking back..."
-    },
-    "waiting": "Warte..",
-    "@waiting": {
-        "description": "Waiting..."
-    },
-    "stepForward": "Schritt füre",
-    "@stepForward": {
-        "description": "Step forward"
-    },
-    "takeBackAll": "Aues zrugnäh",
-    "@takeBackAll": {
-        "description": "Take back all"
-    },
-    "stepForwardAll": "Aues widrhole",
-    "@stepForwardAll": {
-        "description": "Step forward all"
-    },
-    "moveNow": "Itz zieh",
-    "@moveNow": {
-        "description": "Move now"
-    },
-    "done": "Fertig.",
-    "@done": {
-        "description": "Done."
-    },
-    "crackMill": "Crack-Mühli",
-    "@crackMill": {
-        "description": "Crack-mill"
-    },
-    "crackMill_Detail": "Wenn ein Spieler nur Steine in Mühlen hat, können diese Steine entfernt werden.",
-    "@crackMill_Detail": {
-        "description": "If a player has only pieces in mills, the pieces in the mills will not lock to remove."
-    },
-    "animationDuration": "Animationsdur",
-    "@animationDuration": {
-        "description": "Animation duration"
-    },
-    "none": "Nüd",
-    "@none": {
-        "description": "None"
-    },
-    "theme": "Thema",
-    "@theme": {
-        "description": "Theme"
-    },
-    "helpContent": "Das Ziel des Spiels ist es, daß der Gegner weniger als drei Steine hat oder sich nicht mehr bewegen kann.\n\nDas Spiel endet automatisch unentschieden, wenn eine Spielposition das dritte mal auftritt, oder wenn in den letzten 100 (konfigurierbar) Zügen kein Stein entfernt wurde.\n\nDas Spiel läuft in drei Phasen ab:\n\n1. Steine auf freie Punkte setzen\n2. Steine auf angrenzende Punkte schieben\n3. (optionale Phase) Steine auf beliebige freie Punkte setzen wenn der Spieler nur noch drei Steine hat\n\nSetzphase\n\nDas Spiel beginnt mit einem leeren Spielbrett, das aus einem Gitter mit vierundzwanzig Punkten besteht. Die Spieler setzen abwechselnd Steine auf freie Punkte, bis jeder Spieler alle Steine gesetzt hat. Wenn ein Spieler drei Steine in einer geraden Linie setzt, dann hat er eine \"Mühle\" und darf einen gegnerischen Stein vom Spielbrett nehmen.\n\nIn einigen Regelvarianten müssen die Spieler alle anderen Steine entfernen, bevor ein Stein aus einer Mühle genommen werden kann.\n\nIn einigen Regelvarianten dürfen Steine in der Setzphase nicht wieder auf Punkte gesetzt werden, von denen bereits Steine genommen wurden.\n\nWenn alle Steine gesetzt worden sind, ziehen die Spieler abwechselnd einen Stein.\n\nZugphase\n\nBeim Ziehen bewegt ein Spieler einen seiner Steine entlang einer Linie zum nächsten freien Punkt. Wenn er das nicht kann, hat er verloren. Genau wie in der Setzphase führen drei Steine in einer Linie zu einer Mühle, und der Spieler darf einen der gegnerischen Steine entfernen. Ein Spieler mit nur zwei Steinen kann keine Mühlen mehr bekommen und verliert deshalb. Ein Spieler kann auch mit mehr als drei Steinen verlieren, wenn sein Gegner ihn so blockiert hat, daß er seine Steine nicht mehr bewegen kann.\n\nEndphase\n\nIn einigen Regelvarianten kann ein Spieler, dem nur noch drei Steine verbleiben, mit seinen Steinen auf jeden freien Punkt \"fliegen\", \"hüpfen\" oder \"springen\", nicht nur auf benachbarte.\n\n",
-    "@helpContent": {
-        "description": "Help Content"
-    },
-    "versionInfo": "Versionsinformatione",
-    "@versionInfo": {
-        "description": "Version info"
-    },
-    "eula": "EULA",
-    "@eula": {
-        "description": "EULA"
-    },
-    "license": "Lizänz",
-    "@license": {
-        "description": "License"
-    },
-    "sourceCode": "Queucode",
-    "@sourceCode": {
-        "description": "Source code"
-    },
-    "thirdPartyNotices": "Drittahbieterhiwis",
-    "@thirdPartyNotices": {
-        "description": "Third-party notices"
-    },
-    "appVersion": "App-Version",
-    "@appVersion": {
-        "description": "App Version"
-    },
-    "general": "Genereu",
-    "@general": {
-        "description": "General"
-    },
-    "advanced": "Fortgschritte",
-    "@advanced": {
-        "description": "Advanced"
-    },
-    "placing": "Setze",
-    "@placing": {
-        "description": "Placing"
-    },
-    "moving": "Bewege",
-    "@moving": {
-        "description": "Moving"
-    },
-    "removing": "Entfärne",
-    "@removing": {
-        "description": "Removing"
-    },
-    "gameOverCondition": "Spiubedienige",
-    "@gameOverCondition": {
-        "description": "Game over condition"
-    },
-    "aisPlayStyle": "Spiustiu vom Computer",
-    "@aisPlayStyle": {
-        "description": "AI's playstyle"
-    },
-    "passive": "Passiv",
-    "@passive": {
-        "description": "Passive"
-    },
-    "timeout": "Zitlimit",
-    "@timeout": {
-        "description": "Timeout"
-    },
-    "personalization": "Personalisierige",
-    "@personalization": {
-        "description": "Personalization"
-    },
-    "forDevelopers": "Für Entwickler",
-    "@forDevelopers": {
-        "description": "For developers"
-    },
-    "developerMode": "Entwicklermodus",
-    "@developerMode": {
-        "description": "Developer mode"
-    },
-    "drawOnHumanExperience": "Uf Mönschlechi Erfahrige zrüggrife",
-    "@drawOnHumanExperience": {
-        "description": "Draw on the human experience"
-    },
-    "considerMobility": "Verbessern Sie die Beweglichkeit von Steinen",
-    "@considerMobility": {
-        "description": "Consider mobility of pieces"
-    },
-    "pieceCount": "Ahzauh Steine für jede Spieler",
-    "@pieceCount": {
-        "description": "Piece count"
-    },
-    "inHand": "i dr Hang",
-    "@inHand": {
-        "description": "in hand"
-    },
-    "onBoard": "ufem Spiubrätt",
-    "@onBoard": {
-        "description": "on board"
-    },
-    "boardTop": "Abstang Spiubrätt vo obe",
-    "@boardTop": {
-        "description": "Board offset from the top"
-    },
-    "notAIsTurn": "Dr Computer isch nid am Zug.",
-    "@notAIsTurn": {
-        "description": "It is not the AI's turn."
-    },
-    "aiIsNotThinking": "Computer dänkt nid.",
-    "@aiIsNotThinking": {
-        "description": "AI is not thinking."
-    },
-    "autoReplay": "Spiuzüg outomatisch widrhole",
-    "@autoReplay": {
-        "description": "Auto re-play moves"
-    },
-    "atEnd": "Am Ändi vor Spiuzuglischte.",
-    "@atEnd": {
-        "description": "At the end of the move list."
-    },
-    "tapBackAgainToLeave": "Nomou drücke um zbeände.",
-    "@tapBackAgainToLeave": {
-        "description": "Tap back again to leave."
-    },
-    "environmentVariables": "Umgäbigsvariable",
-    "@environmentVariables": {
-        "description": "Environment variables"
-    },
-    "more": "Meh",
-    "@more": {
-        "description": "More"
-    },
-    "experimental": "Das isch e experimentäui Funktion.",
-    "@experimental": {
-        "description": "This is an experimental feature."
-    },
-    "experiments": "Experimente",
-    "@experiments": {
-        "description": "Experiments"
-    },
-    "ossLicenses": "Open Source Lizänze",
-    "@ossLicenses": {
-        "description": "Open source licenses"
-    },
-    "language": "Sproch",
-    "@language": {
-        "description": "Languages"
-    },
-    "defaultLanguage": "Standardsproch",
-    "@defaultLanguage": {
-        "description": "Default language"
-    },
-    "mayMoveInPlacingPhase": "Die Steine können sich in der Setzphase bewegen",
-    "@mayMoveInPlacingPhase": {
-        "description": "The pieces can move in the placing phase"
-    },
-    "mayMoveInPlacingPhase_Detail": "Es gibt keine getrennten Setz- und Zugphasen, d.h. die Spieler können bei jedem Zug entscheiden, ob sie einen Stein auf dem Brett setzen oder einen ihrer Steine bewegen wollen (solange sie noch Steine zum Setzen haben).",
-    "@mayMoveInPlacingPhase_Detail": {
-        "description": "There are no distinct placing and moving phases, i.e. the players can decide at every move whether they want to place a piece on the board or move one of their pieces (as long as they have remaining pieces to place)."
-    },
-    "drawerColor": "Menüfarbe",
-    "@drawerColor": {
-        "description": "Menu color"
-    },
-    "drawerTextColor": "Menütextfarbe",
-    "@drawerTextColor": {
-        "description": "Menu text color"
-    },
-    "drawerBackgroundColor": "Menühintergrundfarbe",
-    "@drawerBackgroundColor": {
-        "description": "Menu background color"
-    },
-    "drawerHighlightItemColor": "Farbe des Menümarkierungselements",
-    "@drawerHighlightItemColor": {
-        "description": "Menu highlight item color"
-    },
-    "mainToolbarBackgroundColor": "Hintergrundfarbe der Hauptsymbolleiste",
-    "@mainToolbarBackgroundColor": {
-        "description": "Main toolbar background color"
-    },
-    "mainToolbarIconColor": "Symbolfarbe der Hauptsymbolleiste",
-    "@mainToolbarIconColor": {
-        "description": "main toolbar icon color"
-    },
-    "navigationToolbarBackgroundColor": "Hintergrundfarbe der Navigationsleiste",
-    "@navigationToolbarBackgroundColor": {
-        "description": "Navigation toolbar background color"
-    },
-    "navigationToolbarIconColor": "Symbolfarbe der Navigationssymbolleiste",
-    "@navigationToolbarIconColor": {
-        "description": "Navigation toolbar icon color"
-    },
-    "autoHideToolbar": "Symbolleiste automatisch ausblenden",
-    "@autoHideToolbar": {
-        "description": "Automatically hide the toolbar"
-    },
-    "toolbarLocationOnScreen": "Position der Symbolleiste auf dem Bildschirm",
-    "@toolbarLocationOnScreen": {
-        "description": "Toolbar location on screen"
-    },
-    "top": "Obe",
-    "@top": {
-        "description": "Top"
-    },
-    "bottom": "Ungersite",
-    "@bottom": {
-        "description": "Bottom"
-    },
-    "center": "Mitti",
-    "@center": {
-        "description": "Center"
-    },
-    "solidColor": "Eifarbig",
-    "@solidColor": {
-        "description": "Solid color"
-    },
-    "picture": "Biud",
-    "@picture": {
-        "description": "Picture"
-    },
-    "chooseYourPicture": "Wäuh dis Biud",
-    "@chooseYourPicture": {
-        "description": "Choose your picture"
-    },
-    "light": "Häu",
-    "@light": {
-        "description": "Light"
-    },
-    "dark": "Dunku",
-    "@dark": {
-        "description": "Dark"
-    },
-    "themes": "Themene",
-    "@themes": {
-        "description": "Themes"
-    },
-    "currentTheme": "Itzigs Thema",
-    "@currentTheme": {
-        "description": "Current theme"
-    },
-    "saveTheme": "Thema Spichere",
-    "@saveTheme": {
-        "description": "Save theme"
-    },
-    "fonts": "Schriftarte",
-    "@fonts": {
-        "description": "Fonts"
-    },
-    "showAnalysisGraph": "Analüsegrafik ahzeige",
-    "@showAnalysisGraph": {
-        "description": "Show analysis graph"
-    },
-    "analysis": "Analyse",
-    "@analysis": {
-        "description": "Analysis"
-    },
-    "saveGame": "Spiu spichere",
-    "@saveGame": {
-        "description": "Save game"
-    },
-    "loadGame": "Spiu lade",
-    "@loadGame": {
-        "description": "Load game"
-    },
-    "setupPosition": "Ufsteuigsposition",
-    "@setupPosition": {
-        "description": "Setup position"
-    },
-    "showLegalMoves": "Legaui Züg ahzeige",
-    "@showLegalMoves": {
-        "description": "Show legal moves"
-    },
-    "showLastMove": "Letscht Zug ahzeige",
-    "@showLastMove": {
-        "description": "Show last move"
-    },
-    "showArrows": "Pfile ahzeige",
-    "@showArrows": {
-        "description": "Show arrows"
-    },
-    "pieces": "Stück",
-    "@pieces": {
-        "description": "Pieces"
-    },
-    "showAnalysis": "Analüse ahzeige",
-    "@showAnalysis": {
-        "description": "Show analysis"
-    },
-    "threads": "Theme",
-    "@threads": {
-        "description": "Threads"
-    },
-    "getInvolved": "Mach doch mit",
-    "@getInvolved": {
-        "description": "Get Involved"
-    },
-    "helpImproveTranslate": "Hiuf doch mit, um dÜbersetzig zverbessere",
-    "@helpImproveTranslate": {
-        "description": "Help improve translate"
-    },
-    "tutorial": "Ihfüerig",
-    "@tutorial": {
-        "description": "Tutorial"
-    },
-    "classicMill": "Klassisches Mühli",
-    "@classicMill": {
-        "description": "Classic Mill"
-    },
-    "mixedMill": "Gmischtes Mühli",
-    "@mixedMill": {
-        "description": "Mixed Mill"
-    },
-    "ceylonMill": "Ceylon-Mühli",
-    "@ceylonMill": {
-        "description": "Ceylon Mill"
-    },
-    "mayBreakAndRemakeMillRepeatedly": "Mühle kann wiederholt gebrochen und neu hergestellt werden",
-    "@mayBreakAndRemakeMillRepeatedly": {
-        "description": "Mill may be broken and remade repeatedly"
-    },
-    "mayBreakAndRemakeMillRepeatedly_Detail": "Wenn ein Spieler eine Mühle zerstört, um sofort eine neue Mühle zu bauen, kann dieser Spieler diesen Stein in seinem nächsten Zug zurück zur ursprünglichen Kreuzung bewegen, wenn er eine neue Mühle baut.",
-    "@mayBreakAndRemakeMillRepeatedly_Detail": {
-        "description": "If a player breaks a mill to create a new mill immediately, such player can move such piece back to the original junction in his next move if it makes a new mill."
-    },
-    "drawIfNoRemovalWithinTenMovesWhenThreeLeft": "Das Spiel ist unentschieden, wenn ein Spieler drei Steine hat und nach zehn Zügen keiner der Spieler die Steine des Gegners entfernt remove",
-    "@drawIfNoRemovalWithinTenMovesWhenThreeLeft": {
-        "description": "The game is drawn if a player has three pieces and after ten moves neither player removes the opponent's pieces"
-    },
-    "drawIfNoRemovalWithinTenMovesWhenThreeLeft_Detail": "Wenn ein Spieler nur noch drei Steine übrig hat und keiner der Spieler einen gegnerischen Stein innerhalb von zehn Zügen entfernen kann, ist das Spiel unentschieden.",
-    "@drawIfNoRemovalWithinTenMovesWhenThreeLeft_Detail": {
-        "description": "When a player is down to three pieces, and neither player can remove an opponent's piece within ten moves, the game is a draw."
-    },
-    "close": "Nah dran",
-    "@close": {
-        "description": "Close"
-    },
-    "whitePiece": "Weißes Stück",
-    "@whitePiece": {
-        "description": "White piece"
-    },
-    "blackPiece": "Schwarzes Stück",
-    "@blackPiece": {
-        "description": "Black piece"
-    },
-    "banPoint": "Sperrpunkt",
-    "@banPoint": {
-        "description": "Ban point"
-    },
-    "emptyPoint": "Leerer Punkt",
-    "@emptyPoint": {
-        "description": "Empty point"
-    },
-    "noPoint": "Kein Punkt",
-    "@noPoint": {
-        "description": "No point"
-    },
-    "placingPhase": "Platzierungsphase",
-    "@placingPhase": {
-        "placingPhase": "Placing phase"
-    },
-    "movingPhase": "Bewegungsphase",
-    "@movingPhase": {
-        "description": "Moving phase"
-    },
-    "flyingPhase": "Flugphase",
-    "@flyingPhase": {
-        "description": "Flying phase"
-    },
-    "sideToMove": "Seite zum Bewegen",
-    "@sideToMove": {
-        "description": "Side to move"
-    },
-    "lastMove": "Letzter Zug",
-    "@lastMove": {
-        "description": "Last move"
-    },
-    "selected": "Ausgewählt",
-    "@selected": {
-        "description": "Selected"
-    },
-    "mainMenu": "Hauptmenü",
-    "@mainMenu": {
-        "description": "Main menu"
-    },
-    "accessibility": "Barrierefreiheit",
-    "@accessibility": {
-        "description": "Accessibility"
-    },
-    "screenReaderSupport": "Unterstützung für Bildschirmlesegeräte",
-    "@screenReaderSupport": {
-        "description": "Screen reader support"
-    },
-    "isDraw": "Es ist ein Unentschieden!",
-    "@isDraw": {
-        "description": "It is a Draw!"
-    },
-    "draw": "Zeichnen",
-    "@draw": {
-        "description": "Draw"
-    },
-    "pieceHighlightColor": "Farbe des Stein-Highlights",
-    "@pieceHighlightColor": {
-        "description": "Piece highlight color"
-    },
-    "algorithm": "Algorithmus",
-    "@algorithm": {
-        "description": "Algorithm"
-    },
-    "removeUnplacedPiece": "Entfernen Sie nicht platzierte Steine",
-    "@removeUnplacedPiece": {
-        "description": "Remove unplaced piece"
-    },
-    "removeUnplacedPiece_Detail": "Wenn ein Spieler in der Platzierungsphase die Mühle bildet, entfernt er den nicht platzierten Stein des Gegners und macht weiter seinen Zug.",
-    "@removeUnplacedPiece_Detail": {
-        "description": "If a player forms the mill in the placing phase, she will remove the opponent's unplaced piece and continue to make a move."
-    },
-    "endgameNMoveRule": "Endspiel N-Züge-Regel",
-    "@endgameNMoveRule": {
-        "description": "Endgame N-Move rule"
-    },
-    "endgameNMoveRule_Detail": "Wenn einer der beiden Spieler nur drei Steine hat und keiner der beiden Spieler innerhalb eines bestimmten Zuges einen Stein entfernt, ist das Spiel unentschieden.",
-    "@endgameNMoveRule_Detail": {
-        "description": "If either player has only three pieces and neither player removes a piece within a specific moves, the game is drawn."
-    },
-    "drawReasonEndgameRule50": "Jeder der beiden Spieler hat nur drei Steine und keiner der beiden Spieler entfernt einen Stein innerhalb eines bestimmten Zuges.",
-    "@drawReasonEndgameRule50": {
-        "description": "Either player has only three pieces and neither player removes a piece within a specific moves."
-    },
-    "threefoldRepetitionRule": "Dreifache Wiederholungsregel",
-    "@threefoldRepetitionRule": {
-        "description": "Threefold repetition rule"
-    },
-    "threefoldRepetitionRule_Detail": "Das Spiel ist unentschieden, wenn eine Stellung zum dritten Mal auftritt.",
-    "@threefoldRepetitionRule_Detail": {
-        "description": "The game is drawn if a position occurs for the third time."
-    },
-    "continueToMakeMove": "Mühle! Bewegen Sie sich weiter.",
-    "@continueToMakeMove": {
-        "description": "Mill! Continue to make a move."
-    },
-    "pointStyle": "Punkt-Stil",
-    "@pointStyle": {
-        "description": "Point style"
-    },
-    "pointWidth": "Breite der Punkte",
-    "@pointWidth": {
-        "description": "Point width"
-    },
-    "solid": "Solide",
-    "@solid": {
-        "description": "Solid"
-    },
-    "hollow": "Hohle",
-    "@hollow": {
-        "description": "Hollow"
-=======
   "appName": "Mühli",
   "@appName": {
     "description": "The app name"
@@ -2400,7 +1149,6 @@
         "description": "Number of Moves",
         "example": "3"
       }
->>>>>>> 92c2f33f
     }
   },
   "loadFailed": "Laden fehlgeschlagen.",
