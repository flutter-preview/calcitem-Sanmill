{
<<<<<<< HEAD
    "@@locale": "zh_Hant",
    "appName": "直棋",
    "@appName": {
        "description": "The app name"
    },
    "welcome": "歡迎使用",
    "@welcome": {
        "description": "Welcome"
    },
    "yes": "是",
    "@yes": {
        "description": "Yes"
    },
    "no": "否",
    "@no": {
        "description": "No"
    },
    "game": "遊戲",
    "@game": {
        "description": "Game"
    },
    "humanVsAi": "人機對戰",
    "@humanVsAi": {
        "description": "Human Vs AI"
    },
    "humanVsHuman": "雙人對戰",
    "@humanVsHuman": {
        "description": "Human Vs Human"
    },
    "aiVsAi": "機器對戰",
    "@aiVsAi": {
        "description": "AI Vs AI"
    },
    "humanVsCloud": "挑戰雲端",
    "@humanVsCloud": {
        "description": "Human Vs Cloud"
    },
    "humanVsLAN": "聯網對戰",
    "@humanVsLAN": {
        "description": "Human Vs LAN"
    },
    "testViaLAN": "聯網測試",
    "@testViaLAN": {
        "description": "Test Via LAN"
    },
    "move": "著法",
    "@move": {
        "description": "Move"
    },
    "moves": "步",
    "@moves": {
        "description": " Moves"
    },
    "showMoveList": "顯示棋譜",
    "@showMoveList": {
        "description": "Move list"
    },
    "moveList": "棋譜",
    "@moveList": {
        "description": "Move list"
    },
    "noGameRecord": "暫無著法",
    "@noGameRecord": {
        "description": "No record"
    },
    "ok": "好的",
    "@ok": {
        "description": "OK"
    },
    "confirm": "確認",
    "@confirm": {
        "description": "Confirm"
    },
    "cancel": "取消",
    "@cancel": {
        "description": "Cancel"
    },
    "copyright": "版權所有 © 2021-2022 Calcitem Studio",
    "@copyright": {
        "description": "Copyright"
    },
    "tipSelectWrong": "選擇的子不對",
    "@tipSelectWrong": {
        "description": "Select the wrong piece."
    },
    "tipPlace": "請落子",
    "@tipPlace": {
        "description": "Place your pieces."
    },
    "tipBanPlace": "不能落在此處",
    "@tipBanPlace": {
        "description": "Cannot place it here."
    },
    "tipPlaced": "已落子",
    "@tipPlaced": {
        "description": "Placed."
    },
    "tipRemove": "請吃子",
    "@tipRemove": {
        "description": "Remove a piece."
    },
    "tipBanRemove": "不能吃這顆子",
    "@tipBanRemove": {
        "description": "Cannot remove."
    },
    "tipRemoved": "已吃子",
    "@tipRemoved": {
        "description": "Removed."
    },
    "tipMove": "請走子",
    "@tipMove": {
        "description": "Move a piece."
    },
    "tipCannotPlace": "不可在此處落子",
    "@tipCannotPlace": {
        "description": "You can't place your piece here."
    },
    "tipCannotMove": "不可移到此處",
    "@tipCannotMove": {
        "description": "You can't move your piece here."
    },
    "tipMill": "三子連珠 請吃子",
    "@tipMill": {
        "description": "Mill! Take your opponent's piece."
    },
    "tipContinueMill": "請繼續吃子",
    "@tipContinueMill": {
        "description": "Continue to take your opponent's piece."
    },
    "tipSelectOpponentsPiece": "請選擇對方的棋子",
    "@tipSelectOpponentsPiece": {
        "description": "Select one of your opponent's pieces."
    },
    "tipCannotRemovePieceFromMill": "不能吃三連中的棋子",
    "@tipCannotRemovePieceFromMill": {
        "description": "You cannot remove a piece from a mill."
    },
    "tipCanMoveOnePoint": "請走到相鄰空位",
    "@tipCanMoveOnePoint": {
        "description": "A piece can move 1 point."
    },
    "tipCannotMoveOpponentsPieces": "不能移動對方的棋子",
    "@tipCannotMoveOpponentsPieces": {
        "description": "You can't move your opponent's pieces."
    },
    "tipThreePiecesInLine": "三顆棋子排成一線",
    "@tipThreePiecesInLine": {
        "description": "There are 3 pieces in a line."
    },
    "tipSelectPieceToMove": "請選擇要移動的己方棋子",
    "@tipSelectPieceToMove": {
        "description": "Select your piece to move."
    },
    "tipHaveThreePiecesLeft": "只剩下3顆棋子了",
    "@tipHaveThreePiecesLeft": {
        "description": "You have 3 pieces left."
    },
    "tipCanMoveToAnyPoint": "可飛子到任意空位",
    "@tipCanMoveToAnyPoint": {
        "description": "You can move to any point you like."
    },
    "tipToMove": "行棋",
    "@tipToMove": {
        "description": " to move."
    },
    "whiteWin": "先手方勝",
    "@whiteWin": {
        "description": "Player 1 wins!"
    },
    "blackWin": "後手方勝",
    "@blackWin": {
        "description": "Player 2 wins!"
    },
    "won": "勝",
    "@won": {
        "description": "Won"
    },
    "lost": "負",
    "@lost": {
        "description": "Lost"
    },
    "aborted": "中斷",
    "@aborted": {
        "description": "Aborted"
    },
    "thinking": "對方思考中...",
    "@thinking": {
        "description": "Thinking..."
    },
    "newGame": "開始新局",
    "@newGame": {
        "description": "New game"
    },
    "importGame": "導入棋局",
    "@importGame": {
        "description": "Import game"
    },
    "exportGame": "匯出棋局",
    "@exportGame": {
        "description": "Export game"
    },
    "gameImported": "棋譜已從剪貼簿導入",
    "@gameImported": {
        "description": "Game imported from the clipboard."
    },
    "cannotImport": "無法導入",
    "@cannotImport": {
        "description": "Cannot import"
    },
    "movesAndRulesNotMatch": "著法和棋規不匹配",
    "@movesAndRulesNotMatch": {
        "description": "Rules and moves do not match."
    },
    "startRecording": "開始錄製",
    "@startRecording": {
        "description": "Start recording"
    },
    "recording": "錄製中...",
    "@recording": {
        "description": "Recording..."
    },
    "stopRecording": "停止錄製",
    "@stopRecording": {
        "description": "Stop recording"
    },
    "showRecording": "重播錄製",
    "@showRecording": {
        "description": "Show recording"
    },
    "noRecording": "沒有可重播的",
    "@noRecording": {
        "description": "No recording."
    },
    "pleaseWait": "請稍候...",
    "@pleaseWait": {
        "description": "Please wait..."
    },
    "restartGame": "重新開局？",
    "@restartGame": {
        "description": "Restart current game?"
    },
    "restart": "重開局",
    "@restart": {
        "description": "Restart"
    },
    "gameStarted": "遊戲開始 請落子",
    "@gameStarted": {
        "description": "Game started, please place"
    },
    "analyzing": "正在分析局面...",
    "@analyzing": {
        "description": "Analyzing ..."
    },
    "error": "錯誤",
    "@error": {
        "description": "Error"
    },
    "winRate": "勝率",
    "@winRate": {
        "description": "Win Rate"
    },
    "score": "比分",
    "@score": {
        "description": "Score"
    },
    "white": "先手方",
    "@white": {
        "description": "Player 1"
    },
    "black": "後手方",
    "@black": {
        "description": "Player 2"
    },
    "loseReasonlessThanThree": "剩餘棋子少於3枚。",
    "@loseReasonlessThanThree": {
        "description": " piece count is less than three."
    },
    "loseReasonResign": "認輸了。",
    "@loseReasonResign": {
        "description": " resign."
    },
    "loseReasonNoWay": "無路可走。",
    "@loseReasonNoWay": {
        "description": " is no way to go."
    },
    "loseReasonBoardIsFull": "因棋盤擺滿而無路可走。",
    "@loseReasonBoardIsFull": {
        "description": "The board is full, no way to go."
    },
    "loseReasonTimeOver": "超時判負。",
    "@loseReasonTimeOver": {
        "description": "Time Over"
    },
    "drawReasonRule50": "走子階段連續多步在規則指定的步數內未吃子，判和。",
    "@drawReasonRule50": {
        "description": "In the moving phase, no piece has been removed in the last specific number of moves."
    },
    "drawReasonBoardIsFull": "棋盤擺滿，無路可走，判和。",
    "@drawReasonBoardIsFull": {
        "description": "It is a Draw because the board is full"
    },
    "drawReasonThreefoldRepetition": "三次重複局面和。",
    "@drawReasonThreefoldRepetition": {
        "description": "It is a Draw because of threefold repetition."
    },
    "gameOverUnknownReason": "遊戲結束，原因未知！",
    "@gameOverUnknownReason": {
        "description": "Game Over! Unknown reason."
    },
    "gameOver": "遊戲結束",
    "@gameOver": {
        "description": "Game Over"
    },
    "youWin": "恭喜你贏了",
    "@youWin": {
        "description": "You win! Congratulations!"
    },
    "challengeHarderLevel": "後續提升難度嗎？\n提升後的難度等級將為",
    "@challengeHarderLevel": {
        "description": "Challenge harder level?"
    },
    "youLose": "你輸了",
    "@youLose": {
        "description": "You Lose!"
    },
    "analyze": "分析",
    "@analyze": {
        "description": "Analyze"
    },
    "playerName": "棋手姓名",
    "@playerName": {
        "description": "Player Name"
    },
    "about": "關於",
    "@about": {
        "description": "About"
    },
    "version": "版本",
    "@version": {
        "description": "Version"
    },
    "thanks": "致謝",
    "@thanks": {
        "description": "Thanks"
    },
    "settings": "設定",
    "@settings": {
        "description": "Settings"
    },
    "options": "選項",
    "@options": {
        "description": "Options"
    },
    "preferences": "遊戲設定",
    "@preferences": {
        "description": "Preferences"
    },
    "skillLevel": "難度等級",
    "@skillLevel": {
        "description": "Difficulty level"
    },
    "moveTime": "機器思考時間",
    "@moveTime": {
        "description": "AI thinking time"
    },
    "difficulty": "遊戲難度",
    "@difficulty": {
        "description": "Difficulty"
    },
    "playSounds": "聲音",
    "@playSounds": {
        "description": "Sound effects"
    },
    "playSoundsInTheGame": "行棋時播放聲音",
    "@playSoundsInTheGame": {
        "description": "Play sounds in the game"
    },
    "keepMuteWhenTakingBack": "悔棋時保持靜音",
    "@keepMuteWhenTakingBack": {
        "description": "Keep mute when taking back"
    },
    "tone": "提示音效",
    "@tone": {
        "description": "Tone"
    },
    "whoMovesFirst": "先手",
    "@whoMovesFirst": {
        "description": "First move"
    },
    "human": "人類",
    "@human": {
        "description": "Human"
    },
    "ai": "機器",
    "@ai": {
        "description": "AI"
    },
    "alternate": "交替",
    "@alternate": {
        "description": "Alternate"
    },
    "isAutoRestart": "棋局結束時自動重新開局",
    "@isAutoRestart": {
        "description": "Auto-restart game when game over"
    },
    "isAutoChangeFirstMove": "開局時自動交換先後手",
    "@isAutoChangeFirstMove": {
        "description": "Auto Change First Move"
    },
    "resignIfMostLose": "機器明顯劣勢時自動認輸",
    "@resignIfMostLose": {
        "description": "AI Resign if Most Lose"
    },
    "shufflingEnabled": "機器隨機走子",
    "@shufflingEnabled": {
        "description": "Random move"
    },
    "learnEndgame": "殘局庫自學習",
    "@learnEndgame": {
        "description": "Learn Endgame"
    },
    "openingBook": "使用開局庫",
    "@openingBook": {
        "description": "Opening Book"
    },
    "misc": "其他",
    "@misc": {
        "description": "Miscellaneous"
    },
    "rules": "棋規",
    "@rules": {
        "description": "Rules"
    },
    "piecesCount": "棋子數",
    "@piecesCount": {
        "description": "The number of pieces each player has"
    },
    "piecesCount_Detail": "設定對弈雙方分別擁有的棋子數。",
    "@piecesCount_Detail": {
        "description": "How many pieces does each player have?"
    },
    "flyPieceCount": "剩餘多少子可飛子",
    "@flyPieceCount": {
        "description": "The number of the flying piece"
    },
    "flyPieceCount_Detail": "如允許飛子，則當一方剩餘多少枚棋子時可以飛棋。",
    "@flyPieceCount_Detail": {
        "description": "If Flying is enabled, when a player is reduced to a specific piece count, her pieces are free to move to any unoccupied point, instead of being restricted to adjacent points as in the rest of the game."
    },
    "piecesAtLeastCount": "少於幾個子則輸棋",
    "@piecesAtLeastCount": {
        "description": "Pieces At Least"
    },
    "hasDiagonalLines": "斜線",
    "@hasDiagonalLines": {
        "description": "Diagonal lines"
    },
    "hasDiagonalLines_Detail": "在棋盤上增加四條斜線。",
    "@hasDiagonalLines_Detail": {
        "description": "Add four diagonal lines to the board."
    },
    "hasBannedLocations": "禁點",
    "@hasBannedLocations": {
        "description": "Mark and delay removing pieces"
    },
    "hasBannedLocations_Detail": "擺子階段，被吃的子都被標記起來，暫不移除。雙方擺完棋子後，再統一將被標記的棋子全部移除，然後進入走子階段。",
    "@hasBannedLocations_Detail": {
        "description": "In the placing phase, the points of removed pieces will no longer be able to be placed unless the moving phase is entered."
    },
    "isDefenderMoveFirst": "後擺子的先走子",
    "@isDefenderMoveFirst": {
        "description": "The second player moves first"
    },
    "isDefenderMoveFirst_Detail": "在擺子階段先擺子的一方，在走子階段先走子。",
    "@isDefenderMoveFirst_Detail": {
        "description": "The player who moves second in the placing phase moves first in the moving phase."
    },
    "mayRemoveMultiple": "吃多子",
    "@mayRemoveMultiple": {
        "description": "Multi-remove"
    },
    "mayRemoveMultiple_Detail": "若同時形成多個三連，則形成幾個三連就能吃對方幾個子。",
    "@mayRemoveMultiple_Detail": {
        "description": "If a player closes more than one mill at once, she will be able to remove the number of mills she closed."
    },
    "mayRemoveFromMillsAlways": "允許吃三連中的子",
    "@mayRemoveFromMillsAlways": {
        "description": "Destroy mills"
    },
    "mayRemoveFromMillsAlways_Detail": "預設情況下，不能吃三連中的子，除非對方所有子都在三連中。打開此選項可解除此限制。",
    "@mayRemoveFromMillsAlways_Detail": {
        "description": "mayRemoveFromMillsAlways_Detail"
    },
    "isWhiteLoseButNotDrawWhenBoardFull": "當棋盤擺滿時先擺子的輸棋",
    "@isWhiteLoseButNotDrawWhenBoardFull": {
        "description": "The second player loses when the board is full"
    },
    "isWhiteLoseButNotDrawWhenBoardFull_Detail": "對於十二子棋，在擺子階段的最後，若棋盤擺滿而雙方均未吃子，則先手方輸棋，而非和棋。",
    "@isWhiteLoseButNotDrawWhenBoardFull_Detail": {
        "description": "At the end of the placing phase, when the board is full, the side that places first loses the game, otherwise, the game is a draw."
    },
    "isLoseButNotChangeSideWhenNoWay": "當無路可走時輸棋",
    "@isLoseButNotChangeSideWhenNoWay": {
        "description": "Lose when no legal moves"
    },
    "isLoseButNotChangeSideWhenNoWay_Detail": "走子階段，當無路可走時輸棋，而非轉為由對方繼續走子。",
    "@isLoseButNotChangeSideWhenNoWay_Detail": {
        "description": "The player will lose if his opponent blocks them so that they cannot be moved. Change side to move if this option is disabled."
    },
    "mayFly": "飛子",
    "@mayFly": {
        "description": "Flying"
    },
    "mayFly_Detail": "當一方剩餘三或四枚(可配置)棋子時，此方可將棋子移動到棋盤任意空位上。",
    "@mayFly_Detail": {
        "description": "If a player has only three or four (configurable) pieces left, she can move the piece to any free point."
    },
    "nMoveRule": "N步規則",
    "@nMoveRule": {
        "description": "N-move rule"
    },
    "nMoveRule_Detail": "指定當連續多少步中沒有吃子時判為和局。",
    "@nMoveRule_Detail": {
        "description": "The game is drawn if there has been no removal in a specific number of moves by each player."
    },
    "rollback": "選擇",
    "@rollback": {
        "description": "Rollback"
    },
    "pleaseSelect": "請選擇",
    "@pleaseSelect": {
        "description": "Please select"
    },
    "copy": "複製",
    "@copy": {
        "description": "Copy"
    },
    "moveHistoryCopied": "棋譜已複製到剪貼簿",
    "@moveHistoryCopied": {
        "description": "Move history copied to clipboard"
    },
    "help": "幫助",
    "@help": {
        "description": "Help"
    },
    "feedback": "問題回饋",
    "@feedback": {
        "description": "Feedback"
    },
    "exit": "退出",
    "@exit": {
        "description": "Exit"
    },
    "ruleSettings": "規則設定",
    "@ruleSettings": {
        "description": "Rule Settings"
    },
    "color": "顏色",
    "@color": {
        "description": "Color"
    },
    "boardColor": "棋盤顏色",
    "@boardColor": {
        "description": "Board color"
    },
    "pieceColor": "棋子顏色",
    "@pieceColor": {
        "description": "Piece color"
    },
    "backgroundColor": "背景顏色",
    "@backgroundColor": {
        "description": "Background color"
    },
    "lineColor": "線條顏色",
    "@lineColor": {
        "description": "Board line color"
    },
    "whitePieceColor": "先手方棋子顏色",
    "@whitePieceColor": {
        "description": "Player 1 piece color"
    },
    "blackPieceColor": "後手方棋子顏色",
    "@blackPieceColor": {
        "description": "Player 2 piece color"
    },
    "messageColor": "提示訊息顏色",
    "@messageColor": {
        "description": "Message color"
    },
    "aiIsLazy": "機器領先時放鬆",
    "@aiIsLazy": {
        "description": "AI is Lazy"
    },
    "isPieceCountInHandShown": "顯示手中剩餘棋子數",
    "@isPieceCountInHandShown": {
        "description": "Show count of pieces in hand"
    },
    "isNotationsShown": "棋盤邊緣顯示座標",
    "@isNotationsShown": {
        "description": "Show notations on board"
    },
    "isHistoryNavigationToolbarShown": "顯示著法導航工具列",
    "@isHistoryNavigationToolbarShown": {
        "description": "Show history navigation toolbar"
    },
    "display": "顯示",
    "@display": {
        "description": "Display"
    },
    "boardBorderLineWidth": "棋盤外框線寬",
    "@boardBorderLineWidth": {
        "description": "Board borderline width"
    },
    "boardInnerLineWidth": "棋盤內部線寬",
    "@boardInnerLineWidth": {
        "description": "Board inner line width"
    },
    "pieceWidth": "棋子大小",
    "@pieceWidth": {
        "description": "Piece width"
    },
    "fontSize": "字體大小",
    "@fontSize": {
        "description": "Font size"
    },
    "standardNotation": "標準棋譜格式",
    "@standardNotation": {
        "description": "Standard notation"
    },
    "restore": "重設",
    "@restore": {
        "description": "Restore"
    },
    "restoreDefaultSettings": "恢復默認設定",
    "@restoreDefaultSettings": {
        "description": "Restore Default Settings"
    },
    "exitApp": "App 將退出。",
    "@exitApp": {
        "description": "The app will exit."
    },
    "exitAppManually": "您需要立即退出並重新打開本程式才能使預設設定生效。",
    "@exitAppManually": {
        "description": "You have to close immediately and reopen the app to take effect."
    },
    "pick": "選擇",
    "@pick": {
        "description": "Pick "
    },
    "info": "訊息",
    "@info": {
        "description": "Info"
    },
    "hint": "提示",
    "@hint": {
        "description": "Hint"
    },
    "player": "玩家",
    "@player": {
        "description": "player"
    },
    "player1": "先手方",
    "@player1": {
        "description": "Player 1"
    },
    "player2": "後手方",
    "@player2": {
        "description": "Player 2"
    },
    "howToPlay": "玩法說明",
    "@howToPlay": {
        "description": "How to play"
    },
    "toPlacePiece": "點擊棋盤上的交叉點放置棋子。",
    "@toPlacePiece": {
        "description": "Tap on any available point to place the piece."
    },
    "toSelectPiece": "請選擇自己要移動的棋子。",
    "@toSelectPiece": {
        "description": "Tap on a piece to move it."
    },
    "toMovePiece": "點擊和此棋子相鄰的點以移動棋子。",
    "@toMovePiece": {
        "description": "Tap on point connected to piece to move it."
    },
    "toRemovePiece": "點擊對方的一顆棋子以吃子。",
    "@toRemovePiece": {
        "description": "Tap on the opponent's one piece to remove."
    },
    "needToCreateMillFirst": "您需要先形成三連，才能吃掉對方的棋子。",
    "@needToCreateMillFirst": {
        "description": "You need to create a mill first before you can remove a piece."
    },
    "needToPlayWithOwnPieces": "您需要走自己的棋子。",
    "@needToPlayWithOwnPieces": {
        "description": "You need to play with your pieces."
    },
    "statistics": "統計",
    "@statistics": {
        "description": "Statistics"
    },
    "totalGames": "盤數",
    "@totalGames": {
        "description": "Total games"
    },
    "results": "結果",
    "@results": {
        "description": "Results"
    },
    "cannotRemoveFromMill": "不能吃三連中的子。",
    "@cannotRemoveFromMill": {
        "description": "Cannot remove from the mill."
    },
    "left": "剩餘",
    "@left": {
        "description": "left"
    },
    "privacyPolicy": "隱私政策",
    "@privacyPolicy": {
        "description": "Privacy Policy"
    },
    "privacyPolicy_Detail_1": "請您務必審慎閱讀、充分理解《使用者協議》和《隱私政策》各條款，包括但不限於：\n為了改善我們向您提供的服務，基於您的明示授權，我們可能會獲取您的設備型號、診斷資料、電子郵寄地址等資訊，您有權拒絕或取消授權。我們將在每次請求發送診斷資料前，通過彈窗形式征得您的明示同意。\n您可閱讀《",
    "@privacyPolicy_Detail_1": {
        "description": "Privacy Policy Detail 1"
    },
    "privacyPolicy_Detail_2": "》瞭解詳細資訊。如您同意，請點擊“同意”開始接受我們的服務。",
    "@privacyPolicy_Detail_2": {
        "description": "Privacy Policy Detail 2"
    },
    "and": "》和《",
    "accept": "同意",
    "@accept": {
        "description": "Accept"
    },
    "undo": "悔棋",
    "@undo": {
        "description": "Undo"
    },
    "undoOption": "悔棋",
    "@undoOption": {
        "description": "Undo option"
    },
    "undoOption_Detail": "允許悔棋",
    "@undoOption_Detail": {
        "description": "It is possible to undo a move."
    },
    "takeBack": "回退一步",
    "@takeBack": {
        "description": "Take back"
    },
    "takingBack": "回退中",
    "@takingBack": {
        "description": "Taking back..."
    },
    "waiting": "請稍等",
    "@waiting": {
        "description": "Waiting..."
    },
    "stepForward": "前進一步",
    "@stepForward": {
        "description": "Step forward"
    },
    "takeBackAll": "回退到底",
    "@takeBackAll": {
        "description": "Take back all"
    },
    "stepForwardAll": "前進到底",
    "@stepForwardAll": {
        "description": "Step forward all"
    },
    "moveNow": "立即行棋",
    "@moveNow": {
        "description": "Move now"
    },
    "done": "完成",
    "@done": {
        "description": "Done."
    },
    "crackMill": "不允許吃全三連",
    "@crackMill": {
        "description": "Crack-mill"
    },
    "crackMill_Detail": "若對方所有的子都在三連中, 也不允許吃子。",
    "@crackMill_Detail": {
        "description": "If a player has only pieces in mills, the pieces in the mills will not lock to remove."
    },
    "animationDuration": "動畫持續時長",
    "@animationDuration": {
        "description": "Animation duration"
    },
    "none": "無",
    "@none": {
        "description": "None"
    },
    "theme": "主題",
    "@theme": {
        "description": "Theme"
    },
    "helpContent": "直棋是一個非常古老的智力遊戲，現已流傳到中國各地，演變出“棋三”、“三棋”、“三三棋”、“打三棋”、“成三棋”、“下連”等多個變種。\n\n遊戲目標為讓對手被吃得僅剩不到三枚棋子。\n\n三次重複局面，或連續百步（可配置）內無吃子，則和棋。 \n\n遊戲分三階段：\n\n1. 在空位上擺子；\n2. 將棋子移動到相鄰空位；\n3. 當只剩三枚棋子時，可“飛子”（可選）。\n\n擺子階段\n\n棋盤上有二十四個空點。玩家交替在空位上落子，直至手中無子。若一方將自己的三枚棋子排成一排，則稱為形成一個“三連”，便可吃掉對方的棋子，然後繼續行棋。\n\n某些規則變體規定，只能吃掉對方不在“三連”中的子，除非對方所有的子都在“三連”之中。\n\n還有些規則變體規定，在擺子階段，被吃掉的子所在的空位，雙方都不能再在上面擺子。 \n\n當雙方手中的棋子都擺完後，則進入走子階段。\n\n走子階段\n\n玩家將自己的棋子移動到相鄰的點上。若無子可走，則判負。和擺子階段類似，形成“三連”時便可吃掉對方的棋子。當一方的棋子僅剩兩枚，則敗局已定，判負。若棋盤上多於三枚棋子，但無子可走，也會被判負。\n\n飛子階段\n\n某些規則變體中，一旦一方剩三枚棋子時，便可“飛”到任意空位上，無論該空位是否鄰接。\n",
    "@helpContent": {
        "description": "Help Content"
    },
    "versionInfo": "版本資訊",
    "@versionInfo": {
        "description": "Version info"
    },
    "eula": "使用者協定",
    "@eula": {
        "description": "EULA"
    },
    "license": "許可證",
    "@license": {
        "description": "License"
    },
    "sourceCode": "原始程式碼",
    "@sourceCode": {
        "description": "Source code"
    },
    "thirdPartyNotices": "協力廠商聲明",
    "@thirdPartyNotices": {
        "description": "Third-party notices"
    },
    "appVersion": "應用版本",
    "@appVersion": {
        "description": "App Version"
    },
    "general": "常規",
    "@general": {
        "description": "General"
    },
    "advanced": "高級",
    "@advanced": {
        "description": "Advanced"
    },
    "placing": "擺子",
    "@placing": {
        "description": "Placing"
    },
    "moving": "走子",
    "@moving": {
        "description": "Moving"
    },
    "removing": "吃子",
    "@removing": {
        "description": "Removing"
    },
    "gameOverCondition": "終局條件",
    "@gameOverCondition": {
        "description": "Game over condition"
    },
    "aisPlayStyle": "機器的棋風",
    "@aisPlayStyle": {
        "description": "AI's playstyle"
    },
    "passive": "消極被動",
    "@passive": {
        "description": "Passive"
    },
    "timeout": "超時",
    "@timeout": {
        "description": "Timeout"
    },
    "personalization": "外觀設定",
    "@personalization": {
        "description": "Personalization"
    },
    "forDevelopers": "開發者選項",
    "@forDevelopers": {
        "description": "For developers"
    },
    "developerMode": "開發者模式",
    "@developerMode": {
        "description": "Developer mode"
    },
    "drawOnHumanExperience": "借鑒人類經驗",
    "@drawOnHumanExperience": {
        "description": "Draw on the human experience"
    },
    "considerMobility": "增強棋子活動能力",
    "@considerMobility": {
        "description": "Consider mobility of pieces"
    },
    "pieceCount": "棋子數",
    "@pieceCount": {
        "description": "Piece count"
    },
    "inHand": "手上",
    "@inHand": {
        "description": "in hand"
    },
    "onBoard": "棋盤上",
    "@onBoard": {
        "description": "on board"
    },
    "boardTop": "棋盤和上邊緣的間距",
    "@boardTop": {
        "description": "Board offset from the top"
    },
    "notAIsTurn": "現在不是輪到電腦行棋",
    "@notAIsTurn": {
        "description": "It is not the AI's turn."
    },
    "aiIsNotThinking": "電腦並非正在思考中",
    "@aiIsNotThinking": {
        "description": "AI is not thinking."
    },
    "autoReplay": "自動重播",
    "@autoReplay": {
        "description": "Auto re-play moves"
    },
    "atEnd": "已經到底了",
    "@atEnd": {
        "description": "At the end of the move list."
    },
    "tapBackAgainToLeave": "再次按 Back 鍵退出",
    "@tapBackAgainToLeave": {
        "description": "Tap back again to leave."
    },
    "environmentVariables": "環境變數",
    "@environmentVariables": {
        "description": "Environment variables"
    },
    "more": "更多",
    "@more": {
        "description": "More"
    },
    "experimental": "此仍屬實驗性功能。",
    "@experimental": {
        "description": "This is an experimental feature."
    },
    "experiments": "實驗性功能",
    "@experiments": {
        "description": "Experiments"
    },
    "ossLicenses": "開放原始程式碼許可",
    "@ossLicenses": {
        "description": "Open source licenses"
    },
    "language": "顯示語言",
    "@language": {
        "description": "Languages"
    },
    "defaultLanguage": "預設語言",
    "@defaultLanguage": {
        "description": "Default language"
    },
    "mayMoveInPlacingPhase": "可以在擺子階段走子",
    "@mayMoveInPlacingPhase": {
        "description": "The pieces can move in the placing phase"
    },
    "mayMoveInPlacingPhase_Detail": "擺子階段和走子階段無嚴格界限。即，玩家可以在每一步棋中決定是要擺子還是走子 (只要還有剩餘的棋子可以擺子)。",
    "@mayMoveInPlacingPhase_Detail": {
        "description": "There are no distinct placing and moving phases, i.e. the players can decide at every move whether they want to place a piece on the board or move one of their pieces (as long as they have remaining pieces to place)."
    },
    "drawerColor": "菜單顏色",
    "@drawerColor": {
        "description": "Menu color"
    },
    "drawerTextColor": "菜單文字顏色",
    "@drawerTextColor": {
        "description": "Menu text color"
    },
    "drawerBackgroundColor": "菜單背景色",
    "@drawerBackgroundColor": {
        "description": "Menu background color"
    },
    "drawerHighlightItemColor": "菜單高亮條目背景色",
    "@drawerHighlightItemColor": {
        "description": "Menu highlight item color"
    },
    "mainToolbarBackgroundColor": "主工具欄背景色",
    "@mainToolbarBackgroundColor": {
        "description": "Main toolbar background color"
    },
    "mainToolbarIconColor": "主工具欄圖標色",
    "@mainToolbarIconColor": {
        "description": "main toolbar icon color"
    },
    "navigationToolbarBackgroundColor": "導航工具欄背景色",
    "@navigationToolbarBackgroundColor": {
        "description": "Navigation toolbar background color"
    },
    "navigationToolbarIconColor": "導航工具欄圖標色",
    "@navigationToolbarIconColor": {
        "description": "Navigation toolbar icon color"
    },
    "autoHideToolbar": "自動隱藏工具欄",
    "@autoHideToolbar": {
        "description": "Automatically hide the toolbar"
    },
    "toolbarLocationOnScreen": "工具欄在屏幕上的位置",
    "@toolbarLocationOnScreen": {
        "description": "Toolbar location on screen"
    },
    "top": "頂部",
    "@top": {
        "description": "Top"
    },
    "bottom": "底部",
    "@bottom": {
        "description": "Bottom"
    },
    "center": "中部",
    "@center": {
        "description": "Center"
    },
    "solidColor": "純色",
    "@solidColor": {
        "description": "Solid color"
    },
    "picture": "圖片",
    "@picture": {
        "description": "Picture"
    },
    "chooseYourPicture": "選擇圖片",
    "@chooseYourPicture": {
        "description": "Choose your picture"
    },
    "light": "明亮",
    "@light": {
        "description": "Light"
    },
    "dark": "暗黑",
    "@dark": {
        "description": "Dark"
    },
    "themes": "主題",
    "@themes": {
        "description": "Themes"
    },
    "currentTheme": "當前主題",
    "@currentTheme": {
        "description": "Current theme"
    },
    "saveTheme": "保存主題",
    "@saveTheme": {
        "description": "Save theme"
    },
    "fonts": "字體",
    "@fonts": {
        "description": "Fonts"
    },
    "showAnalysisGraph": "顯示分析圖",
    "@showAnalysisGraph": {
        "description": "Show analysis graph"
    },
    "analysis": "分析",
    "@analysis": {
        "description": "Analysis"
    },
    "saveGame": "保存遊戲",
    "@saveGame": {
        "description": "Save game"
    },
    "loadGame": "加載遊戲",
    "@loadGame": {
        "description": "Load game"
    },
    "setupPosition": "設定局面",
    "@setupPosition": {
        "description": "Setup position"
    },
    "showLegalMoves": "顯示合法著法",
    "@showLegalMoves": {
        "description": "Show legal moves"
    },
    "showLastMove": "顯示最後一著",
    "@showLastMove": {
        "description": "Show last move"
    },
    "showArrows": "顯示箭頭",
    "@showArrows": {
        "description": "Show arrows"
    },
    "pieces": "棋子",
    "@pieces": {
        "description": "Pieces"
    },
    "showAnalysis": "顯示分析",
    "@showAnalysis": {
        "description": "Show analysis"
    },
    "threads": "線程數",
    "@threads": {
        "description": "Threads"
    },
    "getInvolved": "參與項目",
    "@getInvolved": {
        "description": "Get Involved"
    },
    "helpImproveTranslate": "幫助翻譯",
    "@helpImproveTranslate": {
        "description": "Help improve translate"
    },
    "tutorial": "教程",
    "@tutorial": {
        "description": "Tutorial"
    },
    "classicMill": "經典磨坊",
    "@classicMill": {
        "description": "Classic Mill"
    },
    "mixedMill": "混合磨坊",
    "@mixedMill": {
        "description": "Mixed Mill"
    },
    "ceylonMill": "錫蘭磨坊",
    "@ceylonMill": {
        "description": "Ceylon Mill"
    },
    "mayBreakAndRemakeMillRepeatedly": "允許反复連續形成三連",
    "@mayBreakAndRemakeMillRepeatedly": {
        "description": "Mill may be broken and remade repeatedly"
    },
    "mayBreakAndRemakeMillRepeatedly_Detail": "如果一方在一著中解除了一個三連並同時形成了一個新的三連，那麼允許其在下一步棋把這個棋子再移回前一著的位置，從而反复連續形成三連。",
    "@mayBreakAndRemakeMillRepeatedly_Detail": {
        "description": "If a player breaks a mill to create a new mill immediately, such player can move such piece back to the original junction in his next move if it makes a new mill."
    },
    "drawIfNoRemovalWithinTenMovesWhenThreeLeft": "一方剩下三個棋子並十步內雙方均未吃子則和棋",
    "@drawIfNoRemovalWithinTenMovesWhenThreeLeft": {
        "description": "The game is drawn if a player has three pieces and after ten moves neither player removes the opponent's pieces"
    },
    "drawIfNoRemovalWithinTenMovesWhenThreeLeft_Detail": "當一方只剩下三顆棋子時，而雙方都不能在接下來十步之內吃掉對方的棋子，則判為和棋。",
    "@drawIfNoRemovalWithinTenMovesWhenThreeLeft_Detail": {
        "description": "When a player is down to three pieces, and neither player can remove an opponent's piece within ten moves, the game is a draw."
    },
    "close": "關閉",
    "@close": {
        "description": "Close"
    },
    "whitePiece": "白棋",
    "@whitePiece": {
        "description": "White piece"
    },
    "blackPiece": "黑棋",
    "@blackPiece": {
        "description": "Black piece"
    },
    "banPoint": "禁點",
    "@banPoint": {
        "description": "Ban point"
    },
    "emptyPoint": "空點",
    "@emptyPoint": {
        "description": "Empty point"
    },
    "noPoint": "無點",
    "@noPoint": {
        "description": "No point"
    },
    "placingPhase": "擺子階段",
    "@placingPhase": {
        "placingPhase": "Placing phase"
    },
    "movingPhase": "走子階段",
    "@movingPhase": {
        "description": "Moving phase"
    },
    "flyingPhase": "飛子階段",
    "@flyingPhase": {
        "description": "Flying phase"
    },
    "sideToMove": "輪到",
    "@sideToMove": {
        "description": "Side to move"
    },
    "lastMove": "最後一著",
    "@lastMove": {
        "description": "Last move"
    },
    "selected": "已選中",
    "@selected": {
        "description": "Selected"
    },
    "mainMenu": "主菜單",
    "@mainMenu": {
        "description": "Main menu"
    },
    "accessibility": "無障礙",
    "@accessibility": {
        "description": "Accessibility"
    },
    "screenReaderSupport": "屏幕閱讀器支援",
    "@screenReaderSupport": {
        "description": "Screen reader support"
    },
    "isDraw": "It is a Draw",
    "@isDraw": {
        "description": "It is a Draw!"
    },
    "draw": "Draw",
    "@draw": {
        "description": "Draw"
    },
    "pieceHighlightColor": "棋子高亮顏色",
    "@pieceHighlightColor": {
        "description": "Piece highlight color"
    },
    "algorithm": "算法",
    "@algorithm": {
        "description": "Algorithm"
    },
    "removeUnplacedPiece": "只能吃掉未擺的子",
    "@removeUnplacedPiece": {
        "description": "Remove unplaced piece"
    },
    "removeUnplacedPiece_Detail": "當形成三連時，只能吃掉對手未擺的棋子並繼續行棋。",
    "@removeUnplacedPiece_Detail": {
        "description": "If a player forms the mill in the placing phase, she will remove the opponent's unplaced piece and continue to make a move."
    },
    "endgameNMoveRule": "終盤N步規則",
    "@endgameNMoveRule": {
        "description": "Endgame N-Move rule"
    },
    "endgameNMoveRule_Detail": "指定當至少一方只剩下三枚棋子時，雙方連續多少步均未吃子時，判為和局。",
    "@endgameNMoveRule_Detail": {
        "description": "If either player has only three pieces and neither player removes a piece within a specific moves, the game is drawn."
    },
    "drawReasonEndgameRule50": "至少有一方只剩下三枚棋子，且雙方連續多步均未吃子。",
    "@drawReasonEndgameRule50": {
        "description": "Either player has only three pieces and neither player removes a piece within a specific moves."
    },
    "threefoldRepetitionRule": "三次重複局面和",
    "@threefoldRepetitionRule": {
        "description": "Threefold repetition rule"
    },
    "threefoldRepetitionRule_Detail": "在對局時，同一局面連續或間斷出現三次，則判為和局。",
    "@threefoldRepetitionRule_Detail": {
        "description": "The game is drawn if a position occurs for the third time."
    },
    "continueToMakeMove": "三子連珠 請繼續行棋",
    "@continueToMakeMove": {
        "description": "Mill! Continue to make a move."
    },
    "pointStyle": "棋盤交叉點的樣式",
    "@pointStyle": {
        "description": "Point style"
    },
    "pointWidth": "棋盤交叉點的大小",
    "@pointWidth": {
        "description": "Point width"
    },
    "solid": "實心圓",
    "@solid": {
        "description": "Solid"
    },
    "hollow": "空心圓",
    "@hollow": {
        "description": "Hollow"
=======
  "appName": "直棋",
  "@appName": {
    "description": "The app name"
  },
  "welcome": "歡迎使用",
  "@welcome": {
    "description": "Welcome"
  },
  "yes": "是",
  "@yes": {
    "description": "Yes"
  },
  "no": "否",
  "@no": {
    "description": "No"
  },
  "game": "遊戲",
  "@game": {
    "description": "Game"
  },
  "humanVsAi": "人機對戰",
  "@humanVsAi": {
    "description": "Human Vs AI"
  },
  "humanVsHuman": "雙人對戰",
  "@humanVsHuman": {
    "description": "Human Vs Human"
  },
  "aiVsAi": "機器對戰",
  "@aiVsAi": {
    "description": "AI Vs AI"
  },
  "humanVsCloud": "挑戰雲端",
  "@humanVsCloud": {
    "description": "Human Vs Cloud"
  },
  "humanVsLAN": "聯網對戰",
  "@humanVsLAN": {
    "description": "Human Vs LAN"
  },
  "testViaLAN": "聯網測試",
  "@testViaLAN": {
    "description": "Test Via LAN"
  },
  "move": "著法",
  "@move": {
    "description": "Move"
  },
  "showMoveList": "顯示棋譜",
  "@showMoveList": {
    "description": "Move list"
  },
  "moveList": "棋譜",
  "@moveList": {
    "description": "Move list"
  },
  "noGameRecord": "暫無著法",
  "@noGameRecord": {
    "description": "No record"
  },
  "ok": "好的",
  "@ok": {
    "description": "OK"
  },
  "confirm": "確認",
  "@confirm": {
    "description": "Confirm"
  },
  "cancel": "取消",
  "@cancel": {
    "description": "Cancel"
  },
  "tipSelectWrong": "選擇的子不對",
  "@tipSelectWrong": {
    "description": "Select the wrong piece."
  },
  "tipPlace": "請落子",
  "@tipPlace": {
    "description": "Place your pieces."
  },
  "tipBanPlace": "不能落在此處",
  "@tipBanPlace": {
    "description": "Cannot place it here."
  },
  "tipPlaced": "已落子",
  "@tipPlaced": {
    "description": "Placed."
  },
  "tipRemove": "請吃子",
  "@tipRemove": {
    "description": "Remove a piece."
  },
  "tipBanRemove": "不能吃這顆子",
  "@tipBanRemove": {
    "description": "Cannot remove."
  },
  "tipRemoved": "已吃子",
  "@tipRemoved": {
    "description": "Removed."
  },
  "tipMove": "請走子",
  "@tipMove": {
    "description": "Move a piece."
  },
  "tipCannotPlace": "不可在此處落子",
  "@tipCannotPlace": {
    "description": "You can't place your piece here."
  },
  "tipCannotMove": "不可移到此處",
  "@tipCannotMove": {
    "description": "You can't move your piece here."
  },
  "tipMill": "三子連珠 請吃子",
  "@tipMill": {
    "description": "Mill! Take your opponent's piece."
  },
  "tipContinueMill": "請繼續吃子",
  "@tipContinueMill": {
    "description": "Continue to take your opponent's piece."
  },
  "tipSelectOpponentsPiece": "請選擇對方的棋子",
  "@tipSelectOpponentsPiece": {
    "description": "Select one of your opponent's pieces."
  },
  "tipCannotRemovePieceFromMill": "不能吃三連中的棋子",
  "@tipCannotRemovePieceFromMill": {
    "description": "You cannot remove a piece from a mill."
  },
  "tipCanMoveOnePoint": "請走到相鄰空位",
  "@tipCanMoveOnePoint": {
    "description": "A piece can move 1 point."
  },
  "tipCannotMoveOpponentsPieces": "不能移動對方的棋子",
  "@tipCannotMoveOpponentsPieces": {
    "description": "You can't move your opponent's pieces."
  },
  "tipSelectPieceToMove": "請選擇要移動的己方棋子",
  "@tipSelectPieceToMove": {
    "description": "Select your piece to move."
  },
  "tipHaveThreePiecesLeft": "只剩下3顆棋子了",
  "@tipHaveThreePiecesLeft": {
    "description": "You have 3 pieces left."
  },
  "tipCanMoveToAnyPoint": "可飛子到任意空位",
  "@tipCanMoveToAnyPoint": {
    "description": "You can move to any point you like."
  },
  "tipToMove": "輪到{player}行棋",
  "@tipToMove": {
    "description": " to move."
  },
  "whiteWin": "先手方勝！",
  "@whiteWin": {
    "description": "Player 1 wins!"
  },
  "blackWin": "後手方勝！",
  "@blackWin": {
    "description": "Player 2 wins!"
  },
  "won": "勝",
  "@won": {
    "description": "Won"
  },
  "lost": "負",
  "@lost": {
    "description": "Lost"
  },
  "thinking": "對方思考中…",
  "@thinking": {
    "description": "Thinking..."
  },
  "newGame": "開始新局",
  "@newGame": {
    "description": "New game"
  },
  "importGame": "導入棋局",
  "@importGame": {
    "description": "Import game"
  },
  "exportGame": "匯出棋局",
  "@exportGame": {
    "description": "Export game"
  },
  "gameImported": "棋譜已從剪貼簿導入",
  "@gameImported": {
    "description": "Game imported from the clipboard."
  },
  "cannotImport": "無法導入{invalidMove}",
  "@cannotImport": {
    "description": "Cannot import"
  },
  "movesAndRulesNotMatch": "著法和棋規不匹配",
  "@movesAndRulesNotMatch": {
    "description": "Rules and moves do not match."
  },
  "pleaseWait": "請稍候...",
  "@pleaseWait": {
    "description": "Please wait..."
  },
  "restartGame": "重新開局？",
  "@restartGame": {
    "description": "Restart current game?"
  },
  "restart": "重開局",
  "@restart": {
    "description": "Restart"
  },
  "gameStarted": "遊戲開始 請落子",
  "@gameStarted": {
    "description": "Game started, please place"
  },
  "analyzing": "正在分析局面…",
  "@analyzing": {
    "description": "Analyzing ..."
  },
  "error": "錯誤：{message}",
  "@error": {
    "description": "Error"
  },
  "winRate": "勝率",
  "@winRate": {
    "description": "Win Rate"
  },
  "score": "比分：",
  "@score": {
    "description": "Score"
  },
  "white": "先手方",
  "@white": {
    "description": "Player 1"
  },
  "black": "後手方",
  "@black": {
    "description": "Player 2"
  },
  "loseReasonlessThanThree": "{player}的剩餘棋子少於3枚。",
  "@loseReasonlessThanThree": {
    "description": " piece count is less than three."
  },
  "loseReasonResign": "{player}認輸了。",
  "@loseReasonResign": {
    "description": " resign."
  },
  "loseReasonNoWay": "{player}無路可走。",
  "@loseReasonNoWay": {
    "description": " is no way to go."
  },
  "loseReasonBoardIsFull": "{player}因棋盤擺滿而無路可走。",
  "@loseReasonBoardIsFull": {
    "description": "The board is full, no way to go."
  },
  "loseReasonTimeOver": "{player}超時判負。",
  "@loseReasonTimeOver": {
    "description": "Time Over"
  },
  "drawReasonRule50": "走子階段連續多步在規則指定的步數內未吃子，判和。",
  "@drawReasonRule50": {
    "description": "In the moving phase, no piece has been removed in the last specific number of moves."
  },
  "drawReasonBoardIsFull": "棋盤擺滿，無路可走，判和。",
  "@drawReasonBoardIsFull": {
    "description": "It is a Draw because the board is full"
  },
  "drawReasonThreefoldRepetition": "三次重複局面和。",
  "@drawReasonThreefoldRepetition": {
    "description": "It is a Draw because of threefold repetition."
  },
  "gameOverUnknownReason": "遊戲結束！原因未知。",
  "@gameOverUnknownReason": {
    "description": "Game Over! Unknown reason."
  },
  "gameOver": "遊戲結束",
  "@gameOver": {
    "description": "Game Over"
  },
  "youWin": "恭喜你贏了！",
  "@youWin": {
    "description": "You win! Congratulations!"
  },
  "challengeHarderLevel": "後續提升難度嗎？提升後的難度等級將為{level}級！",
  "@challengeHarderLevel": {
    "description": "Challenge harder level?"
  },
  "youLose": "你輸了！",
  "@youLose": {
    "description": "You Lose!"
  },
  "analyze": "分析",
  "@analyze": {
    "description": "Analyze"
  },
  "about": "關於",
  "@about": {
    "description": "About"
  },
  "version": "版本：{versionNumber}",
  "@version": {
    "description": "Version"
  },
  "thanks": "致謝",
  "@thanks": {
    "description": "Thanks"
  },
  "settings": "設定",
  "@settings": {
    "description": "Settings"
  },
  "options": "選項",
  "@options": {
    "description": "Options"
  },
  "generalSettings": "常規設定",
  "@generalSettings": {
    "description": "General Settings"
  },
  "skillLevel": "難度等級",
  "@skillLevel": {
    "description": "Difficulty level"
  },
  "moveTime": "機器思考時間",
  "@moveTime": {
    "description": "AI thinking time"
  },
  "difficulty": "遊戲難度",
  "@difficulty": {
    "description": "Difficulty"
  },
  "playSounds": "聲音",
  "@playSounds": {
    "description": "Sound effects"
  },
  "playSoundsInTheGame": "行棋時播放聲音",
  "@playSoundsInTheGame": {
    "description": "Play sounds in the game"
  },
  "keepMuteWhenTakingBack": "悔棋時保持靜音",
  "@keepMuteWhenTakingBack": {
    "description": "Keep mute when taking back"
  },
  "tone": "提示音效",
  "@tone": {
    "description": "Tone"
  },
  "whoMovesFirst": "先手",
  "@whoMovesFirst": {
    "description": "First move"
  },
  "human": "人類",
  "@human": {
    "description": "Human"
  },
  "ai": "機器",
  "@ai": {
    "description": "AI"
  },
  "alternate": "交替",
  "@alternate": {
    "description": "Alternate"
  },
  "isAutoRestart": "棋局結束時自動重新開局",
  "@isAutoRestart": {
    "description": "Auto-restart game when game over"
  },
  "isAutoChangeFirstMove": "開局時自動交換先後手",
  "@isAutoChangeFirstMove": {
    "description": "Auto Change First Move"
  },
  "shufflingEnabled": "機器隨機走子",
  "@shufflingEnabled": {
    "description": "Random move"
  },
  "misc": "其他",
  "@misc": {
    "description": "Miscellaneous"
  },
  "rules": "棋規",
  "@rules": {
    "description": "Rules"
  },
  "piecesCount": "棋子數",
  "@piecesCount": {
    "description": "The number of pieces each player has"
  },
  "piecesCount_Detail": "對弈雙方分別擁有的棋子數為？",
  "@piecesCount_Detail": {
    "description": "How many pieces does each player have?"
  },
  "flyPieceCount": "剩餘多少子可飛子",
  "@flyPieceCount": {
    "description": "The number of the flying piece"
  },
  "flyPieceCount_Detail": "如允許飛子，則當一方剩餘多少枚棋子時可以飛棋。",
  "@flyPieceCount_Detail": {
    "description": "If Flying is enabled, when a player is reduced to a specific piece count, her pieces are free to move to any unoccupied point, instead of being restricted to adjacent points as in the rest of the game."
  },
  "piecesAtLeastCount": "少於幾個子則輸棋",
  "@piecesAtLeastCount": {
    "description": "Pieces At Least"
  },
  "hasDiagonalLines": "斜線",
  "@hasDiagonalLines": {
    "description": "Diagonal lines"
  },
  "hasDiagonalLines_Detail": "在棋盤上增加四條斜線。",
  "@hasDiagonalLines_Detail": {
    "description": "Add four diagonal lines to the board."
  },
  "hasBannedLocations": "禁點",
  "@hasBannedLocations": {
    "description": "Mark and delay removing pieces"
  },
  "hasBannedLocations_Detail": "擺子階段，被吃的子都被標記起來，暫不移除。雙方擺完棋子後，再統一將被標記的棋子全部移除，然後進入走子階段。",
  "@hasBannedLocations_Detail": {
    "description": "In the placing phase, the points of removed pieces will no longer be able to be placed unless the moving phase is entered."
  },
  "isDefenderMoveFirst": "後擺子的先走子",
  "@isDefenderMoveFirst": {
    "description": "The second player moves first"
  },
  "isDefenderMoveFirst_Detail": "在擺子階段先擺子的一方，在走子階段先走子。",
  "@isDefenderMoveFirst_Detail": {
    "description": "The player who moves second in the placing phase moves first in the moving phase."
  },
  "mayRemoveMultiple": "吃多子",
  "@mayRemoveMultiple": {
    "description": "Multi-remove"
  },
  "mayRemoveMultiple_Detail": "若同時形成多個三連，則形成幾個三連就能吃對方幾個子。",
  "@mayRemoveMultiple_Detail": {
    "description": "If a player closes more than one mill at once, she will be able to remove the number of mills she closed."
  },
  "mayRemoveFromMillsAlways": "允許吃三連中的子",
  "@mayRemoveFromMillsAlways": {
    "description": "Destroy mills"
  },
  "mayRemoveFromMillsAlways_Detail": "預設情況下，不能吃三連中的子，除非對方所有子都在三連中。打開此選項可解除此限制。",
  "@mayRemoveFromMillsAlways_Detail": {
    "description": "mayRemoveFromMillsAlways_Detail"
  },
  "isWhiteLoseButNotDrawWhenBoardFull": "當棋盤擺滿時先擺子的輸棋",
  "@isWhiteLoseButNotDrawWhenBoardFull": {
    "description": "The second player loses when the board is full"
  },
  "isWhiteLoseButNotDrawWhenBoardFull_Detail": "對於十二子棋，在擺子階段的最後，若棋盤擺滿而雙方均未吃子，則先手方輸棋，而非和棋。",
  "@isWhiteLoseButNotDrawWhenBoardFull_Detail": {
    "description": "At the end of the placing phase, when the board is full, the side that places first loses the game, otherwise, the game is a draw."
  },
  "isLoseButNotChangeSideWhenNoWay": "當無路可走時輸棋",
  "@isLoseButNotChangeSideWhenNoWay": {
    "description": "Lose when no legal moves"
  },
  "isLoseButNotChangeSideWhenNoWay_Detail": "走子階段，當無路可走時輸棋，而非轉為由對方繼續走子。",
  "@isLoseButNotChangeSideWhenNoWay_Detail": {
    "description": "The player will lose if his opponent blocks them so that they cannot be moved. Change side to move if this option is disabled."
  },
  "mayFly": "飛子",
  "@mayFly": {
    "description": "Flying"
  },
  "mayFly_Detail": "當一方剩餘三或四枚(可配置)棋子時，此方可將棋子移動到棋盤任意空位上。",
  "@mayFly_Detail": {
    "description": "If a player has only three or four (configurable) pieces left, she can move the piece to any free point."
  },
  "nMoveRule": "N步規則",
  "@nMoveRule": {
    "description": "N-move rule"
  },
  "nMoveRule_Detail": "指定當連續多少步中沒有吃子時判為和局。",
  "@nMoveRule_Detail": {
    "description": "The game is drawn if there has been no removal in a specific number of moves by each player."
  },
  "rollback": "選擇",
  "@rollback": {
    "description": "Rollback"
  },
  "pleaseSelect": "請選擇",
  "@pleaseSelect": {
    "description": "Please select"
  },
  "copy": "複製",
  "@copy": {
    "description": "Copy"
  },
  "moveHistoryCopied": "棋譜已複製到剪貼簿。",
  "@moveHistoryCopied": {
    "description": "Move history copied to clipboard"
  },
  "help": "幫助",
  "@help": {
    "description": "Help"
  },
  "feedback": "問題回饋",
  "@feedback": {
    "description": "Feedback"
  },
  "exit": "退出",
  "@exit": {
    "description": "Exit"
  },
  "ruleSettings": "規則設定",
  "@ruleSettings": {
    "description": "Rule Settings"
  },
  "color": "顏色",
  "@color": {
    "description": "Color"
  },
  "boardColor": "棋盤顏色",
  "@boardColor": {
    "description": "Board color"
  },
  "pieceColor": "棋子顏色",
  "@pieceColor": {
    "description": "Piece color"
  },
  "backgroundColor": "背景顏色",
  "@backgroundColor": {
    "description": "Background color"
  },
  "lineColor": "線條顏色",
  "@lineColor": {
    "description": "Board line color"
  },
  "whitePieceColor": "先手方棋子顏色",
  "@whitePieceColor": {
    "description": "Player 1 piece color"
  },
  "blackPieceColor": "後手方棋子顏色",
  "@blackPieceColor": {
    "description": "Player 2 piece color"
  },
  "messageColor": "提示訊息顏色",
  "@messageColor": {
    "description": "Message color"
  },
  "isPieceCountInHandShown": "顯示手中剩餘棋子數",
  "@isPieceCountInHandShown": {
    "description": "Show count of pieces in hand"
  },
  "isNotationsShown": "棋盤邊緣顯示座標",
  "@isNotationsShown": {
    "description": "Show notations on board"
  },
  "isHistoryNavigationToolbarShown": "顯示著法導航工具列",
  "@isHistoryNavigationToolbarShown": {
    "description": "Show history navigation toolbar"
  },
  "display": "顯示",
  "@display": {
    "description": "Display"
  },
  "boardBorderLineWidth": "棋盤外框線寬",
  "@boardBorderLineWidth": {
    "description": "Board borderline width"
  },
  "boardInnerLineWidth": "棋盤內部線寬",
  "@boardInnerLineWidth": {
    "description": "Board inner line width"
  },
  "pieceWidth": "棋子大小",
  "@pieceWidth": {
    "description": "Piece width"
  },
  "fontSize": "字體大小",
  "@fontSize": {
    "description": "Font size"
  },
  "standardNotation": "標準棋譜格式",
  "@standardNotation": {
    "description": "Standard notation"
  },
  "restore": "重設",
  "@restore": {
    "description": "Restore"
  },
  "restoreDefaultSettings": "恢復默認設定",
  "@restoreDefaultSettings": {
    "description": "Restore Default Settings"
  },
  "pick": "選擇{element}",
  "@pick": {
    "description": "Pick "
  },
  "info": "訊息",
  "@info": {
    "description": "Info"
  },
  "hint": "提示",
  "@hint": {
    "description": "Hint"
  },
  "player": "玩家",
  "@player": {
    "description": "player"
  },
  "player1": "先手方",
  "@player1": {
    "description": "Player 1"
  },
  "player2": "後手方",
  "@player2": {
    "description": "Player 2"
  },
  "howToPlay": "玩法說明",
  "@howToPlay": {
    "description": "How to play"
  },
  "toPlacePiece": "點擊棋盤上的交叉點放置棋子。",
  "@toPlacePiece": {
    "description": "Tap on any available point to place the piece."
  },
  "toSelectPiece": "請選擇自己要移動的棋子。",
  "@toSelectPiece": {
    "description": "Tap on a piece to move it."
  },
  "toMovePiece": "點擊和此棋子相鄰的點以移動棋子。",
  "@toMovePiece": {
    "description": "Tap on point connected to piece to move it."
  },
  "toRemovePiece": "點擊對方的一顆棋子以吃子。",
  "@toRemovePiece": {
    "description": "Tap on the opponent's one piece to remove."
  },
  "needToCreateMillFirst": "您需要先形成三連，才能吃掉對方的棋子。",
  "@needToCreateMillFirst": {
    "description": "You need to create a mill first before you can remove a piece."
  },
  "needToPlayWithOwnPieces": "您需要走自己的棋子。",
  "@needToPlayWithOwnPieces": {
    "description": "You need to play with your pieces."
  },
  "statistics": "統計",
  "@statistics": {
    "description": "Statistics"
  },
  "totalGames": "盤數",
  "@totalGames": {
    "description": "Total games"
  },
  "results": "結果",
  "@results": {
    "description": "Results"
  },
  "left": "剩餘",
  "@left": {
    "description": "left"
  },
  "privacyPolicy": "隱私政策",
  "@privacyPolicy": {
    "description": "Privacy Policy"
  },
  "privacyPolicy_Detail_1": "請您務必審慎閱讀、充分理解《使用者協議》和《隱私政策》各條款，包括但不限於：\n為了改善我們向您提供的服務，基於您的明示授權，我們可能會獲取您的設備型號、診斷資料、電子郵寄地址等資訊，您有權拒絕或取消授權。我們將在每次請求發送診斷資料前，通過彈窗形式征得您的明示同意。\n您可閱讀《",
  "@privacyPolicy_Detail_1": {
    "description": "Privacy Policy Detail 1"
  },
  "privacyPolicy_Detail_2": "》瞭解詳細資訊。如您同意，請點擊“同意”開始接受我們的服務。",
  "@privacyPolicy_Detail_2": {
    "description": "Privacy Policy Detail 2"
  },
  "and": "》和《",
  "@and": {},
  "accept": "同意",
  "@accept": {
    "description": "Accept"
  },
  "takeBack": "回退一步",
  "@takeBack": {
    "description": "Take back"
  },
  "takingBack": "回退中…",
  "@takingBack": {
    "description": "Taking back..."
  },
  "waiting": "請稍等…",
  "@waiting": {
    "description": "Waiting..."
  },
  "stepForward": "前進一步",
  "@stepForward": {
    "description": "Step forward"
  },
  "takeBackAll": "回退到底",
  "@takeBackAll": {
    "description": "Take back all"
  },
  "stepForwardAll": "前進到底",
  "@stepForwardAll": {
    "description": "Step forward all"
  },
  "moveNow": "立即行棋",
  "@moveNow": {
    "description": "Move now"
  },
  "done": "完成",
  "@done": {
    "description": "Done."
  },
  "crackMill": "不允許吃全三連",
  "@crackMill": {
    "description": "Crack-mill"
  },
  "crackMill_Detail": "若對方所有的子都在三連中, 也不允許吃子。",
  "@crackMill_Detail": {
    "description": "If a player has only pieces in mills, the pieces in the mills will not lock to remove."
  },
  "animationDuration": "動畫持續時長",
  "@animationDuration": {
    "description": "Animation duration"
  },
  "none": "無",
  "@none": {
    "description": "None"
  },
  "theme": "主題",
  "@theme": {
    "description": "Theme"
  },
  "helpContent": "直棋是一個非常古老的智力遊戲，現已流傳到中國各地，演變出“棋三”、“三棋”、“三三棋”、“打三棋”、“成三棋”、“下連”等多個變種。\n\n遊戲目標為讓對手被吃得僅剩不到三枚棋子。\n\n三次重複局面，或連續百步（可配置）內無吃子，則和棋。 \n\n遊戲分三階段：\n\n1. 在空位上擺子；\n2. 將棋子移動到相鄰空位；\n3. 當只剩三枚棋子時，可“飛子”（可選）。\n\n擺子階段\n\n棋盤上有二十四個空點。玩家交替在空位上落子，直至手中無子。若一方將自己的三枚棋子排成一排，則稱為形成一個“三連”，便可吃掉對方的棋子，然後繼續行棋。\n\n某些規則變體規定，只能吃掉對方不在“三連”中的子，除非對方所有的子都在“三連”之中。\n\n還有些規則變體規定，在擺子階段，被吃掉的子所在的空位，雙方都不能再在上面擺子。 \n\n當雙方手中的棋子都擺完後，則進入走子階段。\n\n走子階段\n\n玩家將自己的棋子移動到相鄰的點上。若無子可走，則判負。和擺子階段類似，形成“三連”時便可吃掉對方的棋子。當一方的棋子僅剩兩枚，則敗局已定，判負。若棋盤上多於三枚棋子，但無子可走，也會被判負。\n\n飛子階段\n\n某些規則變體中，一旦一方剩三枚棋子時，便可“飛”到任意空位上，無論該空位是否鄰接。\n",
  "@helpContent": {
    "description": "Help Content"
  },
  "versionInfo": "版本資訊",
  "@versionInfo": {
    "description": "Version info"
  },
  "eula": "使用者協定",
  "@eula": {
    "description": "EULA"
  },
  "license": "許可證",
  "@license": {
    "description": "License"
  },
  "sourceCode": "原始程式碼",
  "@sourceCode": {
    "description": "Source code"
  },
  "appVersion": "應用版本",
  "@appVersion": {
    "description": "App Version"
  },
  "general": "常規",
  "@general": {
    "description": "General"
  },
  "advanced": "高級",
  "@advanced": {
    "description": "Advanced"
  },
  "placing": "擺子",
  "@placing": {
    "description": "Placing"
  },
  "moving": "走子",
  "@moving": {
    "description": "Moving"
  },
  "removing": "吃子",
  "@removing": {
    "description": "Removing"
  },
  "gameOverCondition": "終局條件",
  "@gameOverCondition": {
    "description": "Game over condition"
  },
  "aisPlayStyle": "機器的棋風",
  "@aisPlayStyle": {
    "description": "AI's playstyle"
  },
  "passive": "消極被動",
  "@passive": {
    "description": "Passive"
  },
  "timeout": "超時",
  "@timeout": {
    "description": "Timeout"
  },
  "appearance": "外觀設定",
  "@appearance": {
    "description": "Appearance"
  },
  "drawOnHumanExperience": "借鑒人類經驗",
  "@drawOnHumanExperience": {
    "description": "Draw on the human experience"
  },
  "considerMobility": "增強棋子活動能力",
  "@considerMobility": {
    "description": "Consider mobility of pieces"
  },
  "pieceCount": "棋子數",
  "@pieceCount": {
    "description": "Piece count"
  },
  "inHand": "{player}手上：{count}",
  "@inHand": {
    "description": "in hand"
  },
  "onBoard": "{player}棋盤上：{count}",
  "@onBoard": {
    "description": "on board"
  },
  "boardTop": "棋盤和上邊緣的間距",
  "@boardTop": {
    "description": "Board offset from the top"
  },
  "notAIsTurn": "現在不是輪到電腦行棋",
  "@notAIsTurn": {
    "description": "It is not the AI's turn."
  },
  "aiIsNotThinking": "電腦並非正在思考中",
  "@aiIsNotThinking": {
    "description": "AI is not thinking."
  },
  "atEnd": "已經到底了",
  "@atEnd": {
    "description": "At the end of the move list."
  },
  "tapBackAgainToLeave": "再次按 Back 鍵退出",
  "@tapBackAgainToLeave": {
    "description": "Tap back again to leave."
  },
  "more": "更多",
  "@more": {
    "description": "More"
  },
  "experimental": "此仍屬實驗性功能。",
  "@experimental": {
    "description": "This is an experimental feature."
  },
  "experiments": "實驗性功能",
  "@experiments": {
    "description": "Experiments"
  },
  "ossLicenses": "開放原始程式碼許可",
  "@ossLicenses": {
    "description": "Open source licenses"
  },
  "language": "顯示語言",
  "@language": {
    "description": "Languages"
  },
  "defaultLanguage": "預設語言",
  "@defaultLanguage": {
    "description": "Default language"
  },
  "mayMoveInPlacingPhase": "可以在擺子階段走子",
  "@mayMoveInPlacingPhase": {
    "description": "The pieces can move in the placing phase"
  },
  "mayMoveInPlacingPhase_Detail": "擺子階段和走子階段無嚴格界限。即，玩家可以在每一步棋中決定是要擺子還是走子 (只要還有剩餘的棋子可以擺子)。",
  "@mayMoveInPlacingPhase_Detail": {
    "description": "There are no distinct placing and moving phases, i.e. the players can decide at every move whether they want to place a piece on the board or move one of their pieces (as long as they have remaining pieces to place)."
  },
  "drawerColor": "菜單顏色",
  "@drawerColor": {
    "description": "Menu color"
  },
  "drawerTextColor": "菜單文字顏色",
  "@drawerTextColor": {
    "description": "Menu text color"
  },
  "drawerHighlightItemColor": "菜單高亮條目背景色",
  "@drawerHighlightItemColor": {
    "description": "Menu highlight item color"
  },
  "mainToolbarBackgroundColor": "主工具欄背景色",
  "@mainToolbarBackgroundColor": {
    "description": "Main toolbar background color"
  },
  "mainToolbarIconColor": "主工具欄圖標色",
  "@mainToolbarIconColor": {
    "description": "main toolbar icon color"
  },
  "navigationToolbarBackgroundColor": "導航工具欄背景色",
  "@navigationToolbarBackgroundColor": {
    "description": "Navigation toolbar background color"
  },
  "navigationToolbarIconColor": "導航工具欄圖標色",
  "@navigationToolbarIconColor": {
    "description": "Navigation toolbar icon color"
  },
  "autoHideToolbar": "自動隱藏工具欄",
  "@autoHideToolbar": {
    "description": "Automatically hide the toolbar"
  },
  "toolbarLocationOnScreen": "工具欄在屏幕上的位置",
  "@toolbarLocationOnScreen": {
    "description": "Toolbar location on screen"
  },
  "top": "頂部",
  "@top": {
    "description": "Top"
  },
  "bottom": "底部",
  "@bottom": {
    "description": "Bottom"
  },
  "center": "中部",
  "@center": {
    "description": "Center"
  },
  "solidColor": "純色",
  "@solidColor": {
    "description": "Solid color"
  },
  "picture": "圖片",
  "@picture": {
    "description": "Picture"
  },
  "chooseYourPicture": "選擇圖片",
  "@chooseYourPicture": {
    "description": "Choose your picture"
  },
  "light": "明亮",
  "@light": {
    "description": "Light"
  },
  "dark": "暗黑",
  "@dark": {
    "description": "Dark"
  },
  "themes": "主題",
  "@themes": {
    "description": "Themes"
  },
  "currentTheme": "當前主題",
  "@currentTheme": {
    "description": "Current theme"
  },
  "saveTheme": "保存主題",
  "@saveTheme": {
    "description": "Save theme"
  },
  "showAnalysisGraph": "顯示分析圖",
  "@showAnalysisGraph": {
    "description": "Show analysis graph"
  },
  "analysis": "分析",
  "@analysis": {
    "description": "Analysis"
  },
  "saveGame": "保存遊戲",
  "@saveGame": {
    "description": "Save game"
  },
  "loadGame": "加載遊戲",
  "@loadGame": {
    "description": "Load game"
  },
  "setupPosition": "設定局面",
  "@setupPosition": {
    "description": "Setup position"
  },
  "showLegalMoves": "顯示合法著法",
  "@showLegalMoves": {
    "description": "Show legal moves"
  },
  "showLastMove": "顯示最後一著",
  "@showLastMove": {
    "description": "Show last move"
  },
  "showArrows": "顯示箭頭",
  "@showArrows": {
    "description": "Show arrows"
  },
  "pieces": "棋子",
  "@pieces": {
    "description": "Pieces"
  },
  "showAnalysis": "顯示分析",
  "@showAnalysis": {
    "description": "Show analysis"
  },
  "threads": "線程數",
  "@threads": {
    "description": "Threads"
  },
  "getInvolved": "參與項目",
  "@getInvolved": {
    "description": "Get Involved"
  },
  "helpImproveTranslate": "幫助翻譯",
  "@helpImproveTranslate": {
    "description": "Help improve translate"
  },
  "tutorial": "教程",
  "@tutorial": {
    "description": "Tutorial"
  },
  "classicMill": "經典磨坊",
  "@classicMill": {
    "description": "Classic Mill"
  },
  "mixedMill": "混合磨坊",
  "@mixedMill": {
    "description": "Mixed Mill"
  },
  "ceylonMill": "錫蘭磨坊",
  "@ceylonMill": {
    "description": "Ceylon Mill"
  },
  "mayBreakAndRemakeMillRepeatedly": "允許反复連續形成三連",
  "@mayBreakAndRemakeMillRepeatedly": {
    "description": "Mill may be broken and remade repeatedly"
  },
  "mayBreakAndRemakeMillRepeatedly_Detail": "如果一方在一著中解除了一個三連並同時形成了一個新的三連，那麼允許其在下一步棋把這個棋子再移回前一著的位置，從而反复連續形成三連。",
  "@mayBreakAndRemakeMillRepeatedly_Detail": {
    "description": "If a player breaks a mill to create a new mill immediately, such player can move such piece back to the original junction in his next move if it makes a new mill."
  },
  "drawIfNoRemovalWithinTenMovesWhenThreeLeft": "一方剩下三個棋子並十步內雙方均未吃子則和棋",
  "@drawIfNoRemovalWithinTenMovesWhenThreeLeft": {
    "description": "The game is drawn if a player has three pieces and after ten moves neither player removes the opponent's pieces"
  },
  "drawIfNoRemovalWithinTenMovesWhenThreeLeft_Detail": "當一方只剩下三顆棋子時，而雙方都不能在接下來十步之內吃掉對方的棋子，則判為和棋。",
  "@drawIfNoRemovalWithinTenMovesWhenThreeLeft_Detail": {
    "description": "When a player is down to three pieces, and neither player can remove an opponent's piece within ten moves, the game is a draw."
  },
  "close": "關閉",
  "@close": {
    "description": "Close"
  },
  "whitePiece": "白棋",
  "@whitePiece": {
    "description": "White piece"
  },
  "blackPiece": "黑棋",
  "@blackPiece": {
    "description": "Black piece"
  },
  "banPoint": "禁點",
  "@banPoint": {
    "description": "Ban point"
  },
  "emptyPoint": "空點",
  "@emptyPoint": {
    "description": "Empty point"
  },
  "noPoint": "無點",
  "@noPoint": {
    "description": "No point"
  },
  "placingPhase": "擺子階段",
  "@placingPhase": {
    "placingPhase": "Placing phase"
  },
  "movingPhase": "走子階段",
  "@movingPhase": {
    "description": "Moving phase"
  },
  "flyingPhase": "飛子階段",
  "@flyingPhase": {
    "description": "Flying phase"
  },
  "sideToMove": "輪到{player}行棋",
  "@sideToMove": {
    "description": "Side to move"
  },
  "lastMove": "最後一著：{move}",
  "@lastMove": {
    "description": "Last move"
  },
  "selected": "已選中",
  "@selected": {
    "description": "Selected"
  },
  "accessibility": "無障礙",
  "@accessibility": {
    "description": "Accessibility"
  },
  "screenReaderSupport": "屏幕閱讀器支援",
  "@screenReaderSupport": {
    "description": "Screen reader support"
  },
  "isDraw": "和棋",
  "@isDraw": {
    "description": "It is a Draw!"
  },
  "draw": "Draw",
  "@draw": {
    "description": "Draw"
  },
  "pieceHighlightColor": "棋子高亮顏色",
  "@pieceHighlightColor": {
    "description": "Piece highlight color"
  },
  "algorithm": "算法",
  "@algorithm": {
    "description": "Algorithm"
  },
  "removeUnplacedPiece": "只能吃掉未擺的子",
  "@removeUnplacedPiece": {
    "description": "Remove unplaced piece"
  },
  "removeUnplacedPiece_Detail": "當形成三連時，只能吃掉對手未擺的棋子並繼續行棋。",
  "@removeUnplacedPiece_Detail": {
    "description": "If a player forms the mill in the placing phase, she will remove the opponent's unplaced piece and continue to make a move."
  },
  "endgameNMoveRule": "終盤N步規則",
  "@endgameNMoveRule": {
    "description": "Endgame N-Move rule"
  },
  "endgameNMoveRule_Detail": "指定當至少一方只剩下三枚棋子時，雙方連續多少步均未吃子時，判為和局。",
  "@endgameNMoveRule_Detail": {
    "description": "If either player has only three pieces and neither player removes a piece within a specific moves, the game is drawn."
  },
  "drawReasonEndgameRule50": "至少有一方只剩下三枚棋子，且雙方連續多步均未吃子。",
  "@drawReasonEndgameRule50": {
    "description": "Either player has only three pieces and neither player removes a piece within a specific moves."
  },
  "threefoldRepetitionRule": "三次重複局面和",
  "@threefoldRepetitionRule": {
    "description": "Threefold repetition rule"
  },
  "threefoldRepetitionRule_Detail": "在對局時，同一局面連續或間斷出現三次，則判為和局。",
  "@threefoldRepetitionRule_Detail": {
    "description": "The game is drawn if a position occurs for the third time."
  },
  "continueToMakeMove": "三子連珠 請繼續行棋",
  "@continueToMakeMove": {
    "description": "Mill! Continue to make a move."
  },
  "pointStyle": "棋盤交叉點的樣式",
  "@pointStyle": {
    "description": "Point style"
  },
  "pointWidth": "棋盤交叉點的大小",
  "@pointWidth": {
    "description": "Point width"
  },
  "solid": "實心圓",
  "@solid": {
    "description": "Solid"
  },
  "hollow": "空心圓",
  "@hollow": {
    "description": "Hollow"
  },
  "languageName": "繁體中文",
  "@languageName": {
    "description": "The name of the current language"
  },
  "moveNumber": "{count,plural, =0{步}=1{{count} 步}other{{count} 步}}",
  "@moveNumber": {
    "description": "Moves to take back",
    "placeholders": {
      "count": {
        "description": "Number of Moves",
        "example": "3"
      }
>>>>>>> 92c2f33f
    }
  },
  "filename": "檔名",
  "@filename": {
    "description": "File name"
  },
  "loadFailed": "加載失敗。",
  "@loadFailed": {
    "description": "Load failed."
  },
  "browse": "瀏覽…",
  "@browse": {
    "description": "Browse…"
  },
  "gameFiles": "遊戲檔",
  "@gameFiles": {
    "description": "Game files"
  },
  "gameSavedTo": "遊戲已保存到",
  "@gameSavedTo": {
    "description": "The game is saved to"
  }
}<|MERGE_RESOLUTION|>--- conflicted
+++ resolved
@@ -1,1255 +1,4 @@
 {
-<<<<<<< HEAD
-    "@@locale": "zh_Hant",
-    "appName": "直棋",
-    "@appName": {
-        "description": "The app name"
-    },
-    "welcome": "歡迎使用",
-    "@welcome": {
-        "description": "Welcome"
-    },
-    "yes": "是",
-    "@yes": {
-        "description": "Yes"
-    },
-    "no": "否",
-    "@no": {
-        "description": "No"
-    },
-    "game": "遊戲",
-    "@game": {
-        "description": "Game"
-    },
-    "humanVsAi": "人機對戰",
-    "@humanVsAi": {
-        "description": "Human Vs AI"
-    },
-    "humanVsHuman": "雙人對戰",
-    "@humanVsHuman": {
-        "description": "Human Vs Human"
-    },
-    "aiVsAi": "機器對戰",
-    "@aiVsAi": {
-        "description": "AI Vs AI"
-    },
-    "humanVsCloud": "挑戰雲端",
-    "@humanVsCloud": {
-        "description": "Human Vs Cloud"
-    },
-    "humanVsLAN": "聯網對戰",
-    "@humanVsLAN": {
-        "description": "Human Vs LAN"
-    },
-    "testViaLAN": "聯網測試",
-    "@testViaLAN": {
-        "description": "Test Via LAN"
-    },
-    "move": "著法",
-    "@move": {
-        "description": "Move"
-    },
-    "moves": "步",
-    "@moves": {
-        "description": " Moves"
-    },
-    "showMoveList": "顯示棋譜",
-    "@showMoveList": {
-        "description": "Move list"
-    },
-    "moveList": "棋譜",
-    "@moveList": {
-        "description": "Move list"
-    },
-    "noGameRecord": "暫無著法",
-    "@noGameRecord": {
-        "description": "No record"
-    },
-    "ok": "好的",
-    "@ok": {
-        "description": "OK"
-    },
-    "confirm": "確認",
-    "@confirm": {
-        "description": "Confirm"
-    },
-    "cancel": "取消",
-    "@cancel": {
-        "description": "Cancel"
-    },
-    "copyright": "版權所有 © 2021-2022 Calcitem Studio",
-    "@copyright": {
-        "description": "Copyright"
-    },
-    "tipSelectWrong": "選擇的子不對",
-    "@tipSelectWrong": {
-        "description": "Select the wrong piece."
-    },
-    "tipPlace": "請落子",
-    "@tipPlace": {
-        "description": "Place your pieces."
-    },
-    "tipBanPlace": "不能落在此處",
-    "@tipBanPlace": {
-        "description": "Cannot place it here."
-    },
-    "tipPlaced": "已落子",
-    "@tipPlaced": {
-        "description": "Placed."
-    },
-    "tipRemove": "請吃子",
-    "@tipRemove": {
-        "description": "Remove a piece."
-    },
-    "tipBanRemove": "不能吃這顆子",
-    "@tipBanRemove": {
-        "description": "Cannot remove."
-    },
-    "tipRemoved": "已吃子",
-    "@tipRemoved": {
-        "description": "Removed."
-    },
-    "tipMove": "請走子",
-    "@tipMove": {
-        "description": "Move a piece."
-    },
-    "tipCannotPlace": "不可在此處落子",
-    "@tipCannotPlace": {
-        "description": "You can't place your piece here."
-    },
-    "tipCannotMove": "不可移到此處",
-    "@tipCannotMove": {
-        "description": "You can't move your piece here."
-    },
-    "tipMill": "三子連珠 請吃子",
-    "@tipMill": {
-        "description": "Mill! Take your opponent's piece."
-    },
-    "tipContinueMill": "請繼續吃子",
-    "@tipContinueMill": {
-        "description": "Continue to take your opponent's piece."
-    },
-    "tipSelectOpponentsPiece": "請選擇對方的棋子",
-    "@tipSelectOpponentsPiece": {
-        "description": "Select one of your opponent's pieces."
-    },
-    "tipCannotRemovePieceFromMill": "不能吃三連中的棋子",
-    "@tipCannotRemovePieceFromMill": {
-        "description": "You cannot remove a piece from a mill."
-    },
-    "tipCanMoveOnePoint": "請走到相鄰空位",
-    "@tipCanMoveOnePoint": {
-        "description": "A piece can move 1 point."
-    },
-    "tipCannotMoveOpponentsPieces": "不能移動對方的棋子",
-    "@tipCannotMoveOpponentsPieces": {
-        "description": "You can't move your opponent's pieces."
-    },
-    "tipThreePiecesInLine": "三顆棋子排成一線",
-    "@tipThreePiecesInLine": {
-        "description": "There are 3 pieces in a line."
-    },
-    "tipSelectPieceToMove": "請選擇要移動的己方棋子",
-    "@tipSelectPieceToMove": {
-        "description": "Select your piece to move."
-    },
-    "tipHaveThreePiecesLeft": "只剩下3顆棋子了",
-    "@tipHaveThreePiecesLeft": {
-        "description": "You have 3 pieces left."
-    },
-    "tipCanMoveToAnyPoint": "可飛子到任意空位",
-    "@tipCanMoveToAnyPoint": {
-        "description": "You can move to any point you like."
-    },
-    "tipToMove": "行棋",
-    "@tipToMove": {
-        "description": " to move."
-    },
-    "whiteWin": "先手方勝",
-    "@whiteWin": {
-        "description": "Player 1 wins!"
-    },
-    "blackWin": "後手方勝",
-    "@blackWin": {
-        "description": "Player 2 wins!"
-    },
-    "won": "勝",
-    "@won": {
-        "description": "Won"
-    },
-    "lost": "負",
-    "@lost": {
-        "description": "Lost"
-    },
-    "aborted": "中斷",
-    "@aborted": {
-        "description": "Aborted"
-    },
-    "thinking": "對方思考中...",
-    "@thinking": {
-        "description": "Thinking..."
-    },
-    "newGame": "開始新局",
-    "@newGame": {
-        "description": "New game"
-    },
-    "importGame": "導入棋局",
-    "@importGame": {
-        "description": "Import game"
-    },
-    "exportGame": "匯出棋局",
-    "@exportGame": {
-        "description": "Export game"
-    },
-    "gameImported": "棋譜已從剪貼簿導入",
-    "@gameImported": {
-        "description": "Game imported from the clipboard."
-    },
-    "cannotImport": "無法導入",
-    "@cannotImport": {
-        "description": "Cannot import"
-    },
-    "movesAndRulesNotMatch": "著法和棋規不匹配",
-    "@movesAndRulesNotMatch": {
-        "description": "Rules and moves do not match."
-    },
-    "startRecording": "開始錄製",
-    "@startRecording": {
-        "description": "Start recording"
-    },
-    "recording": "錄製中...",
-    "@recording": {
-        "description": "Recording..."
-    },
-    "stopRecording": "停止錄製",
-    "@stopRecording": {
-        "description": "Stop recording"
-    },
-    "showRecording": "重播錄製",
-    "@showRecording": {
-        "description": "Show recording"
-    },
-    "noRecording": "沒有可重播的",
-    "@noRecording": {
-        "description": "No recording."
-    },
-    "pleaseWait": "請稍候...",
-    "@pleaseWait": {
-        "description": "Please wait..."
-    },
-    "restartGame": "重新開局？",
-    "@restartGame": {
-        "description": "Restart current game?"
-    },
-    "restart": "重開局",
-    "@restart": {
-        "description": "Restart"
-    },
-    "gameStarted": "遊戲開始 請落子",
-    "@gameStarted": {
-        "description": "Game started, please place"
-    },
-    "analyzing": "正在分析局面...",
-    "@analyzing": {
-        "description": "Analyzing ..."
-    },
-    "error": "錯誤",
-    "@error": {
-        "description": "Error"
-    },
-    "winRate": "勝率",
-    "@winRate": {
-        "description": "Win Rate"
-    },
-    "score": "比分",
-    "@score": {
-        "description": "Score"
-    },
-    "white": "先手方",
-    "@white": {
-        "description": "Player 1"
-    },
-    "black": "後手方",
-    "@black": {
-        "description": "Player 2"
-    },
-    "loseReasonlessThanThree": "剩餘棋子少於3枚。",
-    "@loseReasonlessThanThree": {
-        "description": " piece count is less than three."
-    },
-    "loseReasonResign": "認輸了。",
-    "@loseReasonResign": {
-        "description": " resign."
-    },
-    "loseReasonNoWay": "無路可走。",
-    "@loseReasonNoWay": {
-        "description": " is no way to go."
-    },
-    "loseReasonBoardIsFull": "因棋盤擺滿而無路可走。",
-    "@loseReasonBoardIsFull": {
-        "description": "The board is full, no way to go."
-    },
-    "loseReasonTimeOver": "超時判負。",
-    "@loseReasonTimeOver": {
-        "description": "Time Over"
-    },
-    "drawReasonRule50": "走子階段連續多步在規則指定的步數內未吃子，判和。",
-    "@drawReasonRule50": {
-        "description": "In the moving phase, no piece has been removed in the last specific number of moves."
-    },
-    "drawReasonBoardIsFull": "棋盤擺滿，無路可走，判和。",
-    "@drawReasonBoardIsFull": {
-        "description": "It is a Draw because the board is full"
-    },
-    "drawReasonThreefoldRepetition": "三次重複局面和。",
-    "@drawReasonThreefoldRepetition": {
-        "description": "It is a Draw because of threefold repetition."
-    },
-    "gameOverUnknownReason": "遊戲結束，原因未知！",
-    "@gameOverUnknownReason": {
-        "description": "Game Over! Unknown reason."
-    },
-    "gameOver": "遊戲結束",
-    "@gameOver": {
-        "description": "Game Over"
-    },
-    "youWin": "恭喜你贏了",
-    "@youWin": {
-        "description": "You win! Congratulations!"
-    },
-    "challengeHarderLevel": "後續提升難度嗎？\n提升後的難度等級將為",
-    "@challengeHarderLevel": {
-        "description": "Challenge harder level?"
-    },
-    "youLose": "你輸了",
-    "@youLose": {
-        "description": "You Lose!"
-    },
-    "analyze": "分析",
-    "@analyze": {
-        "description": "Analyze"
-    },
-    "playerName": "棋手姓名",
-    "@playerName": {
-        "description": "Player Name"
-    },
-    "about": "關於",
-    "@about": {
-        "description": "About"
-    },
-    "version": "版本",
-    "@version": {
-        "description": "Version"
-    },
-    "thanks": "致謝",
-    "@thanks": {
-        "description": "Thanks"
-    },
-    "settings": "設定",
-    "@settings": {
-        "description": "Settings"
-    },
-    "options": "選項",
-    "@options": {
-        "description": "Options"
-    },
-    "preferences": "遊戲設定",
-    "@preferences": {
-        "description": "Preferences"
-    },
-    "skillLevel": "難度等級",
-    "@skillLevel": {
-        "description": "Difficulty level"
-    },
-    "moveTime": "機器思考時間",
-    "@moveTime": {
-        "description": "AI thinking time"
-    },
-    "difficulty": "遊戲難度",
-    "@difficulty": {
-        "description": "Difficulty"
-    },
-    "playSounds": "聲音",
-    "@playSounds": {
-        "description": "Sound effects"
-    },
-    "playSoundsInTheGame": "行棋時播放聲音",
-    "@playSoundsInTheGame": {
-        "description": "Play sounds in the game"
-    },
-    "keepMuteWhenTakingBack": "悔棋時保持靜音",
-    "@keepMuteWhenTakingBack": {
-        "description": "Keep mute when taking back"
-    },
-    "tone": "提示音效",
-    "@tone": {
-        "description": "Tone"
-    },
-    "whoMovesFirst": "先手",
-    "@whoMovesFirst": {
-        "description": "First move"
-    },
-    "human": "人類",
-    "@human": {
-        "description": "Human"
-    },
-    "ai": "機器",
-    "@ai": {
-        "description": "AI"
-    },
-    "alternate": "交替",
-    "@alternate": {
-        "description": "Alternate"
-    },
-    "isAutoRestart": "棋局結束時自動重新開局",
-    "@isAutoRestart": {
-        "description": "Auto-restart game when game over"
-    },
-    "isAutoChangeFirstMove": "開局時自動交換先後手",
-    "@isAutoChangeFirstMove": {
-        "description": "Auto Change First Move"
-    },
-    "resignIfMostLose": "機器明顯劣勢時自動認輸",
-    "@resignIfMostLose": {
-        "description": "AI Resign if Most Lose"
-    },
-    "shufflingEnabled": "機器隨機走子",
-    "@shufflingEnabled": {
-        "description": "Random move"
-    },
-    "learnEndgame": "殘局庫自學習",
-    "@learnEndgame": {
-        "description": "Learn Endgame"
-    },
-    "openingBook": "使用開局庫",
-    "@openingBook": {
-        "description": "Opening Book"
-    },
-    "misc": "其他",
-    "@misc": {
-        "description": "Miscellaneous"
-    },
-    "rules": "棋規",
-    "@rules": {
-        "description": "Rules"
-    },
-    "piecesCount": "棋子數",
-    "@piecesCount": {
-        "description": "The number of pieces each player has"
-    },
-    "piecesCount_Detail": "設定對弈雙方分別擁有的棋子數。",
-    "@piecesCount_Detail": {
-        "description": "How many pieces does each player have?"
-    },
-    "flyPieceCount": "剩餘多少子可飛子",
-    "@flyPieceCount": {
-        "description": "The number of the flying piece"
-    },
-    "flyPieceCount_Detail": "如允許飛子，則當一方剩餘多少枚棋子時可以飛棋。",
-    "@flyPieceCount_Detail": {
-        "description": "If Flying is enabled, when a player is reduced to a specific piece count, her pieces are free to move to any unoccupied point, instead of being restricted to adjacent points as in the rest of the game."
-    },
-    "piecesAtLeastCount": "少於幾個子則輸棋",
-    "@piecesAtLeastCount": {
-        "description": "Pieces At Least"
-    },
-    "hasDiagonalLines": "斜線",
-    "@hasDiagonalLines": {
-        "description": "Diagonal lines"
-    },
-    "hasDiagonalLines_Detail": "在棋盤上增加四條斜線。",
-    "@hasDiagonalLines_Detail": {
-        "description": "Add four diagonal lines to the board."
-    },
-    "hasBannedLocations": "禁點",
-    "@hasBannedLocations": {
-        "description": "Mark and delay removing pieces"
-    },
-    "hasBannedLocations_Detail": "擺子階段，被吃的子都被標記起來，暫不移除。雙方擺完棋子後，再統一將被標記的棋子全部移除，然後進入走子階段。",
-    "@hasBannedLocations_Detail": {
-        "description": "In the placing phase, the points of removed pieces will no longer be able to be placed unless the moving phase is entered."
-    },
-    "isDefenderMoveFirst": "後擺子的先走子",
-    "@isDefenderMoveFirst": {
-        "description": "The second player moves first"
-    },
-    "isDefenderMoveFirst_Detail": "在擺子階段先擺子的一方，在走子階段先走子。",
-    "@isDefenderMoveFirst_Detail": {
-        "description": "The player who moves second in the placing phase moves first in the moving phase."
-    },
-    "mayRemoveMultiple": "吃多子",
-    "@mayRemoveMultiple": {
-        "description": "Multi-remove"
-    },
-    "mayRemoveMultiple_Detail": "若同時形成多個三連，則形成幾個三連就能吃對方幾個子。",
-    "@mayRemoveMultiple_Detail": {
-        "description": "If a player closes more than one mill at once, she will be able to remove the number of mills she closed."
-    },
-    "mayRemoveFromMillsAlways": "允許吃三連中的子",
-    "@mayRemoveFromMillsAlways": {
-        "description": "Destroy mills"
-    },
-    "mayRemoveFromMillsAlways_Detail": "預設情況下，不能吃三連中的子，除非對方所有子都在三連中。打開此選項可解除此限制。",
-    "@mayRemoveFromMillsAlways_Detail": {
-        "description": "mayRemoveFromMillsAlways_Detail"
-    },
-    "isWhiteLoseButNotDrawWhenBoardFull": "當棋盤擺滿時先擺子的輸棋",
-    "@isWhiteLoseButNotDrawWhenBoardFull": {
-        "description": "The second player loses when the board is full"
-    },
-    "isWhiteLoseButNotDrawWhenBoardFull_Detail": "對於十二子棋，在擺子階段的最後，若棋盤擺滿而雙方均未吃子，則先手方輸棋，而非和棋。",
-    "@isWhiteLoseButNotDrawWhenBoardFull_Detail": {
-        "description": "At the end of the placing phase, when the board is full, the side that places first loses the game, otherwise, the game is a draw."
-    },
-    "isLoseButNotChangeSideWhenNoWay": "當無路可走時輸棋",
-    "@isLoseButNotChangeSideWhenNoWay": {
-        "description": "Lose when no legal moves"
-    },
-    "isLoseButNotChangeSideWhenNoWay_Detail": "走子階段，當無路可走時輸棋，而非轉為由對方繼續走子。",
-    "@isLoseButNotChangeSideWhenNoWay_Detail": {
-        "description": "The player will lose if his opponent blocks them so that they cannot be moved. Change side to move if this option is disabled."
-    },
-    "mayFly": "飛子",
-    "@mayFly": {
-        "description": "Flying"
-    },
-    "mayFly_Detail": "當一方剩餘三或四枚(可配置)棋子時，此方可將棋子移動到棋盤任意空位上。",
-    "@mayFly_Detail": {
-        "description": "If a player has only three or four (configurable) pieces left, she can move the piece to any free point."
-    },
-    "nMoveRule": "N步規則",
-    "@nMoveRule": {
-        "description": "N-move rule"
-    },
-    "nMoveRule_Detail": "指定當連續多少步中沒有吃子時判為和局。",
-    "@nMoveRule_Detail": {
-        "description": "The game is drawn if there has been no removal in a specific number of moves by each player."
-    },
-    "rollback": "選擇",
-    "@rollback": {
-        "description": "Rollback"
-    },
-    "pleaseSelect": "請選擇",
-    "@pleaseSelect": {
-        "description": "Please select"
-    },
-    "copy": "複製",
-    "@copy": {
-        "description": "Copy"
-    },
-    "moveHistoryCopied": "棋譜已複製到剪貼簿",
-    "@moveHistoryCopied": {
-        "description": "Move history copied to clipboard"
-    },
-    "help": "幫助",
-    "@help": {
-        "description": "Help"
-    },
-    "feedback": "問題回饋",
-    "@feedback": {
-        "description": "Feedback"
-    },
-    "exit": "退出",
-    "@exit": {
-        "description": "Exit"
-    },
-    "ruleSettings": "規則設定",
-    "@ruleSettings": {
-        "description": "Rule Settings"
-    },
-    "color": "顏色",
-    "@color": {
-        "description": "Color"
-    },
-    "boardColor": "棋盤顏色",
-    "@boardColor": {
-        "description": "Board color"
-    },
-    "pieceColor": "棋子顏色",
-    "@pieceColor": {
-        "description": "Piece color"
-    },
-    "backgroundColor": "背景顏色",
-    "@backgroundColor": {
-        "description": "Background color"
-    },
-    "lineColor": "線條顏色",
-    "@lineColor": {
-        "description": "Board line color"
-    },
-    "whitePieceColor": "先手方棋子顏色",
-    "@whitePieceColor": {
-        "description": "Player 1 piece color"
-    },
-    "blackPieceColor": "後手方棋子顏色",
-    "@blackPieceColor": {
-        "description": "Player 2 piece color"
-    },
-    "messageColor": "提示訊息顏色",
-    "@messageColor": {
-        "description": "Message color"
-    },
-    "aiIsLazy": "機器領先時放鬆",
-    "@aiIsLazy": {
-        "description": "AI is Lazy"
-    },
-    "isPieceCountInHandShown": "顯示手中剩餘棋子數",
-    "@isPieceCountInHandShown": {
-        "description": "Show count of pieces in hand"
-    },
-    "isNotationsShown": "棋盤邊緣顯示座標",
-    "@isNotationsShown": {
-        "description": "Show notations on board"
-    },
-    "isHistoryNavigationToolbarShown": "顯示著法導航工具列",
-    "@isHistoryNavigationToolbarShown": {
-        "description": "Show history navigation toolbar"
-    },
-    "display": "顯示",
-    "@display": {
-        "description": "Display"
-    },
-    "boardBorderLineWidth": "棋盤外框線寬",
-    "@boardBorderLineWidth": {
-        "description": "Board borderline width"
-    },
-    "boardInnerLineWidth": "棋盤內部線寬",
-    "@boardInnerLineWidth": {
-        "description": "Board inner line width"
-    },
-    "pieceWidth": "棋子大小",
-    "@pieceWidth": {
-        "description": "Piece width"
-    },
-    "fontSize": "字體大小",
-    "@fontSize": {
-        "description": "Font size"
-    },
-    "standardNotation": "標準棋譜格式",
-    "@standardNotation": {
-        "description": "Standard notation"
-    },
-    "restore": "重設",
-    "@restore": {
-        "description": "Restore"
-    },
-    "restoreDefaultSettings": "恢復默認設定",
-    "@restoreDefaultSettings": {
-        "description": "Restore Default Settings"
-    },
-    "exitApp": "App 將退出。",
-    "@exitApp": {
-        "description": "The app will exit."
-    },
-    "exitAppManually": "您需要立即退出並重新打開本程式才能使預設設定生效。",
-    "@exitAppManually": {
-        "description": "You have to close immediately and reopen the app to take effect."
-    },
-    "pick": "選擇",
-    "@pick": {
-        "description": "Pick "
-    },
-    "info": "訊息",
-    "@info": {
-        "description": "Info"
-    },
-    "hint": "提示",
-    "@hint": {
-        "description": "Hint"
-    },
-    "player": "玩家",
-    "@player": {
-        "description": "player"
-    },
-    "player1": "先手方",
-    "@player1": {
-        "description": "Player 1"
-    },
-    "player2": "後手方",
-    "@player2": {
-        "description": "Player 2"
-    },
-    "howToPlay": "玩法說明",
-    "@howToPlay": {
-        "description": "How to play"
-    },
-    "toPlacePiece": "點擊棋盤上的交叉點放置棋子。",
-    "@toPlacePiece": {
-        "description": "Tap on any available point to place the piece."
-    },
-    "toSelectPiece": "請選擇自己要移動的棋子。",
-    "@toSelectPiece": {
-        "description": "Tap on a piece to move it."
-    },
-    "toMovePiece": "點擊和此棋子相鄰的點以移動棋子。",
-    "@toMovePiece": {
-        "description": "Tap on point connected to piece to move it."
-    },
-    "toRemovePiece": "點擊對方的一顆棋子以吃子。",
-    "@toRemovePiece": {
-        "description": "Tap on the opponent's one piece to remove."
-    },
-    "needToCreateMillFirst": "您需要先形成三連，才能吃掉對方的棋子。",
-    "@needToCreateMillFirst": {
-        "description": "You need to create a mill first before you can remove a piece."
-    },
-    "needToPlayWithOwnPieces": "您需要走自己的棋子。",
-    "@needToPlayWithOwnPieces": {
-        "description": "You need to play with your pieces."
-    },
-    "statistics": "統計",
-    "@statistics": {
-        "description": "Statistics"
-    },
-    "totalGames": "盤數",
-    "@totalGames": {
-        "description": "Total games"
-    },
-    "results": "結果",
-    "@results": {
-        "description": "Results"
-    },
-    "cannotRemoveFromMill": "不能吃三連中的子。",
-    "@cannotRemoveFromMill": {
-        "description": "Cannot remove from the mill."
-    },
-    "left": "剩餘",
-    "@left": {
-        "description": "left"
-    },
-    "privacyPolicy": "隱私政策",
-    "@privacyPolicy": {
-        "description": "Privacy Policy"
-    },
-    "privacyPolicy_Detail_1": "請您務必審慎閱讀、充分理解《使用者協議》和《隱私政策》各條款，包括但不限於：\n為了改善我們向您提供的服務，基於您的明示授權，我們可能會獲取您的設備型號、診斷資料、電子郵寄地址等資訊，您有權拒絕或取消授權。我們將在每次請求發送診斷資料前，通過彈窗形式征得您的明示同意。\n您可閱讀《",
-    "@privacyPolicy_Detail_1": {
-        "description": "Privacy Policy Detail 1"
-    },
-    "privacyPolicy_Detail_2": "》瞭解詳細資訊。如您同意，請點擊“同意”開始接受我們的服務。",
-    "@privacyPolicy_Detail_2": {
-        "description": "Privacy Policy Detail 2"
-    },
-    "and": "》和《",
-    "accept": "同意",
-    "@accept": {
-        "description": "Accept"
-    },
-    "undo": "悔棋",
-    "@undo": {
-        "description": "Undo"
-    },
-    "undoOption": "悔棋",
-    "@undoOption": {
-        "description": "Undo option"
-    },
-    "undoOption_Detail": "允許悔棋",
-    "@undoOption_Detail": {
-        "description": "It is possible to undo a move."
-    },
-    "takeBack": "回退一步",
-    "@takeBack": {
-        "description": "Take back"
-    },
-    "takingBack": "回退中",
-    "@takingBack": {
-        "description": "Taking back..."
-    },
-    "waiting": "請稍等",
-    "@waiting": {
-        "description": "Waiting..."
-    },
-    "stepForward": "前進一步",
-    "@stepForward": {
-        "description": "Step forward"
-    },
-    "takeBackAll": "回退到底",
-    "@takeBackAll": {
-        "description": "Take back all"
-    },
-    "stepForwardAll": "前進到底",
-    "@stepForwardAll": {
-        "description": "Step forward all"
-    },
-    "moveNow": "立即行棋",
-    "@moveNow": {
-        "description": "Move now"
-    },
-    "done": "完成",
-    "@done": {
-        "description": "Done."
-    },
-    "crackMill": "不允許吃全三連",
-    "@crackMill": {
-        "description": "Crack-mill"
-    },
-    "crackMill_Detail": "若對方所有的子都在三連中, 也不允許吃子。",
-    "@crackMill_Detail": {
-        "description": "If a player has only pieces in mills, the pieces in the mills will not lock to remove."
-    },
-    "animationDuration": "動畫持續時長",
-    "@animationDuration": {
-        "description": "Animation duration"
-    },
-    "none": "無",
-    "@none": {
-        "description": "None"
-    },
-    "theme": "主題",
-    "@theme": {
-        "description": "Theme"
-    },
-    "helpContent": "直棋是一個非常古老的智力遊戲，現已流傳到中國各地，演變出“棋三”、“三棋”、“三三棋”、“打三棋”、“成三棋”、“下連”等多個變種。\n\n遊戲目標為讓對手被吃得僅剩不到三枚棋子。\n\n三次重複局面，或連續百步（可配置）內無吃子，則和棋。 \n\n遊戲分三階段：\n\n1. 在空位上擺子；\n2. 將棋子移動到相鄰空位；\n3. 當只剩三枚棋子時，可“飛子”（可選）。\n\n擺子階段\n\n棋盤上有二十四個空點。玩家交替在空位上落子，直至手中無子。若一方將自己的三枚棋子排成一排，則稱為形成一個“三連”，便可吃掉對方的棋子，然後繼續行棋。\n\n某些規則變體規定，只能吃掉對方不在“三連”中的子，除非對方所有的子都在“三連”之中。\n\n還有些規則變體規定，在擺子階段，被吃掉的子所在的空位，雙方都不能再在上面擺子。 \n\n當雙方手中的棋子都擺完後，則進入走子階段。\n\n走子階段\n\n玩家將自己的棋子移動到相鄰的點上。若無子可走，則判負。和擺子階段類似，形成“三連”時便可吃掉對方的棋子。當一方的棋子僅剩兩枚，則敗局已定，判負。若棋盤上多於三枚棋子，但無子可走，也會被判負。\n\n飛子階段\n\n某些規則變體中，一旦一方剩三枚棋子時，便可“飛”到任意空位上，無論該空位是否鄰接。\n",
-    "@helpContent": {
-        "description": "Help Content"
-    },
-    "versionInfo": "版本資訊",
-    "@versionInfo": {
-        "description": "Version info"
-    },
-    "eula": "使用者協定",
-    "@eula": {
-        "description": "EULA"
-    },
-    "license": "許可證",
-    "@license": {
-        "description": "License"
-    },
-    "sourceCode": "原始程式碼",
-    "@sourceCode": {
-        "description": "Source code"
-    },
-    "thirdPartyNotices": "協力廠商聲明",
-    "@thirdPartyNotices": {
-        "description": "Third-party notices"
-    },
-    "appVersion": "應用版本",
-    "@appVersion": {
-        "description": "App Version"
-    },
-    "general": "常規",
-    "@general": {
-        "description": "General"
-    },
-    "advanced": "高級",
-    "@advanced": {
-        "description": "Advanced"
-    },
-    "placing": "擺子",
-    "@placing": {
-        "description": "Placing"
-    },
-    "moving": "走子",
-    "@moving": {
-        "description": "Moving"
-    },
-    "removing": "吃子",
-    "@removing": {
-        "description": "Removing"
-    },
-    "gameOverCondition": "終局條件",
-    "@gameOverCondition": {
-        "description": "Game over condition"
-    },
-    "aisPlayStyle": "機器的棋風",
-    "@aisPlayStyle": {
-        "description": "AI's playstyle"
-    },
-    "passive": "消極被動",
-    "@passive": {
-        "description": "Passive"
-    },
-    "timeout": "超時",
-    "@timeout": {
-        "description": "Timeout"
-    },
-    "personalization": "外觀設定",
-    "@personalization": {
-        "description": "Personalization"
-    },
-    "forDevelopers": "開發者選項",
-    "@forDevelopers": {
-        "description": "For developers"
-    },
-    "developerMode": "開發者模式",
-    "@developerMode": {
-        "description": "Developer mode"
-    },
-    "drawOnHumanExperience": "借鑒人類經驗",
-    "@drawOnHumanExperience": {
-        "description": "Draw on the human experience"
-    },
-    "considerMobility": "增強棋子活動能力",
-    "@considerMobility": {
-        "description": "Consider mobility of pieces"
-    },
-    "pieceCount": "棋子數",
-    "@pieceCount": {
-        "description": "Piece count"
-    },
-    "inHand": "手上",
-    "@inHand": {
-        "description": "in hand"
-    },
-    "onBoard": "棋盤上",
-    "@onBoard": {
-        "description": "on board"
-    },
-    "boardTop": "棋盤和上邊緣的間距",
-    "@boardTop": {
-        "description": "Board offset from the top"
-    },
-    "notAIsTurn": "現在不是輪到電腦行棋",
-    "@notAIsTurn": {
-        "description": "It is not the AI's turn."
-    },
-    "aiIsNotThinking": "電腦並非正在思考中",
-    "@aiIsNotThinking": {
-        "description": "AI is not thinking."
-    },
-    "autoReplay": "自動重播",
-    "@autoReplay": {
-        "description": "Auto re-play moves"
-    },
-    "atEnd": "已經到底了",
-    "@atEnd": {
-        "description": "At the end of the move list."
-    },
-    "tapBackAgainToLeave": "再次按 Back 鍵退出",
-    "@tapBackAgainToLeave": {
-        "description": "Tap back again to leave."
-    },
-    "environmentVariables": "環境變數",
-    "@environmentVariables": {
-        "description": "Environment variables"
-    },
-    "more": "更多",
-    "@more": {
-        "description": "More"
-    },
-    "experimental": "此仍屬實驗性功能。",
-    "@experimental": {
-        "description": "This is an experimental feature."
-    },
-    "experiments": "實驗性功能",
-    "@experiments": {
-        "description": "Experiments"
-    },
-    "ossLicenses": "開放原始程式碼許可",
-    "@ossLicenses": {
-        "description": "Open source licenses"
-    },
-    "language": "顯示語言",
-    "@language": {
-        "description": "Languages"
-    },
-    "defaultLanguage": "預設語言",
-    "@defaultLanguage": {
-        "description": "Default language"
-    },
-    "mayMoveInPlacingPhase": "可以在擺子階段走子",
-    "@mayMoveInPlacingPhase": {
-        "description": "The pieces can move in the placing phase"
-    },
-    "mayMoveInPlacingPhase_Detail": "擺子階段和走子階段無嚴格界限。即，玩家可以在每一步棋中決定是要擺子還是走子 (只要還有剩餘的棋子可以擺子)。",
-    "@mayMoveInPlacingPhase_Detail": {
-        "description": "There are no distinct placing and moving phases, i.e. the players can decide at every move whether they want to place a piece on the board or move one of their pieces (as long as they have remaining pieces to place)."
-    },
-    "drawerColor": "菜單顏色",
-    "@drawerColor": {
-        "description": "Menu color"
-    },
-    "drawerTextColor": "菜單文字顏色",
-    "@drawerTextColor": {
-        "description": "Menu text color"
-    },
-    "drawerBackgroundColor": "菜單背景色",
-    "@drawerBackgroundColor": {
-        "description": "Menu background color"
-    },
-    "drawerHighlightItemColor": "菜單高亮條目背景色",
-    "@drawerHighlightItemColor": {
-        "description": "Menu highlight item color"
-    },
-    "mainToolbarBackgroundColor": "主工具欄背景色",
-    "@mainToolbarBackgroundColor": {
-        "description": "Main toolbar background color"
-    },
-    "mainToolbarIconColor": "主工具欄圖標色",
-    "@mainToolbarIconColor": {
-        "description": "main toolbar icon color"
-    },
-    "navigationToolbarBackgroundColor": "導航工具欄背景色",
-    "@navigationToolbarBackgroundColor": {
-        "description": "Navigation toolbar background color"
-    },
-    "navigationToolbarIconColor": "導航工具欄圖標色",
-    "@navigationToolbarIconColor": {
-        "description": "Navigation toolbar icon color"
-    },
-    "autoHideToolbar": "自動隱藏工具欄",
-    "@autoHideToolbar": {
-        "description": "Automatically hide the toolbar"
-    },
-    "toolbarLocationOnScreen": "工具欄在屏幕上的位置",
-    "@toolbarLocationOnScreen": {
-        "description": "Toolbar location on screen"
-    },
-    "top": "頂部",
-    "@top": {
-        "description": "Top"
-    },
-    "bottom": "底部",
-    "@bottom": {
-        "description": "Bottom"
-    },
-    "center": "中部",
-    "@center": {
-        "description": "Center"
-    },
-    "solidColor": "純色",
-    "@solidColor": {
-        "description": "Solid color"
-    },
-    "picture": "圖片",
-    "@picture": {
-        "description": "Picture"
-    },
-    "chooseYourPicture": "選擇圖片",
-    "@chooseYourPicture": {
-        "description": "Choose your picture"
-    },
-    "light": "明亮",
-    "@light": {
-        "description": "Light"
-    },
-    "dark": "暗黑",
-    "@dark": {
-        "description": "Dark"
-    },
-    "themes": "主題",
-    "@themes": {
-        "description": "Themes"
-    },
-    "currentTheme": "當前主題",
-    "@currentTheme": {
-        "description": "Current theme"
-    },
-    "saveTheme": "保存主題",
-    "@saveTheme": {
-        "description": "Save theme"
-    },
-    "fonts": "字體",
-    "@fonts": {
-        "description": "Fonts"
-    },
-    "showAnalysisGraph": "顯示分析圖",
-    "@showAnalysisGraph": {
-        "description": "Show analysis graph"
-    },
-    "analysis": "分析",
-    "@analysis": {
-        "description": "Analysis"
-    },
-    "saveGame": "保存遊戲",
-    "@saveGame": {
-        "description": "Save game"
-    },
-    "loadGame": "加載遊戲",
-    "@loadGame": {
-        "description": "Load game"
-    },
-    "setupPosition": "設定局面",
-    "@setupPosition": {
-        "description": "Setup position"
-    },
-    "showLegalMoves": "顯示合法著法",
-    "@showLegalMoves": {
-        "description": "Show legal moves"
-    },
-    "showLastMove": "顯示最後一著",
-    "@showLastMove": {
-        "description": "Show last move"
-    },
-    "showArrows": "顯示箭頭",
-    "@showArrows": {
-        "description": "Show arrows"
-    },
-    "pieces": "棋子",
-    "@pieces": {
-        "description": "Pieces"
-    },
-    "showAnalysis": "顯示分析",
-    "@showAnalysis": {
-        "description": "Show analysis"
-    },
-    "threads": "線程數",
-    "@threads": {
-        "description": "Threads"
-    },
-    "getInvolved": "參與項目",
-    "@getInvolved": {
-        "description": "Get Involved"
-    },
-    "helpImproveTranslate": "幫助翻譯",
-    "@helpImproveTranslate": {
-        "description": "Help improve translate"
-    },
-    "tutorial": "教程",
-    "@tutorial": {
-        "description": "Tutorial"
-    },
-    "classicMill": "經典磨坊",
-    "@classicMill": {
-        "description": "Classic Mill"
-    },
-    "mixedMill": "混合磨坊",
-    "@mixedMill": {
-        "description": "Mixed Mill"
-    },
-    "ceylonMill": "錫蘭磨坊",
-    "@ceylonMill": {
-        "description": "Ceylon Mill"
-    },
-    "mayBreakAndRemakeMillRepeatedly": "允許反复連續形成三連",
-    "@mayBreakAndRemakeMillRepeatedly": {
-        "description": "Mill may be broken and remade repeatedly"
-    },
-    "mayBreakAndRemakeMillRepeatedly_Detail": "如果一方在一著中解除了一個三連並同時形成了一個新的三連，那麼允許其在下一步棋把這個棋子再移回前一著的位置，從而反复連續形成三連。",
-    "@mayBreakAndRemakeMillRepeatedly_Detail": {
-        "description": "If a player breaks a mill to create a new mill immediately, such player can move such piece back to the original junction in his next move if it makes a new mill."
-    },
-    "drawIfNoRemovalWithinTenMovesWhenThreeLeft": "一方剩下三個棋子並十步內雙方均未吃子則和棋",
-    "@drawIfNoRemovalWithinTenMovesWhenThreeLeft": {
-        "description": "The game is drawn if a player has three pieces and after ten moves neither player removes the opponent's pieces"
-    },
-    "drawIfNoRemovalWithinTenMovesWhenThreeLeft_Detail": "當一方只剩下三顆棋子時，而雙方都不能在接下來十步之內吃掉對方的棋子，則判為和棋。",
-    "@drawIfNoRemovalWithinTenMovesWhenThreeLeft_Detail": {
-        "description": "When a player is down to three pieces, and neither player can remove an opponent's piece within ten moves, the game is a draw."
-    },
-    "close": "關閉",
-    "@close": {
-        "description": "Close"
-    },
-    "whitePiece": "白棋",
-    "@whitePiece": {
-        "description": "White piece"
-    },
-    "blackPiece": "黑棋",
-    "@blackPiece": {
-        "description": "Black piece"
-    },
-    "banPoint": "禁點",
-    "@banPoint": {
-        "description": "Ban point"
-    },
-    "emptyPoint": "空點",
-    "@emptyPoint": {
-        "description": "Empty point"
-    },
-    "noPoint": "無點",
-    "@noPoint": {
-        "description": "No point"
-    },
-    "placingPhase": "擺子階段",
-    "@placingPhase": {
-        "placingPhase": "Placing phase"
-    },
-    "movingPhase": "走子階段",
-    "@movingPhase": {
-        "description": "Moving phase"
-    },
-    "flyingPhase": "飛子階段",
-    "@flyingPhase": {
-        "description": "Flying phase"
-    },
-    "sideToMove": "輪到",
-    "@sideToMove": {
-        "description": "Side to move"
-    },
-    "lastMove": "最後一著",
-    "@lastMove": {
-        "description": "Last move"
-    },
-    "selected": "已選中",
-    "@selected": {
-        "description": "Selected"
-    },
-    "mainMenu": "主菜單",
-    "@mainMenu": {
-        "description": "Main menu"
-    },
-    "accessibility": "無障礙",
-    "@accessibility": {
-        "description": "Accessibility"
-    },
-    "screenReaderSupport": "屏幕閱讀器支援",
-    "@screenReaderSupport": {
-        "description": "Screen reader support"
-    },
-    "isDraw": "It is a Draw",
-    "@isDraw": {
-        "description": "It is a Draw!"
-    },
-    "draw": "Draw",
-    "@draw": {
-        "description": "Draw"
-    },
-    "pieceHighlightColor": "棋子高亮顏色",
-    "@pieceHighlightColor": {
-        "description": "Piece highlight color"
-    },
-    "algorithm": "算法",
-    "@algorithm": {
-        "description": "Algorithm"
-    },
-    "removeUnplacedPiece": "只能吃掉未擺的子",
-    "@removeUnplacedPiece": {
-        "description": "Remove unplaced piece"
-    },
-    "removeUnplacedPiece_Detail": "當形成三連時，只能吃掉對手未擺的棋子並繼續行棋。",
-    "@removeUnplacedPiece_Detail": {
-        "description": "If a player forms the mill in the placing phase, she will remove the opponent's unplaced piece and continue to make a move."
-    },
-    "endgameNMoveRule": "終盤N步規則",
-    "@endgameNMoveRule": {
-        "description": "Endgame N-Move rule"
-    },
-    "endgameNMoveRule_Detail": "指定當至少一方只剩下三枚棋子時，雙方連續多少步均未吃子時，判為和局。",
-    "@endgameNMoveRule_Detail": {
-        "description": "If either player has only three pieces and neither player removes a piece within a specific moves, the game is drawn."
-    },
-    "drawReasonEndgameRule50": "至少有一方只剩下三枚棋子，且雙方連續多步均未吃子。",
-    "@drawReasonEndgameRule50": {
-        "description": "Either player has only three pieces and neither player removes a piece within a specific moves."
-    },
-    "threefoldRepetitionRule": "三次重複局面和",
-    "@threefoldRepetitionRule": {
-        "description": "Threefold repetition rule"
-    },
-    "threefoldRepetitionRule_Detail": "在對局時，同一局面連續或間斷出現三次，則判為和局。",
-    "@threefoldRepetitionRule_Detail": {
-        "description": "The game is drawn if a position occurs for the third time."
-    },
-    "continueToMakeMove": "三子連珠 請繼續行棋",
-    "@continueToMakeMove": {
-        "description": "Mill! Continue to make a move."
-    },
-    "pointStyle": "棋盤交叉點的樣式",
-    "@pointStyle": {
-        "description": "Point style"
-    },
-    "pointWidth": "棋盤交叉點的大小",
-    "@pointWidth": {
-        "description": "Point width"
-    },
-    "solid": "實心圓",
-    "@solid": {
-        "description": "Solid"
-    },
-    "hollow": "空心圓",
-    "@hollow": {
-        "description": "Hollow"
-=======
   "appName": "直棋",
   "@appName": {
     "description": "The app name"
@@ -2400,7 +1149,6 @@
         "description": "Number of Moves",
         "example": "3"
       }
->>>>>>> 92c2f33f
     }
   },
   "filename": "檔名",
