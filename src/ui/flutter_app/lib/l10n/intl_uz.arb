--- conflicted
+++ resolved
@@ -1,1255 +1,4 @@
 {
-<<<<<<< HEAD
-    "@@locale": "uz",
-    "appName": "Mill",
-    "@appName": {
-        "description": "The app name"
-    },
-    "welcome": "Xush kelibsiz",
-    "@welcome": {
-        "description": "Welcome"
-    },
-    "yes": "Ha",
-    "@yes": {
-        "description": "Yes"
-    },
-    "no": "Yo'q",
-    "@no": {
-        "description": "No"
-    },
-    "game": "O'yin",
-    "@game": {
-        "description": "Game"
-    },
-    "humanVsAi": "Inson va boshqalar A.I.",
-    "@humanVsAi": {
-        "description": "Human Vs AI"
-    },
-    "humanVsHuman": "Inson va boshqalar Inson",
-    "@humanVsHuman": {
-        "description": "Human Vs Human"
-    },
-    "aiVsAi": "AI va boshqalar. A.I.",
-    "@aiVsAi": {
-        "description": "AI Vs AI"
-    },
-    "humanVsCloud": "Inson va boshqalar Bulut",
-    "@humanVsCloud": {
-        "description": "Human Vs Cloud"
-    },
-    "humanVsLAN": "Inson va boshqalar LAN",
-    "@humanVsLAN": {
-        "description": "Human Vs LAN"
-    },
-    "testViaLAN": "LAN orqali sinab ko'ring",
-    "@testViaLAN": {
-        "description": "Test Via LAN"
-    },
-    "move": "Ko'chirish",
-    "@move": {
-        "description": "Move"
-    },
-    "moves": "  Harakatlar",
-    "@moves": {
-        "description": " Moves"
-    },
-    "showMoveList": "Ro'yxatni ko'chirish",
-    "@showMoveList": {
-        "description": "Move list"
-    },
-    "moveList": "Ro'yxatni ko'chirish",
-    "@moveList": {
-        "description": "Move list"
-    },
-    "noGameRecord": "Yozuv yo'q",
-    "@noGameRecord": {
-        "description": "No record"
-    },
-    "ok": "OK",
-    "@ok": {
-        "description": "OK"
-    },
-    "confirm": "Tasdiqlang",
-    "@confirm": {
-        "description": "Confirm"
-    },
-    "cancel": "Bekor qilish",
-    "@cancel": {
-        "description": "Cancel"
-    },
-    "copyright": "Mualliflik huquqi © 2021-2022 Calcitem Studio",
-    "@copyright": {
-        "description": "Copyright"
-    },
-    "tipSelectWrong": "Noto'g'ri qismni tanlang.",
-    "@tipSelectWrong": {
-        "description": "Select the wrong piece."
-    },
-    "tipPlace": "Parchalaringizni joylashtiring.",
-    "@tipPlace": {
-        "description": "Place your pieces."
-    },
-    "tipBanPlace": "Siz uni bu erga joylashtirolmaysiz.",
-    "@tipBanPlace": {
-        "description": "Cannot place it here."
-    },
-    "tipPlaced": "Siz joylashtirdingiz.",
-    "@tipPlaced": {
-        "description": "Placed."
-    },
-    "tipRemove": "Bir qismni olib tashlang.",
-    "@tipRemove": {
-        "description": "Remove a piece."
-    },
-    "tipBanRemove": "Siz uni olib tashlay olmaysiz.",
-    "@tipBanRemove": {
-        "description": "Cannot remove."
-    },
-    "tipRemoved": "Siz olib tashladingiz.",
-    "@tipRemoved": {
-        "description": "Removed."
-    },
-    "tipMove": "Bir qismni siljiting.",
-    "@tipMove": {
-        "description": "Move a piece."
-    },
-    "tipCannotPlace": "Siz o'zingizning buyumingizni bu erda joylashtirolmaysiz.",
-    "@tipCannotPlace": {
-        "description": "You can't place your piece here."
-    },
-    "tipCannotMove": "Siz asaringizni bu erda ko'chira olmaysiz.",
-    "@tipCannotMove": {
-        "description": "You can't move your piece here."
-    },
-    "tipMill": "Tegirmon! Raqibingizning qismini oling.",
-    "@tipMill": {
-        "description": "Mill! Take your opponent's piece."
-    },
-    "tipContinueMill": "Raqibingizning qismini olishga davom eting.",
-    "@tipContinueMill": {
-        "description": "Continue to take your opponent's piece."
-    },
-    "tipSelectOpponentsPiece": "Raqibingizning qismlaridan birini tanlang.",
-    "@tipSelectOpponentsPiece": {
-        "description": "Select one of your opponent's pieces."
-    },
-    "tipCannotRemovePieceFromMill": "Siz tegirmondan biron bir qismni olib tashlay olmaysiz.",
-    "@tipCannotRemovePieceFromMill": {
-        "description": "You cannot remove a piece from a mill."
-    },
-    "tipCanMoveOnePoint": "Bir parcha 1 nuqtani siljitishi mumkin.",
-    "@tipCanMoveOnePoint": {
-        "description": "A piece can move 1 point."
-    },
-    "tipCannotMoveOpponentsPieces": "Siz raqibingizning qismlarini siljita olmaysiz.",
-    "@tipCannotMoveOpponentsPieces": {
-        "description": "You can't move your opponent's pieces."
-    },
-    "tipThreePiecesInLine": "Bir qatorda uchta qism mavjud.",
-    "@tipThreePiecesInLine": {
-        "description": "There are 3 pieces in a line."
-    },
-    "tipSelectPieceToMove": "Ko'chirish uchun qismingizni tanlang.",
-    "@tipSelectPieceToMove": {
-        "description": "Select your piece to move."
-    },
-    "tipHaveThreePiecesLeft": "Sizda uchta dona qoldi.",
-    "@tipHaveThreePiecesLeft": {
-        "description": "You have 3 pieces left."
-    },
-    "tipCanMoveToAnyPoint": "Siz xohlagan nuqtaga o'tishingiz mumkin.",
-    "@tipCanMoveToAnyPoint": {
-        "description": "You can move to any point you like."
-    },
-    "tipToMove": " harakatlanmoq.",
-    "@tipToMove": {
-        "description": " to move."
-    },
-    "whiteWin": "1-o'yinchi g'alaba qozonadi!",
-    "@whiteWin": {
-        "description": "Player 1 wins!"
-    },
-    "blackWin": "2-o'yinchi g'alaba qozondi!",
-    "@blackWin": {
-        "description": "Player 2 wins!"
-    },
-    "won": "Yutuq",
-    "@won": {
-        "description": "Won"
-    },
-    "lost": "Yo'qotilgan",
-    "@lost": {
-        "description": "Lost"
-    },
-    "aborted": "Abort qilindi",
-    "@aborted": {
-        "description": "Aborted"
-    },
-    "thinking": "Fikrlash ...",
-    "@thinking": {
-        "description": "Thinking..."
-    },
-    "newGame": "Yangi o'yin",
-    "@newGame": {
-        "description": "New game"
-    },
-    "importGame": "Import o'yin",
-    "@importGame": {
-        "description": "Import game"
-    },
-    "exportGame": "Eksport o'yini",
-    "@exportGame": {
-        "description": "Export game"
-    },
-    "gameImported": "Bufer buferdan import qilingan.",
-    "@gameImported": {
-        "description": "Game imported from the clipboard."
-    },
-    "cannotImport": "Import qilinmadi",
-    "@cannotImport": {
-        "description": "Cannot import"
-    },
-    "movesAndRulesNotMatch": "Harakatlar va qoidalar mos kelmaydi.",
-    "@movesAndRulesNotMatch": {
-        "description": "Rules and moves do not match."
-    },
-    "startRecording": "Yozib olishni boshlang",
-    "@startRecording": {
-        "description": "Start recording"
-    },
-    "recording": "Yozib olinmoqda ...",
-    "@recording": {
-        "description": "Recording..."
-    },
-    "stopRecording": "Yozishni to'xtatish",
-    "@stopRecording": {
-        "description": "Stop recording"
-    },
-    "showRecording": "Yozuvni ko'rsatish",
-    "@showRecording": {
-        "description": "Show recording"
-    },
-    "noRecording": "Yozuv yo‘q.",
-    "@noRecording": {
-        "description": "No recording."
-    },
-    "pleaseWait": "Iltimos kuting.",
-    "@pleaseWait": {
-        "description": "Please wait..."
-    },
-    "restartGame": "Joriy o'yinni qayta boshlaysizmi?",
-    "@restartGame": {
-        "description": "Restart current game?"
-    },
-    "restart": "Qayta ishga tushirish",
-    "@restart": {
-        "description": "Restart"
-    },
-    "gameStarted": "O'yin boshlandi, iltimos joylashtiring",
-    "@gameStarted": {
-        "description": "Game started, please place"
-    },
-    "analyzing": "Tahlil qilinmoqda ...",
-    "@analyzing": {
-        "description": "Analyzing ..."
-    },
-    "error": "Xato",
-    "@error": {
-        "description": "Error"
-    },
-    "winRate": "G'oliblik darajasi",
-    "@winRate": {
-        "description": "Win Rate"
-    },
-    "score": "Xol",
-    "@score": {
-        "description": "Score"
-    },
-    "white": "1-o'yinchi",
-    "@white": {
-        "description": "Player 1"
-    },
-    "black": "2-o'yinchi",
-    "@black": {
-        "description": "Player 2"
-    },
-    "loseReasonlessThanThree": " dona soni uchdan kam.",
-    "@loseReasonlessThanThree": {
-        "description": " piece count is less than three."
-    },
-    "loseReasonResign": " iste'foga chiqish.",
-    "@loseReasonResign": {
-        "description": " resign."
-    },
-    "loseReasonNoWay": " borishning iloji yo'q.",
-    "@loseReasonNoWay": {
-        "description": " is no way to go."
-    },
-    "loseReasonBoardIsFull": "Kengash to'la, va borish uchun hech qanday yo'l yo'q.",
-    "@loseReasonBoardIsFull": {
-        "description": "The board is full, no way to go."
-    },
-    "loseReasonTimeOver": "Vaqt tugadi",
-    "@loseReasonTimeOver": {
-        "description": "Time Over"
-    },
-    "drawReasonRule50": "Harakatlanuvchi bosqichda, so'nggi aniq sonli harakatlarda biron bir qism olib tashlanmagan.",
-    "@drawReasonRule50": {
-        "description": "In the moving phase, no piece has been removed in the last specific number of moves."
-    },
-    "drawReasonBoardIsFull": "Bu Draw, chunki taxta to'la.",
-    "@drawReasonBoardIsFull": {
-        "description": "It is a Draw because the board is full"
-    },
-    "drawReasonThreefoldRepetition": "Bu uch marta takrorlanganligi sababli chizilgan.",
-    "@drawReasonThreefoldRepetition": {
-        "description": "It is a Draw because of threefold repetition."
-    },
-    "gameOverUnknownReason": "O'yin tugadi! Noma'lum sabab.",
-    "@gameOverUnknownReason": {
-        "description": "Game Over! Unknown reason."
-    },
-    "gameOver": "O'yin tugadi",
-    "@gameOver": {
-        "description": "Game Over"
-    },
-    "youWin": "Siz yutdingiz! Tabriklaymiz!",
-    "@youWin": {
-        "description": "You win! Congratulations!"
-    },
-    "challengeHarderLevel": "Qiyinroq darajani tanlaysizmi? Yangi daraja daraja bo'ladi",
-    "@challengeHarderLevel": {
-        "description": "Challenge harder level?"
-    },
-    "youLose": "Yutqazdingiz!",
-    "@youLose": {
-        "description": "You Lose!"
-    },
-    "analyze": "Tahlil qiling",
-    "@analyze": {
-        "description": "Analyze"
-    },
-    "playerName": "Aktyor nomi",
-    "@playerName": {
-        "description": "Player Name"
-    },
-    "about": "Haqida",
-    "@about": {
-        "description": "About"
-    },
-    "version": "Versiya",
-    "@version": {
-        "description": "Version"
-    },
-    "thanks": "Rahmat",
-    "@thanks": {
-        "description": "Thanks"
-    },
-    "settings": "Sozlamalar",
-    "@settings": {
-        "description": "Settings"
-    },
-    "options": "Variantlar",
-    "@options": {
-        "description": "Options"
-    },
-    "preferences": "Afzalliklar",
-    "@preferences": {
-        "description": "Preferences"
-    },
-    "skillLevel": "Qiyinchilik darajasi",
-    "@skillLevel": {
-        "description": "Difficulty level"
-    },
-    "moveTime": "AI fikrlash vaqti",
-    "@moveTime": {
-        "description": "AI thinking time"
-    },
-    "difficulty": "Qiyinchilik",
-    "@difficulty": {
-        "description": "Difficulty"
-    },
-    "playSounds": "Ovoz effektlari",
-    "@playSounds": {
-        "description": "Sound effects"
-    },
-    "playSoundsInTheGame": "O'yindagi tovushlarni ijro eting",
-    "@playSoundsInTheGame": {
-        "description": "Play sounds in the game"
-    },
-    "keepMuteWhenTakingBack": "Orqaga olayotganda sukut saqlang",
-    "@keepMuteWhenTakingBack": {
-        "description": "Keep mute when taking back"
-    },
-    "tone": "Ohang",
-    "@tone": {
-        "description": "Tone"
-    },
-    "whoMovesFirst": "Birinchi harakat",
-    "@whoMovesFirst": {
-        "description": "First move"
-    },
-    "human": "Inson",
-    "@human": {
-        "description": "Human"
-    },
-    "ai": "A.I.",
-    "@ai": {
-        "description": "AI"
-    },
-    "alternate": "Muqobil",
-    "@alternate": {
-        "description": "Alternate"
-    },
-    "isAutoRestart": "O'yin tugashi bilan o'yinni avtomatik ravishda qayta boshlash",
-    "@isAutoRestart": {
-        "description": "Auto-restart game when game over"
-    },
-    "isAutoChangeFirstMove": "Avtomatik o'zgartirish birinchi harakat",
-    "@isAutoChangeFirstMove": {
-        "description": "Auto Change First Move"
-    },
-    "resignIfMostLose": "Ko'pchilik yo'qotsa, sun'iy intellekt iste'fosi",
-    "@resignIfMostLose": {
-        "description": "AI Resign if Most Lose"
-    },
-    "shufflingEnabled": "Tasodifiy harakatlaning",
-    "@shufflingEnabled": {
-        "description": "Random move"
-    },
-    "learnEndgame": "Endgame-ni o'rganing",
-    "@learnEndgame": {
-        "description": "Learn Endgame"
-    },
-    "openingBook": "Kitob ochilmoqda",
-    "@openingBook": {
-        "description": "Opening Book"
-    },
-    "misc": "Turli xil",
-    "@misc": {
-        "description": "Miscellaneous"
-    },
-    "rules": "Qoidalar",
-    "@rules": {
-        "description": "Rules"
-    },
-    "piecesCount": "Har bir o'yinchining soni",
-    "@piecesCount": {
-        "description": "The number of pieces each player has"
-    },
-    "piecesCount_Detail": "Har bir o'yinchi nechta donadan iborat?",
-    "@piecesCount_Detail": {
-        "description": "How many pieces does each player have?"
-    },
-    "flyPieceCount": "Uchib ketadigan parcha soni",
-    "@flyPieceCount": {
-        "description": "The number of the flying piece"
-    },
-    "flyPieceCount_Detail": "Agar \"Uchish\" funksiyasi yoqilgan bo'lsa, o'yinchi ma'lum bir qism soniga kamaytirilganda, uning qismlari o'yinning qolgan qismidagi kabi qo'shni nuqtalarda cheklanish o'rniga har qanday bo'sh joyga ko'chib o'tishlari mumkin.",
-    "@flyPieceCount_Detail": {
-        "description": "If Flying is enabled, when a player is reduced to a specific piece count, her pieces are free to move to any unoccupied point, instead of being restricted to adjacent points as in the rest of the game."
-    },
-    "piecesAtLeastCount": "Kamida bo'laklar",
-    "@piecesAtLeastCount": {
-        "description": "Pieces At Least"
-    },
-    "hasDiagonalLines": "Diagonal chiziqlar",
-    "@hasDiagonalLines": {
-        "description": "Diagonal lines"
-    },
-    "hasDiagonalLines_Detail": "Taxtaga to'rtta diagonal chiziq qo'shing.",
-    "@hasDiagonalLines_Detail": {
-        "description": "Add four diagonal lines to the board."
-    },
-    "hasBannedLocations": "Parchalarni olib tashlashni belgilang va kechiktiring",
-    "@hasBannedLocations": {
-        "description": "Mark and delay removing pieces"
-    },
-    "hasBannedLocations_Detail": "Joylashtirish bosqichida olib tashlangan qismlarning nuqtalari endi joylashtirilmaydi.",
-    "@hasBannedLocations_Detail": {
-        "description": "In the placing phase, the points of removed pieces will no longer be able to be placed unless the moving phase is entered."
-    },
-    "isDefenderMoveFirst": "Ikkinchi o'yinchi birinchi bo'lib harakat qiladi",
-    "@isDefenderMoveFirst": {
-        "description": "The second player moves first"
-    },
-    "isDefenderMoveFirst_Detail": "Joylashtirish bosqichida ikkinchi harakat qilgan o'yinchi harakatlanayotgan bosqichda birinchi bo'lib harakat qiladi.",
-    "@isDefenderMoveFirst_Detail": {
-        "description": "The player who moves second in the placing phase moves first in the moving phase."
-    },
-    "mayRemoveMultiple": "Ko'p o'chirish",
-    "@mayRemoveMultiple": {
-        "description": "Multi-remove"
-    },
-    "mayRemoveMultiple_Detail": "Agar o'yinchi bir vaqtning o'zida bir nechta tegirmonni yopsa, u yopilgan tegirmonlar sonini olib tashlaydi.",
-    "@mayRemoveMultiple_Detail": {
-        "description": "If a player closes more than one mill at once, she will be able to remove the number of mills she closed."
-    },
-    "mayRemoveFromMillsAlways": "Tegirmonlarni yo'q qiling",
-    "@mayRemoveFromMillsAlways": {
-        "description": "Destroy mills"
-    },
-    "mayRemoveFromMillsAlways_Detail": "Odatiy bo'lib, o'yinchilar shakllangan tegirmondan biron bir qismni olib tashlashdan oldin, boshqa qismlarni olib tashlashlari kerak. Cheklovni o'chirish uchun ushbu parametrni yoqing.",
-    "@mayRemoveFromMillsAlways_Detail": {
-        "description": "mayRemoveFromMillsAlways_Detail"
-    },
-    "isWhiteLoseButNotDrawWhenBoardFull": "Ikkinchi o'yinchi taxta to'ldirilganda yutqazadi.",
-    "@isWhiteLoseButNotDrawWhenBoardFull": {
-        "description": "The second player loses when the board is full"
-    },
-    "isWhiteLoseButNotDrawWhenBoardFull_Detail": "Joylashtirish bosqichi oxirida taxta to'ldirilganda, birinchi bo'lib joylashadigan tomon o'yinni yo'qotadi. Aks holda, o'yin durang.",
-    "@isWhiteLoseButNotDrawWhenBoardFull_Detail": {
-        "description": "At the end of the placing phase, when the board is full, the side that places first loses the game, otherwise, the game is a draw."
-    },
-    "isLoseButNotChangeSideWhenNoWay": "Hech qanday qonuniy harakatlar bo'lmaganida yo'qotish",
-    "@isLoseButNotChangeSideWhenNoWay": {
-        "description": "Lose when no legal moves"
-    },
-    "isLoseButNotChangeSideWhenNoWay_Detail": "Raqibi ularni harakatga keltirmaslik uchun to'sib qo'ysa, o'yinchi yutqazadi. Ushbu parametr o'chirilgan bo'lsa, harakatlanish uchun yon tomonni o'zgartiring.",
-    "@isLoseButNotChangeSideWhenNoWay_Detail": {
-        "description": "The player will lose if his opponent blocks them so that they cannot be moved. Change side to move if this option is disabled."
-    },
-    "mayFly": "Uchish",
-    "@mayFly": {
-        "description": "Flying"
-    },
-    "mayFly_Detail": "Agar o'yinchida faqat uchta yoki to'rtta (sozlanishi) qism qolsa, u buyumni istalgan bo'sh nuqtaga ko'chirishi mumkin.",
-    "@mayFly_Detail": {
-        "description": "If a player has only three or four (configurable) pieces left, she can move the piece to any free point."
-    },
-    "nMoveRule": "N-harakat qoidasi",
-    "@nMoveRule": {
-        "description": "N-move rule"
-    },
-    "nMoveRule_Detail": "O'yin, ma'lum miqdordagi harakatlarda olib tashlanmagan bo'lsa, chiziladi.",
-    "@nMoveRule_Detail": {
-        "description": "The game is drawn if there has been no removal in a specific number of moves by each player."
-    },
-    "rollback": "Orqaga qaytarish",
-    "@rollback": {
-        "description": "Rollback"
-    },
-    "pleaseSelect": "Iltimos tanlang",
-    "@pleaseSelect": {
-        "description": "Please select"
-    },
-    "copy": "Nusxalash",
-    "@copy": {
-        "description": "Copy"
-    },
-    "moveHistoryCopied": "Buferga ko'chirilgan tarixni ko'chirish",
-    "@moveHistoryCopied": {
-        "description": "Move history copied to clipboard"
-    },
-    "help": "Yordam bering",
-    "@help": {
-        "description": "Help"
-    },
-    "feedback": "Fikr-mulohaza",
-    "@feedback": {
-        "description": "Feedback"
-    },
-    "exit": "Chiqish",
-    "@exit": {
-        "description": "Exit"
-    },
-    "ruleSettings": "Qoida sozlamalari",
-    "@ruleSettings": {
-        "description": "Rule Settings"
-    },
-    "color": "Rang",
-    "@color": {
-        "description": "Color"
-    },
-    "boardColor": "Kengash rangi",
-    "@boardColor": {
-        "description": "Board color"
-    },
-    "pieceColor": "Parcha rangi",
-    "@pieceColor": {
-        "description": "Piece color"
-    },
-    "backgroundColor": "Fon rangi",
-    "@backgroundColor": {
-        "description": "Background color"
-    },
-    "lineColor": "Kengash chizig'i rangi",
-    "@lineColor": {
-        "description": "Board line color"
-    },
-    "whitePieceColor": "Aktyor 1 dona rang",
-    "@whitePieceColor": {
-        "description": "Player 1 piece color"
-    },
-    "blackPieceColor": "Aktyor 2 dona rang",
-    "@blackPieceColor": {
-        "description": "Player 2 piece color"
-    },
-    "messageColor": "Xabar rangi",
-    "@messageColor": {
-        "description": "Message color"
-    },
-    "aiIsLazy": "AI dangasa",
-    "@aiIsLazy": {
-        "description": "AI is Lazy"
-    },
-    "isPieceCountInHandShown": "Qo'ldagi buyumlar sonini ko'rsating",
-    "@isPieceCountInHandShown": {
-        "description": "Show count of pieces in hand"
-    },
-    "isNotationsShown": "Bortdagi yozuvlarni ko'rsatish",
-    "@isNotationsShown": {
-        "description": "Show notations on board"
-    },
-    "isHistoryNavigationToolbarShown": "Tarix navigatsiyasi asboblar panelini ko'rsatish",
-    "@isHistoryNavigationToolbarShown": {
-        "description": "Show history navigation toolbar"
-    },
-    "display": "Displey",
-    "@display": {
-        "description": "Display"
-    },
-    "boardBorderLineWidth": "Kengashning chegara kengligi",
-    "@boardBorderLineWidth": {
-        "description": "Board borderline width"
-    },
-    "boardInnerLineWidth": "Kengashning ichki chizig'i kengligi",
-    "@boardInnerLineWidth": {
-        "description": "Board inner line width"
-    },
-    "pieceWidth": "Parcha kengligi",
-    "@pieceWidth": {
-        "description": "Piece width"
-    },
-    "fontSize": "Shrift hajmi",
-    "@fontSize": {
-        "description": "Font size"
-    },
-    "standardNotation": "WMD belgisi",
-    "@standardNotation": {
-        "description": "Standard notation"
-    },
-    "restore": "Qayta tiklash",
-    "@restore": {
-        "description": "Restore"
-    },
-    "restoreDefaultSettings": "Standart sozlamalarni tiklang",
-    "@restoreDefaultSettings": {
-        "description": "Restore Default Settings"
-    },
-    "exitApp": "Ilova chiqadi.",
-    "@exitApp": {
-        "description": "The app will exit."
-    },
-    "exitAppManually": "Zudlik bilan yopishingiz va kuchga kirishi uchun dasturni qayta ochishingiz kerak.",
-    "@exitAppManually": {
-        "description": "You have to close immediately and reopen the app to take effect."
-    },
-    "pick": "Tanlang",
-    "@pick": {
-        "description": "Pick "
-    },
-    "info": "Ma'lumot",
-    "@info": {
-        "description": "Info"
-    },
-    "hint": "Maslahat",
-    "@hint": {
-        "description": "Hint"
-    },
-    "player": "o'yinchi",
-    "@player": {
-        "description": "player"
-    },
-    "player1": "1-o'yinchi",
-    "@player1": {
-        "description": "Player 1"
-    },
-    "player2": "2-o'yinchi",
-    "@player2": {
-        "description": "Player 2"
-    },
-    "howToPlay": "Qanday o'ynash kerak",
-    "@howToPlay": {
-        "description": "How to play"
-    },
-    "toPlacePiece": "Parchani joylashtirish uchun mavjud nuqtani bosing.",
-    "@toPlacePiece": {
-        "description": "Tap on any available point to place the piece."
-    },
-    "toSelectPiece": "Uni siljitish uchun biron joyga teging.",
-    "@toSelectPiece": {
-        "description": "Tap on a piece to move it."
-    },
-    "toMovePiece": "Parchani siljitish uchun unga ulangan nuqtani bosing.",
-    "@toMovePiece": {
-        "description": "Tap on point connected to piece to move it."
-    },
-    "toRemovePiece": "Olib tashlash uchun raqibning bitta qismiga teging.",
-    "@toRemovePiece": {
-        "description": "Tap on the opponent's one piece to remove."
-    },
-    "needToCreateMillFirst": "Parchani olib tashlashdan oldin avval siz tegirmonni yaratishingiz kerak.",
-    "@needToCreateMillFirst": {
-        "description": "You need to create a mill first before you can remove a piece."
-    },
-    "needToPlayWithOwnPieces": "Sizning qismlaringiz bilan o'ynashingiz kerak.",
-    "@needToPlayWithOwnPieces": {
-        "description": "You need to play with your pieces."
-    },
-    "statistics": "Statistika",
-    "@statistics": {
-        "description": "Statistics"
-    },
-    "totalGames": "Jami o'yinlar",
-    "@totalGames": {
-        "description": "Total games"
-    },
-    "results": "Natijalar",
-    "@results": {
-        "description": "Results"
-    },
-    "cannotRemoveFromMill": "Siz uni tegirmondan olib tashlay olmaysiz.",
-    "@cannotRemoveFromMill": {
-        "description": "Cannot remove from the mill."
-    },
-    "left": "chap",
-    "@left": {
-        "description": "left"
-    },
-    "privacyPolicy": "Maxfiylik siyosati",
-    "@privacyPolicy": {
-        "description": "Privacy Policy"
-    },
-    "privacyPolicy_Detail_1": "Iltimos, diqqat bilan o'qing va buni to'liq tushunganingizga va rozi ekanligingizga ishonch hosil qiling",
-    "@privacyPolicy_Detail_1": {
-        "description": "Privacy Policy Detail 1"
-    },
-    "privacyPolicy_Detail_2": ". Agar siz ushbu Siyosatga rozi bo'lmasangiz, iltimos, ushbu ilovadan foydalanmang. Ilovadan foydalanish ushbu shartlarni qabul qilishingizni anglatadi.",
-    "@privacyPolicy_Detail_2": {
-        "description": "Privacy Policy Detail 2"
-    },
-    "and": " va",
-    "accept": "Qabul qiling",
-    "@accept": {
-        "description": "Accept"
-    },
-    "undo": "Bekor qilish",
-    "@undo": {
-        "description": "Undo"
-    },
-    "undoOption": "Bekor qilish opsiyasi",
-    "@undoOption": {
-        "description": "Undo option"
-    },
-    "undoOption_Detail": "Harakatni bekor qilish mumkin.",
-    "@undoOption_Detail": {
-        "description": "It is possible to undo a move."
-    },
-    "takeBack": "Qaytarib ol",
-    "@takeBack": {
-        "description": "Take back"
-    },
-    "takingBack": "Orqaga ...",
-    "@takingBack": {
-        "description": "Taking back..."
-    },
-    "waiting": "Kutilmoqda ...",
-    "@waiting": {
-        "description": "Waiting..."
-    },
-    "stepForward": "Oldinga qadam",
-    "@stepForward": {
-        "description": "Step forward"
-    },
-    "takeBackAll": "Barchasini qaytarib oling",
-    "@takeBackAll": {
-        "description": "Take back all"
-    },
-    "stepForwardAll": "Barchasini oldinga qadam qo'ying",
-    "@stepForwardAll": {
-        "description": "Step forward all"
-    },
-    "moveNow": "Hozir harakatlaning",
-    "@moveNow": {
-        "description": "Move now"
-    },
-    "done": "Bajarildi",
-    "@done": {
-        "description": "Done."
-    },
-    "crackMill": "Yoriq tegirmoni",
-    "@crackMill": {
-        "description": "Crack-mill"
-    },
-    "crackMill_Detail": "Agar o'yinchi tegirmonda faqat bitta bo'lakka ega bo'lsa, tegirmondagi qismlarni olib tashlash uchun qulflanmaydi.",
-    "@crackMill_Detail": {
-        "description": "If a player has only pieces in mills, the pieces in the mills will not lock to remove."
-    },
-    "animationDuration": "Animatsiya davomiyligi",
-    "@animationDuration": {
-        "description": "Animation duration"
-    },
-    "none": "Yo'q",
-    "@none": {
-        "description": "None"
-    },
-    "theme": "Mavzu",
-    "@theme": {
-        "description": "Theme"
-    },
-    "helpContent": "O'yin raqibni uchta bo'lakdan kam yoki qonuniy harakatlarsiz qoldirishga qaratilgan.\n\nAgar pozitsiya uchinchi marta sodir bo'lsa yoki so'nggi 100 ta harakatni olib tashlamasa, o'yin avtomatik ravishda tortiladi.\n\nO'yin uch bosqichda davom etadi:\n\n1. Bo'sh joylarga qismlarni joylashtirish\n2. Parchalarni qo'shni nuqtalarga ko'chirish\n3. (ixtiyoriy bosqich) Pleyerni uch qismga qisqartirganda qismlarni istalgan bo'sh joyga ko'chirish\n\nJoylashtirish\n\nO'yin bo'sh taxta bilan boshlanadi, u yigirma to'rt ochko to'plangan panjaradan iborat. Aktyorlar har bir o'yinchi barcha qismlarni taxtaga qo'yguncha navbat bilan o'z qismlarini bo'sh joylarga qo'yishadi. Agar o'yinchi uchta qismini to'g'ri qo'yishi mumkin bo'lsa, unda \"tegirmon\" bor va u raqibining bitta qismini taxtadan olib tashlashi mumkin.\n\nBa'zi bir qoidalarda, o'yinchilar shakllangan tegirmondan biron bir qismni olib tashlashdan oldin boshqa qismlarni olib tashlashlari kerak.\n\nSiz ba'zi qoidalarda joylashtirish bosqichida qismlarni olib tashlangan qismlarga yana joylashtirolmaysiz.\n\nBarcha qismlardan foydalangandan so'ng, o'yinchilar navbat bilan harakat qilishadi.\n\nKo'chirish\n\nKo'chirish uchun o'yinchi o'z qismlaridan birini taxta chizig'i bo'ylab bo'sh qo'shni nuqtaga olib boradi. Agar u buni qila olmasa, u o'yinni yutqazgan. Uchta bo'lagini taxta chizig'iga tekislagan o'yinchi tegirmonga ega va joylashtirish bosqichidagi kabi raqibining birini olib tashlashi mumkin. Har qanday o'yinchi ikki qismga qisqartiradi, yangi tegirmonlarni yaratish imkoniyati yo'q va shu bilan o'yinni yo'qotadi. Raqib ularni harakatlanishiga to'sqinlik qilsa, o'yinchi uchta bo'lakdan ko'proq yutqazishi mumkin.\n\nUchish\n\nQoidalarning ba'zi bir variantlarida, agar o'yinchida faqat uchta bo'lak qolsa, uning qismlari uchib ketishi, sakrashi yoki faqat qo'shni bo'lgan joylarga emas, balki har qanday bo'sh joyga sakrashi mumkin.",
-    "@helpContent": {
-        "description": "Help Content"
-    },
-    "versionInfo": "Versiya haqida ma'lumot",
-    "@versionInfo": {
-        "description": "Version info"
-    },
-    "eula": "EULA",
-    "@eula": {
-        "description": "EULA"
-    },
-    "license": "Litsenziya",
-    "@license": {
-        "description": "License"
-    },
-    "sourceCode": "Manba kodi",
-    "@sourceCode": {
-        "description": "Source code"
-    },
-    "thirdPartyNotices": "Uchinchi tomon xabarnomalari",
-    "@thirdPartyNotices": {
-        "description": "Third-party notices"
-    },
-    "appVersion": "Ilova versiyasi",
-    "@appVersion": {
-        "description": "App Version"
-    },
-    "general": "Umumiy",
-    "@general": {
-        "description": "General"
-    },
-    "advanced": "Ilg'or",
-    "@advanced": {
-        "description": "Advanced"
-    },
-    "placing": "Joylashtirish",
-    "@placing": {
-        "description": "Placing"
-    },
-    "moving": "Ko'chirish",
-    "@moving": {
-        "description": "Moving"
-    },
-    "removing": "Olib tashlash",
-    "@removing": {
-        "description": "Removing"
-    },
-    "gameOverCondition": "O'yin tugadi",
-    "@gameOverCondition": {
-        "description": "Game over condition"
-    },
-    "aisPlayStyle": "AI ning o'yin uslubi",
-    "@aisPlayStyle": {
-        "description": "AI's playstyle"
-    },
-    "passive": "Passiv",
-    "@passive": {
-        "description": "Passive"
-    },
-    "timeout": "Taym-aut; turib qolish; tanaffus",
-    "@timeout": {
-        "description": "Timeout"
-    },
-    "personalization": "Shaxsiylashtirish",
-    "@personalization": {
-        "description": "Personalization"
-    },
-    "forDevelopers": "Ishlab chiquvchilar uchun",
-    "@forDevelopers": {
-        "description": "For developers"
-    },
-    "developerMode": "Tuzuvchi rejimi",
-    "@developerMode": {
-        "description": "Developer mode"
-    },
-    "drawOnHumanExperience": "Inson tajribasidan foydalaning",
-    "@drawOnHumanExperience": {
-        "description": "Draw on the human experience"
-    },
-    "considerMobility": "Parchalarning harakatchanligini ko'rib chiqing",
-    "@considerMobility": {
-        "description": "Consider mobility of pieces"
-    },
-    "pieceCount": "Parcha soni",
-    "@pieceCount": {
-        "description": "Piece count"
-    },
-    "inHand": "qo'lda",
-    "@inHand": {
-        "description": "in hand"
-    },
-    "onBoard": "transport vosita ichida",
-    "@onBoard": {
-        "description": "on board"
-    },
-    "boardTop": "Kengash tepadan ofset",
-    "@boardTop": {
-        "description": "Board offset from the top"
-    },
-    "notAIsTurn": "Bu navbat AI emas.",
-    "@notAIsTurn": {
-        "description": "It is not the AI's turn."
-    },
-    "aiIsNotThinking": "AI o'ylamaydi.",
-    "@aiIsNotThinking": {
-        "description": "AI is not thinking."
-    },
-    "autoReplay": "Avtomatik qayta harakatlanish",
-    "@autoReplay": {
-        "description": "Auto re-play moves"
-    },
-    "atEnd": "Siz ko'chirish ro'yxatining oxiridasiz.",
-    "@atEnd": {
-        "description": "At the end of the move list."
-    },
-    "tapBackAgainToLeave": "Ketish uchun yana bir marta bosing.",
-    "@tapBackAgainToLeave": {
-        "description": "Tap back again to leave."
-    },
-    "environmentVariables": "Atrof muhit o'zgaruvchilari",
-    "@environmentVariables": {
-        "description": "Environment variables"
-    },
-    "more": "Ko'proq",
-    "@more": {
-        "description": "More"
-    },
-    "experimental": "Bu eksperimental xususiyat.",
-    "@experimental": {
-        "description": "This is an experimental feature."
-    },
-    "experiments": "Tajribalar",
-    "@experiments": {
-        "description": "Experiments"
-    },
-    "ossLicenses": "Ochiq manbali litsenziyalar",
-    "@ossLicenses": {
-        "description": "Open source licenses"
-    },
-    "language": "Til",
-    "@language": {
-        "description": "Languages"
-    },
-    "defaultLanguage": "Standart til",
-    "@defaultLanguage": {
-        "description": "Default language"
-    },
-    "mayMoveInPlacingPhase": "Parchalar joylashtirish bosqichida harakatlanishi mumkin",
-    "@mayMoveInPlacingPhase": {
-        "description": "The pieces can move in the placing phase"
-    },
-    "mayMoveInPlacingPhase_Detail": "Alohida joylashtirish va harakatlanish bosqichlari mavjud emas, ya'ni o'yinchilar har bir harakatda taxtaga biror qism qo'yishni xohlaydilarmi yoki ularning qismlaridan birini ko'chirishni xohlaydilarmi (agar ular joylashtiriladigan qoldiqlari bo'lsa).",
-    "@mayMoveInPlacingPhase_Detail": {
-        "description": "There are no distinct placing and moving phases, i.e. the players can decide at every move whether they want to place a piece on the board or move one of their pieces (as long as they have remaining pieces to place)."
-    },
-    "drawerColor": "Menyu rangi",
-    "@drawerColor": {
-        "description": "Menu color"
-    },
-    "drawerTextColor": "Menyu matni rangi",
-    "@drawerTextColor": {
-        "description": "Menu text color"
-    },
-    "drawerBackgroundColor": "Menyu fon rangi",
-    "@drawerBackgroundColor": {
-        "description": "Menu background color"
-    },
-    "drawerHighlightItemColor": "Menyu element rangini ajratib ko'rsatish",
-    "@drawerHighlightItemColor": {
-        "description": "Menu highlight item color"
-    },
-    "mainToolbarBackgroundColor": "Asosiy asboblar paneli fon rangi",
-    "@mainToolbarBackgroundColor": {
-        "description": "Main toolbar background color"
-    },
-    "mainToolbarIconColor": "asosiy asboblar paneli piktogramma rangi",
-    "@mainToolbarIconColor": {
-        "description": "main toolbar icon color"
-    },
-    "navigationToolbarBackgroundColor": "Navigatsiya asboblar panelining fon rangi",
-    "@navigationToolbarBackgroundColor": {
-        "description": "Navigation toolbar background color"
-    },
-    "navigationToolbarIconColor": "Navigatsiya asboblar paneli piktogramma rangi",
-    "@navigationToolbarIconColor": {
-        "description": "Navigation toolbar icon color"
-    },
-    "autoHideToolbar": "Asboblar panelini avtomatik ravishda yashirish",
-    "@autoHideToolbar": {
-        "description": "Automatically hide the toolbar"
-    },
-    "toolbarLocationOnScreen": "Asboblar panelining ekrandagi joylashuvi",
-    "@toolbarLocationOnScreen": {
-        "description": "Toolbar location on screen"
-    },
-    "top": "Yuqori",
-    "@top": {
-        "description": "Top"
-    },
-    "bottom": "Pastki",
-    "@bottom": {
-        "description": "Bottom"
-    },
-    "center": "Markaz",
-    "@center": {
-        "description": "Center"
-    },
-    "solidColor": "Qattiq rang",
-    "@solidColor": {
-        "description": "Solid color"
-    },
-    "picture": "Rasm",
-    "@picture": {
-        "description": "Picture"
-    },
-    "chooseYourPicture": "Rasmingizni tanlang",
-    "@chooseYourPicture": {
-        "description": "Choose your picture"
-    },
-    "light": "Engil",
-    "@light": {
-        "description": "Light"
-    },
-    "dark": "To'q",
-    "@dark": {
-        "description": "Dark"
-    },
-    "themes": "Mavzular",
-    "@themes": {
-        "description": "Themes"
-    },
-    "currentTheme": "Joriy mavzu",
-    "@currentTheme": {
-        "description": "Current theme"
-    },
-    "saveTheme": "Mavzuni saqlash",
-    "@saveTheme": {
-        "description": "Save theme"
-    },
-    "fonts": "Shriftlar",
-    "@fonts": {
-        "description": "Fonts"
-    },
-    "showAnalysisGraph": "Tahlil grafikasini ko'rsatish",
-    "@showAnalysisGraph": {
-        "description": "Show analysis graph"
-    },
-    "analysis": "Tahlil",
-    "@analysis": {
-        "description": "Analysis"
-    },
-    "saveGame": "O'yinni saqlang",
-    "@saveGame": {
-        "description": "Save game"
-    },
-    "loadGame": "O'yinni yuklang",
-    "@loadGame": {
-        "description": "Load game"
-    },
-    "setupPosition": "O'rnatish pozitsiyasi",
-    "@setupPosition": {
-        "description": "Setup position"
-    },
-    "showLegalMoves": "Qonuniy harakatlarni ko'rsating",
-    "@showLegalMoves": {
-        "description": "Show legal moves"
-    },
-    "showLastMove": "Oxirgi harakatni ko'rsating",
-    "@showLastMove": {
-        "description": "Show last move"
-    },
-    "showArrows": "Oklarni ko'rsatish",
-    "@showArrows": {
-        "description": "Show arrows"
-    },
-    "pieces": "Parchalar",
-    "@pieces": {
-        "description": "Pieces"
-    },
-    "showAnalysis": "Tahlilni ko'rsatish",
-    "@showAnalysis": {
-        "description": "Show analysis"
-    },
-    "threads": "Iplar",
-    "@threads": {
-        "description": "Threads"
-    },
-    "getInvolved": "Qo'shilmoq",
-    "@getInvolved": {
-        "description": "Get Involved"
-    },
-    "helpImproveTranslate": "Tarjimani yaxshilashga yordam bering",
-    "@helpImproveTranslate": {
-        "description": "Help improve translate"
-    },
-    "tutorial": "Qo'llanma",
-    "@tutorial": {
-        "description": "Tutorial"
-    },
-    "classicMill": "Klassik tegirmon",
-    "@classicMill": {
-        "description": "Classic Mill"
-    },
-    "mixedMill": "Aralash tegirmon",
-    "@mixedMill": {
-        "description": "Mixed Mill"
-    },
-    "ceylonMill": "Seylon tegirmoni",
-    "@ceylonMill": {
-        "description": "Ceylon Mill"
-    },
-    "mayBreakAndRemakeMillRepeatedly": "Tegirmon buzilib, qayta tiklanishi mumkin",
-    "@mayBreakAndRemakeMillRepeatedly": {
-        "description": "Mill may be broken and remade repeatedly"
-    },
-    "mayBreakAndRemakeMillRepeatedly_Detail": "Agar o'yinchi darhol yangi tegirmon yaratish uchun tegirmonni sindirib tashlasa, bunday o'yinchi yangi tegirmon qilsa, keyingi harakatida bunday buyumni asl bog'lanish joyiga qaytarishi mumkin.",
-    "@mayBreakAndRemakeMillRepeatedly_Detail": {
-        "description": "If a player breaks a mill to create a new mill immediately, such player can move such piece back to the original junction in his next move if it makes a new mill."
-    },
-    "drawIfNoRemovalWithinTenMovesWhenThreeLeft": "Agar o'yinchi uchta bo'lakka ega bo'lsa va o'nta harakatdan so'ng ikkala o'yinchi ham raqib qismlarini olib tashlamasa, o'yin o'tkaziladi",
-    "@drawIfNoRemovalWithinTenMovesWhenThreeLeft": {
-        "description": "The game is drawn if a player has three pieces and after ten moves neither player removes the opponent's pieces"
-    },
-    "drawIfNoRemovalWithinTenMovesWhenThreeLeft_Detail": "Agar o'yinchi uchta bo'lakka tushib qolsa va hech bir o'yinchi raqibning qismini o'nta harakat davomida olib tashlay olmasa, o'yin durang bo'ladi.",
-    "@drawIfNoRemovalWithinTenMovesWhenThreeLeft_Detail": {
-        "description": "When a player is down to three pieces, and neither player can remove an opponent's piece within ten moves, the game is a draw."
-    },
-    "close": "Yopish",
-    "@close": {
-        "description": "Close"
-    },
-    "whitePiece": "Oq bo'lak",
-    "@whitePiece": {
-        "description": "White piece"
-    },
-    "blackPiece": "Qora parcha",
-    "@blackPiece": {
-        "description": "Black piece"
-    },
-    "banPoint": "Taqiqlanish nuqtasi",
-    "@banPoint": {
-        "description": "Ban point"
-    },
-    "emptyPoint": "Bo'sh nuqta",
-    "@emptyPoint": {
-        "description": "Empty point"
-    },
-    "noPoint": "Gap yo'q",
-    "@noPoint": {
-        "description": "No point"
-    },
-    "placingPhase": "Joylashtirish bosqichi",
-    "@placingPhase": {
-        "placingPhase": "Placing phase"
-    },
-    "movingPhase": "Harakatlanish bosqichi",
-    "@movingPhase": {
-        "description": "Moving phase"
-    },
-    "flyingPhase": "Uchish bosqichi",
-    "@flyingPhase": {
-        "description": "Flying phase"
-    },
-    "sideToMove": "Harakatlanadigan tomon",
-    "@sideToMove": {
-        "description": "Side to move"
-    },
-    "lastMove": "Oxirgi harakat",
-    "@lastMove": {
-        "description": "Last move"
-    },
-    "selected": "Tanlangan",
-    "@selected": {
-        "description": "Selected"
-    },
-    "mainMenu": "Asosiy menyu",
-    "@mainMenu": {
-        "description": "Main menu"
-    },
-    "accessibility": "Maxsus imkoniyatlar",
-    "@accessibility": {
-        "description": "Accessibility"
-    },
-    "screenReaderSupport": "Ekranni o'quvchini qo'llab -quvvatlash",
-    "@screenReaderSupport": {
-        "description": "Screen reader support"
-    },
-    "isDraw": "Bu durang",
-    "@isDraw": {
-        "description": "It is a Draw!"
-    },
-    "draw": "Chizma",
-    "@draw": {
-        "description": "Draw"
-    },
-    "pieceHighlightColor": "Rangni ajratib ko'rsatish",
-    "@pieceHighlightColor": {
-        "description": "Piece highlight color"
-    },
-    "algorithm": "Algoritm",
-    "@algorithm": {
-        "description": "Algorithm"
-    },
-    "removeUnplacedPiece": "O'rnatilmagan qismni olib tashlang",
-    "@removeUnplacedPiece": {
-        "description": "Remove unplaced piece"
-    },
-    "removeUnplacedPiece_Detail": "Agar o'yinchi joylashtirish bosqichida tegirmonni hosil qilsa, u raqibning joylanmagan qismini olib tashlaydi va harakatni davom ettiradi.",
-    "@removeUnplacedPiece_Detail": {
-        "description": "If a player forms the mill in the placing phase, she will remove the opponent's unplaced piece and continue to make a move."
-    },
-    "endgameNMoveRule": "Endgame N-Move qoidasi",
-    "@endgameNMoveRule": {
-        "description": "Endgame N-Move rule"
-    },
-    "endgameNMoveRule_Detail": "Agar har bir o'yinchi faqat uchta bo'lakka ega bo'lsa va hech bir o'yinchi biron bir harakatni olib tashlamasa, o'yin chiziladi.",
-    "@endgameNMoveRule_Detail": {
-        "description": "If either player has only three pieces and neither player removes a piece within a specific moves, the game is drawn."
-    },
-    "drawReasonEndgameRule50": "Ikkala o'yinchi ham faqat uchta bo'lakka ega va hech bir o'yinchi ma'lum bir harakatda bo'lakni olib tashlamaydi.",
-    "@drawReasonEndgameRule50": {
-        "description": "Either player has only three pieces and neither player removes a piece within a specific moves."
-    },
-    "threefoldRepetitionRule": "Uch marta takrorlash qoidasi",
-    "@threefoldRepetitionRule": {
-        "description": "Threefold repetition rule"
-    },
-    "threefoldRepetitionRule_Detail": "Agar pozitsiya uchinchi marta sodir bo'lsa, o'yin durang o'ynaydi.",
-    "@threefoldRepetitionRule_Detail": {
-        "description": "The game is drawn if a position occurs for the third time."
-    },
-    "continueToMakeMove": "Tegirmon! Harakat qilishni davom ettiring.",
-    "@continueToMakeMove": {
-        "description": "Mill! Continue to make a move."
-    },
-    "pointStyle": "Nuqtalar uslubi",
-    "@pointStyle": {
-        "description": "Point style"
-    },
-    "pointWidth": "Nuqta kengligi",
-    "@pointWidth": {
-        "description": "Point width"
-    },
-    "solid": "Qattiq",
-    "@solid": {
-        "description": "Solid"
-    },
-    "hollow": "Ichi bo'sh",
-    "@hollow": {
-        "description": "Hollow"
-=======
   "appName": "Tegirmon",
   "@appName": {
     "description": "The app name"
@@ -2400,7 +1149,6 @@
         "description": "Number of Moves",
         "example": "3"
       }
->>>>>>> 92c2f33f
     }
   },
   "browse": "Ko‘rib chiqish…",
