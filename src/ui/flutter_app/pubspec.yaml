--- conflicted
+++ resolved
@@ -46,12 +46,7 @@
 
 dev_dependencies:
   build_runner: ^2.1.4
-<<<<<<< HEAD
-  flutter_gen_runner: ^4.0.0
-
-=======
   copy_with_extension_gen: ^2.0.3
->>>>>>> dc19874e
   flutter_oss_licenses: ^1.0.1
   flutter_test:
     sdk: flutter
