name: sanmill
description: Sanmill is a open-source, powerful UCI-like Nine Men's Morris (and its variants) program.
publish_to: none
version: 2.0.0+2627

<<<<<<< HEAD
version: 1.1.43+2225

environment:
  sdk: '>=2.16.0 <3.0.0'
=======

environment:
  sdk: ">=2.17.0 <3.0.0"
>>>>>>> 92c2f33f

dependencies:
  # Fixed
  animated_text_kit: ^4.1.1
  catcher:
    git:
      url: https://github.com/ThexXTURBOXx/catcher.git
  collection: ^1.16.0
  copy_with_extension: ^4.0.3
  cupertino_icons: ^1.0.5
  device_info_plus_platform_interface: ^3.0.0
  double_back_to_close_app: ^2.1.0
  feedback: ^2.5.0
  filesystem_picker: ^3.0.0
  fluentui_system_icons: ^1.1.178
  flutter:
    sdk: flutter
  flutter_colorpicker: ^1.0.3
  flutter_email_sender: ^5.1.0
  flutter_localizations:
    sdk: flutter
<<<<<<< HEAD
  cupertino_icons: ^1.0.4
  soundpool: ^2.3.0
  path_provider: ^2.0.9
  package_info_plus: ^1.4.0
  uuid: ^3.0.6
  url_launcher: ^6.0.20
  intl: 0.17.0
  catcher: ^0.6.9
  stack_trace: ^1.10.0

  devicelocale: ^0.5.0
  double_back_to_close_app: ^2.1.0
  flutter_picker: ^2.0.2
  flutter_email_sender: ^5.1.0
  feedback:
    git:
      url: https://github.com/calcitem/feedback
  animated_text_kit: ^4.1.1
  flutter_colorpicker: ^1.0.3
  device_info_plus_platform_interface: ^2.3.0
  fluentui_system_icons: ^1.1.161
=======
  flutter_platform_alert: ^0.3.0

  # local database
  hive: ^2.2.3
  hive_flutter: ^1.1.0

  #localization
  intl: ^0.17.0

  json_annotation: ^4.6.0
  logger: ^1.1.0
  # Fixed
  package_info_plus: ^1.4.2
  path_provider: ^2.0.11
  soundpool: ^2.3.0
  #soundpool_windux:
  #  git:
  #    url: https://github.com/ukasz123/soundpool.git
  #    ref: windows_linux_support
  #    path: soundpool_windux
  url_launcher: ^6.1.5
  uuid: ^3.0.6
>>>>>>> 92c2f33f
  #pref: ^2.3.0
  #screen_recorder: ^0.0.2

dev_dependencies:
<<<<<<< HEAD
  flutter_oss_licenses: ^1.1.1
  flutter_test:
    sdk: flutter
  msix: ^2.8.13
=======
  build_runner: ^2.2.0
  copy_with_extension_gen: ^4.0.3
  flutter_driver:
    sdk: flutter

  flutter_gen_runner: ^4.3.0
  flutter_test:
    sdk: flutter

  hive_generator: ^1.1.3

  json_serializable: ^6.3.1
  flutter_lints: ^2.0.1
  mockito: any
  msix: ^3.6.3
  source_gen: ^1.2.2
  test: any

flutter_gen:
  output: lib/generated/assets/
>>>>>>> 92c2f33f

flutter:
  generate: false
  uses-material-design: true

  assets:
    - assets/files/git-branch.txt
    - assets/files/git-revision.txt
    - assets/licenses/GPL-3.0.txt
    - assets/audios/draw.mp3
    - assets/audios/fly.mp3
    - assets/audios/go.mp3
    - assets/audios/illegal.mp3
    - assets/audios/lose.mp3
    - assets/audios/mill.mp3
    - assets/audios/place.mp3
    - assets/audios/remove.mp3
    - assets/audios/select.mp3
    - assets/audios/win.mp3

flutter_intl:
  enabled: true

msix_config:
  display_name: Sanmill
  publisher_display_name: Calcitem Studio
  identity_name: 25314CalcitemStudio.Sanmill
  publisher: CN=3413C020-B420-4E0A-8687-A2C35E878F3A
  capabilities: ""
  store: true<|MERGE_RESOLUTION|>--- conflicted
+++ resolved
@@ -3,16 +3,9 @@
 publish_to: none
 version: 2.0.0+2627
 
-<<<<<<< HEAD
-version: 1.1.43+2225
-
-environment:
-  sdk: '>=2.16.0 <3.0.0'
-=======
 
 environment:
   sdk: ">=2.17.0 <3.0.0"
->>>>>>> 92c2f33f
 
 dependencies:
   # Fixed
@@ -34,30 +27,8 @@
   flutter_email_sender: ^5.1.0
   flutter_localizations:
     sdk: flutter
-<<<<<<< HEAD
-  cupertino_icons: ^1.0.4
-  soundpool: ^2.3.0
-  path_provider: ^2.0.9
-  package_info_plus: ^1.4.0
-  uuid: ^3.0.6
-  url_launcher: ^6.0.20
-  intl: 0.17.0
-  catcher: ^0.6.9
-  stack_trace: ^1.10.0
-
-  devicelocale: ^0.5.0
-  double_back_to_close_app: ^2.1.0
-  flutter_picker: ^2.0.2
-  flutter_email_sender: ^5.1.0
-  feedback:
-    git:
-      url: https://github.com/calcitem/feedback
-  animated_text_kit: ^4.1.1
-  flutter_colorpicker: ^1.0.3
-  device_info_plus_platform_interface: ^2.3.0
-  fluentui_system_icons: ^1.1.161
-=======
   flutter_platform_alert: ^0.3.0
+  flutter_picker: ^2.0.5
 
   # local database
   hive: ^2.2.3
@@ -79,17 +50,10 @@
   #    path: soundpool_windux
   url_launcher: ^6.1.5
   uuid: ^3.0.6
->>>>>>> 92c2f33f
   #pref: ^2.3.0
   #screen_recorder: ^0.0.2
 
 dev_dependencies:
-<<<<<<< HEAD
-  flutter_oss_licenses: ^1.1.1
-  flutter_test:
-    sdk: flutter
-  msix: ^2.8.13
-=======
   build_runner: ^2.2.0
   copy_with_extension_gen: ^4.0.3
   flutter_driver:
@@ -110,7 +74,6 @@
 
 flutter_gen:
   output: lib/generated/assets/
->>>>>>> 92c2f33f
 
 flutter:
   generate: false
