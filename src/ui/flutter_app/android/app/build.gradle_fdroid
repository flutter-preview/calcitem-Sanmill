--- conflicted
+++ resolved
@@ -25,11 +25,7 @@
 apply from: "$flutterRoot/packages/flutter_tools/gradle/flutter.gradle"
 
 android {
-<<<<<<< HEAD
-    compileSdkVersion 31
-=======
     compileSdkVersion 33
->>>>>>> 92c2f33f
 
     lintOptions {
         disable 'InvalidPackage'
@@ -37,13 +33,8 @@
 
     defaultConfig {
         applicationId "com.calcitem.sanmill"
-<<<<<<< HEAD
-        minSdkVersion 17
-        targetSdkVersion 31
-=======
         minSdkVersion 19
         targetSdkVersion 33
->>>>>>> 92c2f33f
         versionCode flutterVersionCode.toInteger()
         versionName flutterVersionName
         ndk{
