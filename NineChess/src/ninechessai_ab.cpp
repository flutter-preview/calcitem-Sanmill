﻿/****************************************************************************
** by liuweilhy, 2018.11.29
** Mail: liuweilhy@163.com
** This file is part of the NineChess game.
****************************************************************************/
#include <cmath>
#include <time.h>
#include <Qdebug>
#include <QTime>
#include <array>
#include <random>
#include <chrono>
#include <algorithm>

#include "ninechessai_ab.h"
#include "hashMap.h"

using namespace CTSL;

#ifdef HASH_MAP_ENABLE
static constexpr int hashsize = 0x8000000; // 128M
HashMap<uint64_t, NineChessAi_ab::HashValue> hashmap(hashsize);
#endif // HASH_MAP_ENABLE

#ifdef BOOK_LEARNING
static constexpr int bookHashsize = 0x8000000; // 128M
HashMap<uint64_t, NineChessAi_ab::HashValue> bookHashMap(bookHashsize);
vector<uint64_t> openingBook;
#endif // BOOK_LEARNING

NineChessAi_ab::NineChessAi_ab() :
    rootNode(nullptr),
    requiredQuit(false),
    nodeCount(0),
#ifdef HASH_MAP_ENABLE
    hashEntryCount(0),
    hashHitCount(0),
    hashInsertNewCount(0),
    hashAddrHitCount(0),
    hashReplaceCozDepthCount(0),
    hashReplaceCozHashCount(0),
#endif
    evaluatedNodeCount(0)
{
    buildRoot();
}

NineChessAi_ab::~NineChessAi_ab()
{
    deleteTree(rootNode);
    rootNode = nullptr;
}

void NineChessAi_ab::buildRoot()
{
    rootNode = addNode(nullptr, 0, 0, 0, NineChess::NOBODY);
}

struct NineChessAi_ab::Node *NineChessAi_ab::addNode(Node *parent, int value, int move, int bestMove, enum NineChess::Player player)
{
    Node *newNode = new Node;   // (10%)

    newNode->parent = parent;
    newNode->value = value;
    newNode->move = move;
    
    nodeCount++;
    newNode->id = nodeCount;

    newNode->pruned = false;

#if ((defined HASH_MAP_ENABLE) || (defined BOOK_LEARNING)) 
    newNode->hash = 0;
#endif

#ifdef HASH_MAP_ENABLE
    newNode->isHash = false;
#endif

#ifdef DEBUG_AB_TREE
    newNode->player = player;
    newNode->root = rootNode;
    newNode->stage = chessTemp.context.stage;
    newNode->action = chessTemp.context.action;
    newNode->evaluated = false;
    newNode->nPiecesInHandDiff = INT_MAX;
    newNode->nPiecesOnBoardDiff = INT_MAX;
    newNode->nPiecesNeedRemove = INT_MAX;
    newNode->alpha = -INF_VALUE;
    newNode->beta = INF_VALUE;
    newNode->result = 0;
    newNode->visited = false;

    int c, p;
    char cmd[32] = { 0 };

    if (move < 0) {
        chessTemp.pos2cp(-move, c, p);
        sprintf(cmd, "-(%1u,%1u)", c, p);   // (3%)
    } else if (move & 0x7f00) {
        int c1, p1;
        chessTemp.pos2cp(move >> 8, c1, p1);
        chessTemp.pos2cp(move & 0x00ff, c, p);
        sprintf(cmd, "(%1u,%1u)->(%1u,%1u)", c1, p1, c, p);     // (7%)
    } else {
        chessTemp.pos2cp(move & 0x007f, c, p);
        sprintf(cmd, "(%1u,%1u)", c, p);    // (12%)
    }

    newNode->cmd = cmd;
#endif // DEBUG_AB_TREE

    if (parent) {
        if (bestMove != 0 && move == bestMove) {
            // 把哈希得到的最优着法换到首位
            parent->children.insert(parent->children.begin(), newNode);
        } else {
            parent->children.push_back(newNode); // (7%)
        }
    }

    
//     if (bestMove != 0 && move == bestMove) {
//         std::swap(parent->children[0], parent->children[parent->children.size() - 1]);
//     }

    return newNode;
}

#ifdef MOVE_PRIORITY_TABLE_SUPPORT
#ifdef RANDOM_MOVE
void NineChessAi_ab::shuffleMovePriorityTable()
{
    array<int, 4> movePriorityTable0 = { 17, 19, 21, 23 }; // 中圈四个顶点 (星位)
    array<int, 8> movePriorityTable1 = { 25, 27, 29, 31, 9, 11, 13, 15 }; // 外圈和内圈四个顶点
    array<int, 4> movePriorityTable2 = { 16, 18, 20, 22 }; // 中圈十字架
    array<int, 4> movePriorityTable3 = { 8, 10, 12, 14 }; // 内圈十字架
    array<int, 4> movePriorityTable4 = { 24, 26, 28, 30 }; // 外圈十字架

    unsigned seed = std::chrono::system_clock::now().time_since_epoch().count();

    std::shuffle(movePriorityTable0.begin(), movePriorityTable0.end(), std::default_random_engine(seed));
    std::shuffle(movePriorityTable1.begin(), movePriorityTable1.end(), std::default_random_engine(seed));
    std::shuffle(movePriorityTable2.begin(), movePriorityTable2.end(), std::default_random_engine(seed));
    std::shuffle(movePriorityTable3.begin(), movePriorityTable3.end(), std::default_random_engine(seed));
    std::shuffle(movePriorityTable4.begin(), movePriorityTable4.end(), std::default_random_engine(seed));

    for (int i = 0; i < 4; i++) {
        movePriorityTable[i + 0] = movePriorityTable0[i];
    }

    for (int i = 0; i < 8; i++) {
        movePriorityTable[i + 4] = movePriorityTable1[i];
    }

    for (int i = 0; i < 4; i++) {
        movePriorityTable[i + 12] = movePriorityTable2[i];
    }

    for (int i = 0; i < 4; i++) {
        movePriorityTable[i + 16] = movePriorityTable3[i];
    }

    for (int i = 0; i < 4; i++) {
        movePriorityTable[i + 20] = movePriorityTable4[i];
    }
}
#endif // #ifdef RANDOM_MOVE
#endif // MOVE_PRIORITY_TABLE_SUPPORT

void NineChessAi_ab::generateLegalMoves(Node *node, int bestMove)
{
    const int MOVE_PRIORITY_TABLE_SIZE = NineChess::N_RINGS * NineChess::N_SEATS;
    int pos = 0;

    node->children.reserve(48); // 余量空间 (2%)

#ifdef MOVE_PRIORITY_TABLE_SUPPORT
#ifdef RANDOM_MOVE
   
#else // RANDOM_MOVE
    int movePriorityTable[MOVE_PRIORITY_TABLE_SIZE] = {
        17, 19, 21, 23, // 星位
        25, 27, 29, 31, // 外圈四个顶点
         9, 11, 13, 15, // 内圈四个顶点
        16, 18, 20, 22, // 中圈十字架
        24, 26, 28, 30, // 外圈十字架
         8, 10, 12, 14, // 中圈十字架
    };
#endif // RANDOM_MOVE
#else // MOVE_PRIORITY_TABLE_SUPPORT
    int movePriorityTable[MOVE_PRIORITY_TABLE_SIZE] = {
        8, 9, 10, 11, 12, 13, 14, 15,
        16, 17, 18, 19, 20, 21, 22, 23,
        24, 25, 26, 27, 28, 29, 30, 31,
    };
#endif // MOVE_PRIORITY_TABLE_SUPPORT

    // 如果有子节点，则返回，避免重复建立
    if (node->children.size()) {
        return;
    }

    // 对手
    NineChess::Player opponent = NineChess::getOpponent(chessTemp.context.turn);

    // 列出所有合法的下一招
    switch (chessTemp.context.action) {
    // 对于选子和落子动作
    case NineChess::ACTION_CHOOSE:
    case NineChess::ACTION_PLACE:
        // 对于摆子阶段
        if (chessTemp.context.stage & (NineChess::GAME_PLACING | NineChess::GAME_NOTSTARTED)) {
            for (int i = 0; i < MOVE_PRIORITY_TABLE_SIZE; i++) {
                pos = movePriorityTable[i];
                if (!chessTemp.board_[pos]) {
                    if (node == rootNode && chessTemp.context.stage == NineChess::GAME_NOTSTARTED) {
                        // 若为先手，则抢占星位
                        if (NineChess::isStartPoint(pos)) {
                            addNode(node, INF_VALUE, pos, bestMove, chessTemp.context.turn);
                        }
                    } else {
                        addNode(node, 0, pos, bestMove, chessTemp.context.turn);  // (24%)
                    }
                }
            }
            break;
        } 
        
        // 对于移子阶段
        if (chessTemp.context.stage & NineChess::GAME_MOVING) {
            int newPos, oldPos;
#ifdef MOVE_PRIORITY_TABLE_SUPPORT
            // 尽量从位置理论上较差的位置向位置较好的地方移动
            for (int i = MOVE_PRIORITY_TABLE_SIZE - 1; i >= 0; i--) {
#else
            for (int i = 0; i < MOVE_PRIORITY_TABLE_SIZE; i++) {
#endif // MOVE_PRIORITY_TABLE_SUPPORT
                oldPos = movePriorityTable[i];
                if (!chessTemp.choose(oldPos))
                    continue;

                if ((chessTemp.context.turn == NineChess::PLAYER1 &&
                    (chessTemp.context.nPiecesOnBoard_1 > chessTemp.currentRule.nPiecesAtLeast || !chessTemp.currentRule.allowFlyWhenRemainThreePieces)) ||
                    (chessTemp.context.turn == NineChess::PLAYER2 &&
                    (chessTemp.context.nPiecesOnBoard_2 > chessTemp.currentRule.nPiecesAtLeast || !chessTemp.currentRule.allowFlyWhenRemainThreePieces))) {
                    // 对于棋盘上还有3个子以上，或不允许飞子的情况，要求必须在着法表中
                    for (int moveDirection = NineChess::MOVE_DIRECTION_CLOCKWISE; moveDirection <= NineChess::MOVE_DIRECTION_OUTWARD; moveDirection++) {
                        // 对于原有位置，遍历四个方向的着法，如果棋盘上为空位就加到结点列表中
                        newPos = chessTemp.moveTable[oldPos][moveDirection];
                        if (newPos && !chessTemp.board_[newPos]) {
                            int move = (oldPos << 8) + newPos;
                            addNode(node, 0, move, bestMove, chessTemp.context.turn); // (12%)
                        }
                    }
                } else {
                    // 对于棋盘上还有不到3个字，但允许飞子的情况，不要求在着法表中，是空位就行
                    for (newPos = NineChess::POS_BEGIN; newPos < NineChess::POS_END; newPos++) {
                        if (!chessTemp.board_[newPos]) {
                            int move = (oldPos << 8) + newPos;
                            addNode(node, 0, move, bestMove, chessTemp.context.turn);
                        }
                    }
                }
            }
        }
        break;
    
    // 对于吃子动作
    case NineChess::ACTION_CAPTURE:        
        if (chessTemp.isAllInMills(opponent)) {
            // 全成三的情况
            for (int i = MOVE_PRIORITY_TABLE_SIZE - 1; i >= 0; i--) {
                pos = movePriorityTable[i];
                if (chessTemp.board_[pos] & opponent) {
                    addNode(node, 0, -pos, bestMove, chessTemp.context.turn);
                }
            }
        } else {
            // 不是全成三的情况
            for (int i = MOVE_PRIORITY_TABLE_SIZE - 1; i >= 0; i--) {
                pos = movePriorityTable[i];
                if (chessTemp.board_[pos] & opponent) {
                    if (chessTemp.getRule()->allowRemoveMill || !chessTemp.isInMills(pos)) {
                        addNode(node, 0, -pos, bestMove, chessTemp.context.turn); // (6%)
                    }
                }
            }
        }
        break;

    default:
        break;
    }
}

bool NineChessAi_ab::nodeLess(const Node *first, const Node *second)
{
    if (first->value < second->value) {
        return true;
    } else if ((first->value == second->value) &&
        (first->pruned == false && second->pruned == true)) {
        return true;
    }

    return false;
}

bool NineChessAi_ab::nodeGreater(const Node *first, const Node *second)
{
    if (first->value > second->value) {
        return true;
    } else if ((first->value == second->value) &&
        (first->pruned == false && second->pruned == true)) {
        return true;
    }

    return false;
}

void NineChessAi_ab::sortLegalMoves(Node *node)
{
    // 这个函数对效率的影响很大，排序好的话，剪枝较早，节省时间，但不能在此函数耗费太多时间

#ifdef AB_RANDOM_SORT_CHILDREN
    if (chessTemp.whosTurn() == NineChess::PLAYER1) {
        node->children.sort([](Node* n1, Node* n2) {
            bool ret = false;
            if (n1->value > n2->value) {
                ret = true;
            } else if (n1->value < n2->value) {
                ret = false;
            } else if (n1->value == n2->value) {
                ret = n1->rand < n2->rand;
            }            
            return ret;
            });
    } else {
        node->children.sort([](Node* n1, Node* n2) {
            bool ret = false;
            if (n1->value < n2->value) {
                ret = true;
            } else if (n1->value > n2->value) {
                ret = false;
            } else if (n1->value == n2->value) {
                ret = n1->rand < n2->rand;
            }
            return ret;
    });
    }
#else

    if (chessTemp.whosTurn() == NineChess::PLAYER1) {
        //node->children.sort([](Node *n1, Node *n2) {return n1->value > n2->value; });   // (6%)
        std::stable_sort(node->children.begin(), node->children.end(), nodeGreater);
    } else {
        //node->children.sort([](Node *n1, Node *n2) { return n1->value < n2->value; });  // (6%)
        std::stable_sort(node->children.begin(), node->children.end(), nodeLess);
    }

#if 0
    if (chessTemp.whosTurn() == NineChess::PLAYER1) {
        node->children.sort([](Node *n1, Node *n2) {
            bool ret = false;
            if (n1->value > n2->value) {
                ret = true;
            } else if (n1->value < n2->value) {
                ret = false;
            } else if (n1->value == n2->value) {
                ret = n1->pruned < n2->pruned;
            }
            return ret;
                            });
    } else {
        node->children.sort([](Node *n1, Node *n2) {
            bool ret = false;
            if (n1->value < n2->value) {
                ret = true;
            } else if (n1->value > n2->value) {
                ret = false;
            } else if (n1->value == n2->value) {
                ret = n1->pruned > n2->pruned;
            }
            return ret;
                            });
    }
#endif

#endif
}

void NineChessAi_ab::deleteTree(Node *node)
{
    // 递归删除节点树
    if (node) {
        for (auto i : node->children) {
            deleteTree(i);
        }
        node->children.clear();
        delete node;
    }
}

void NineChessAi_ab::setChess(const NineChess &chess)
{
    // 如果规则改变，重建hashmap
    if (strcmp(this->chess_.currentRule.name, chess.currentRule.name)) {
#ifdef HASH_MAP_ENABLE
        clearHashMap();
#endif // HASH_MAP_ENABLE

#ifdef BOOK_LEARNING
        //clearBookHashMap();
        //openingBook.clear();
#endif // BOOK_LEARNING
    }

    this->chess_ = chess;
    chessTemp = chess;
    chessContext = &(chessTemp.context);
    requiredQuit = false;
    deleteTree(rootNode);
    rootNode = new Node;
    rootNode->value = 0;
    rootNode->move = 0;
    rootNode->parent = nullptr;
    rootNode->pruned = false;
#ifdef DEBUG_AB_TREE
    rootNode->action = NineChess::ACTION_NONE;
    rootNode->stage = NineChess::GAME_NONE;
    rootNode->root = rootNode;
#endif
}

int NineChessAi_ab::evaluate(Node *node)
{
    // 初始评估值为0，对先手有利则增大，对后手有利则减小
    int value = 0;

    int nPiecesInHandDiff = INT_MAX;
    int nPiecesOnBoardDiff = INT_MAX;
    int nPiecesNeedRemove = 0;

    evaluatedNodeCount++;

#ifdef DEBUG_AB_TREE
    node->stage = chessContext->stage;
    node->action = chessContext->action;
    node->evaluated = true;
#endif

    switch (chessContext->stage) {
    case NineChess::GAME_NOTSTARTED:
        break;

    case NineChess::GAME_PLACING:
        // 按手中的棋子计分，不要break;
        nPiecesInHandDiff = chessContext->nPiecesInHand_1 - chessContext->nPiecesInHand_2;
        value += nPiecesInHandDiff * 50;
#ifdef DEBUG_AB_TREE
        node->nPiecesInHandDiff = nPiecesInHandDiff;
#endif

        // 按场上棋子计分
        nPiecesOnBoardDiff = chessContext->nPiecesOnBoard_1 - chessContext->nPiecesOnBoard_2;
        value += nPiecesOnBoardDiff * 100;
#ifdef DEBUG_AB_TREE
        node->nPiecesOnBoardDiff = nPiecesOnBoardDiff;
#endif

        switch (chessContext->action) {
        // 选子和落子使用相同的评价方法
        case NineChess::ACTION_CHOOSE:
        case NineChess::ACTION_PLACE:
            break;

        // 如果形成去子状态，每有一个可去的子，算100分
        case NineChess::ACTION_CAPTURE:
            nPiecesNeedRemove = (chessContext->turn == NineChess::PLAYER1) ? 
                chessContext->nPiecesNeedRemove : -(chessContext->nPiecesNeedRemove);
            value += nPiecesNeedRemove * 100;
#ifdef DEBUG_AB_TREE
            node->nPiecesNeedRemove = nPiecesNeedRemove;
#endif
            break;
        default:
            break;
        }

        break;

    case NineChess::GAME_MOVING:
        // 按场上棋子计分
        value += chessContext->nPiecesOnBoard_1 * 100 - chessContext->nPiecesOnBoard_2 * 100;

        switch (chessContext->action) {
         // 选子和落子使用相同的评价方法
        case NineChess::ACTION_CHOOSE:
        case NineChess::ACTION_PLACE:
            break;

            // 如果形成去子状态，每有一个可去的子，算128分
        case NineChess::ACTION_CAPTURE:
            nPiecesNeedRemove = (chessContext->turn == NineChess::PLAYER1) ? 
                chessContext->nPiecesNeedRemove : -(chessContext->nPiecesNeedRemove);
            value += nPiecesNeedRemove * 128;
#ifdef DEBUG_AB_TREE
            node->nPiecesNeedRemove = nPiecesNeedRemove;
#endif
            break;
        default:
            break;
        }

        break;

    // 终局评价最简单
    case NineChess::GAME_OVER:
        // 布局阶段闷棋判断
        if (chessContext->nPiecesOnBoard_1 + chessContext->nPiecesOnBoard_2 >=
            NineChess::N_SEATS * NineChess::N_RINGS) {
            if (chessTemp.currentRule.isStartingPlayerLoseWhenBoardFull) {
                // winner = PLAYER2;
                value -= 10000;
#ifdef DEBUG_AB_TREE
                node->result = -3;
#endif
            }
            else {
                value = 0;
            }
        }

        // 走棋阶段被闷判断
        if (chessContext->action == NineChess::ACTION_CHOOSE && chessTemp.isAllSurrounded(chessContext->turn)) {
            // 规则要求被“闷”判负，则对手获胜
            if (chessTemp.currentRule.isLoseWhenNoWay) {
                if (chessContext->turn == NineChess::PLAYER1) {
                    value -= 10000;
#ifdef DEBUG_AB_TREE
                    node->result = -2;
#endif
                }
                else {
                    value += 10000;
#ifdef DEBUG_AB_TREE
                    node->result = 2;
#endif
                }
            }
        }

        // 剩余棋子个数判断
        if (chessContext->nPiecesOnBoard_1 < chessTemp.currentRule.nPiecesAtLeast) {
            value -= 10000;
#ifdef DEBUG_AB_TREE
            node->result = -1;
#endif
        }
        else if (chessContext->nPiecesOnBoard_2 < chessTemp.currentRule.nPiecesAtLeast) {
            value += 10000;
#ifdef DEBUG_AB_TREE
            node->result = 1;
#endif
        }
            
        break;

    default:
        break;
    }

    // 赋值返回
    node->value = (int16_t)value;
    return value;
}

int NineChessAi_ab::changeDepth(int originalDepth)
{
    int newDepth = originalDepth;

    if ((chessTemp.context.stage) & (NineChess::GAME_PLACING)) {
#ifdef GAME_PLACING_DYNAMIC_DEPTH
#ifdef DEAL_WITH_HORIZON_EFFECT
#ifdef HASH_MAP_ENABLE
        int depthTable[] =   { 8, 12, 12, 13, 13, 12,  11, 10, 10, 9, 9, 8, 1 };
        //int depthTable[] = { 2, 11, 11, 11, 11, 10,    9, 8, 8,   8, 7, 7, 1 };
#else
        int depthTable[] = { 2, 11, 11, 11, 11, 10,  9, 8, 8, 8, 7, 7, 1 };
        //int depthTable[] = { 8, 12, 12, 13, 13, 12,  11, 10, 10, 9, 9, 9, 1 };
#endif // HASH_MAP_ENABLE
          //int depthTable[] = { 2, 12, 12, 12, 12, 11, 10, 9, 9, 8, 8, 7, 1 };
#else
        //int depthTable[] = { 2, 12, 12, 12, 12, 11, 10, 9, 8, 8, 8, 7, 1 };
          int depthTable[] = { 2, 13, 13, 13, 12, 11, 10, 9, 9, 8, 8, 7, 1 };
#endif // DEAL_WITH_HORIZON_EFFECT
        newDepth = depthTable[chessTemp.getPiecesInHandCount_1()];
#elif defined GAME_PLACING_FIXED_DEPTH
        newDepth = GAME_PLACING_FIXED_DEPTH;
#endif // GAME_PLACING_DYNAMIC_DEPTH
    }

#ifdef GAME_MOVING_FIXED_DEPTH    
    // 走棋阶段将深度调整
    if ((chessTemp.context.stage) & (NineChess::GAME_MOVING)) {
        newDepth = GAME_MOVING_FIXED_DEPTH;
    }
#endif /* GAME_MOVING_FIXED_DEPTH */

    qDebug() << "Depth:" << newDepth;

    return newDepth;
}

int NineChessAi_ab::alphaBetaPruning(int depth)
{
    QTime time1;
    int value = 0;

    int d = changeDepth(depth);

    unsigned int time0 = (unsigned)time(0);
    srand(time0);

    time1.start();

#ifdef BOOK_LEARNING
    if (chess_.getStage() == NineChess::GAME_PLACING)
    {
        if (chess_.context.nPiecesInHand_1 < 8) {
            // 不是一开始就记录到开局库
            openingBook.push_back(chess_.getHash());
        } else {
            // 暂时在此处清空开局库
            openingBook.clear();
        }
    }
#endif

#ifdef MOVE_PRIORITY_TABLE_SUPPORT
#ifdef RANDOM_MOVE
    shuffleMovePriorityTable();
#endif
#endif
    
#ifdef IDS_SUPPORT
    // 深化迭代
    for (int i = 2; i < d; i += 2) {
#ifdef HASH_MAP_ENABLE
        clearHashMap();
#endif
        alphaBetaPruning(i, -INF_VALUE, INF_VALUE, rootNode);
    }

    qDebug() << "IDS Time: " << time1.elapsed() / 1000.0 << "s";
#endif /* IDS_SUPPORT */

#ifdef HASH_MAP_ENABLE
    clearHashMap();  // 每次走子前清空哈希表
#endif
    value = alphaBetaPruning(d, -INF_VALUE /* alpha */, INF_VALUE /* beta */, rootNode);

    qDebug() << "Total Time: " << time1.elapsed() / 1000.0 << "s\n";

    // 生成了 Alpha-Beta 树

    return value;
}

int NineChessAi_ab::alphaBetaPruning(int depth, int alpha, int beta, Node *node)
{
    // 评价值
    int value;

    // 当前节点的 MinMax 值，最终赋值给节点 value，与 alpha 和 Beta 不同
    int minMax;

    // 临时增加的深度，克服水平线效应用
    int epsilon = 0;

<<<<<<< HEAD
    // 子节点的最优着法
    int bestMove = 0;
=======
#ifdef BOOK_LEARNING
    bool hitBook = false;   // 是否在开局库中出现过
#endif
>>>>>>> 7fd982c1

#ifdef HASH_MAP_ENABLE
    // 哈希值
    HashValue hashValue;
    memset(&hashValue, 0, sizeof(hashValue));

    // 哈希类型
    enum HashType hashf = hashfALPHA;
#endif

#if ((defined HASH_MAP_ENABLE) || (defined BOOK_LEARNING)) 
    // 获取哈希值
    uint64_t hash = chessTemp.getHash();
    node->hash = hash;

<<<<<<< HEAD
=======
#ifdef DEBUG_AB_TREE
    node->depth = depth;
    node->root = rootNode;
    // node->player = chessContext->turn;
    // 初始化
    node->isLeaf = false;
    node->isTimeout = false;
    node->visited = true;
#ifdef HASH_MAP_ENABLE
    node->isHash = false;
#endif
#if ((defined HASH_MAP_ENABLE) || (defined BOOK_LEARNING)) 
    node->hash = 0;
#endif // HASH_MAP_ENABLE
#endif // DEBUG_AB_TREE

    // 搜索到叶子节点（决胜局面） TODO: 是否应该先检索哈希?
    if (chessContext->stage == NineChess::GAME_OVER) {
        // 局面评估
        node->value = evaluate(node);
        
        // 为争取速胜，value 值 +- 深度
        if (node->value > 0)
            node->value += depth;
        else
            node->value -= depth;

#ifdef DEBUG_AB_TREE
        node->isLeaf = true;
#endif

#ifdef HASH_MAP_ENABLE
        // 记录确切的哈希值
        recordHash(node->value, alpha, beta, depth, hashfEXACT, hash);
#endif

        return node->value;
    }

#ifdef BOOK_LEARNING
    // 检索开局库
    HashValue hashValue;

    if(findBookHash(hash, hashValue)) {
        if (chessContext->turn == NineChess::PLAYER2) {
            // 是否需对后手扣分
            hitBook = true;
        }
    }
#endif

#ifdef HASH_MAP_ENABLE
>>>>>>> 7fd982c1
    // 检索 hashmap
    //hashMapMutex.lock();

    // 从地址里一定可以读取出东西，found 恒定为 true?
    //bool found = findHash(hash, hashValue);

    HashType type = hashfEMPTY;

    int probeVal = probeHash(hash, depth, alpha, beta, bestMove, type);

    if (node != rootNode && probeVal != INT32_MIN) {
        hashHitCount++;
        node->isHash = true;
        node->value = probeVal;

        if (type != hashfEXACT && type != hashfEMPTY) {
            node->pruned = true;
        }

        //         // TODO: 有必要?
        //         if (chessContext->turn == NineChess::PLAYER1)
        //             node->value += hashValue.depth - depth;
        //         else
        //             node->value -= hashValue.depth - depth;

        return node->value;
}

#if 0
    if (node != rootNode &&
        hashValue.hash == hash &&   // 校验放在这里?
        hashValue.depth >= depth) { // 大于还是大于或等于?
#ifdef DEBUG_AB_TREE
        node->isHash = true;
#endif
        // TODO: 处理 Alpha/Beta 确切值
        if (hashValue.type == hashfEXACT) {
            hashHitCount++;
            node->value = hashValue.value;
            alpha = hashValue.alpha;
            beta = hashValue.beta;

            // Why? 对 depth 的调整放在这里合适?
            if (chessContext->turn == NineChess::PLAYER1)
                node->value += hashValue.depth - depth;
            else
                node->value -= hashValue.depth - depth;

            //hashMapMutex::unlock();       

            return node->value;
        }

        if (hashValue.type == hashfALPHA) {
            alpha = hashValue.alpha;
        }

        if (hashValue.type == hashfBETA) {
            beta = hashValue.beta;
        }

        minMax = chessTemp.whosTurn() == NineChess::PLAYER1 ? -INF_VALUE : INF_VALUE;

        if (alpha >= beta) {
            node->value = hashValue.value;
            return node->value;
        }
    }
#endif

    //hashMapMutex.unlock();
#endif /* HASH_MAP_ENABLE */

#ifdef DEBUG_AB_TREE
    node->depth = depth;
    node->root = rootNode;
    // node->player = chessContext->turn;
    // 初始化
    node->isLeaf = false;
    node->isTimeout = false;
    node->visited = true;
#ifdef HASH_MAP_ENABLE
    node->isHash = false;
    node->hash = 0;
#endif // HASH_MAP_ENABLE
#endif // DEBUG_AB_TREE

    // 搜索到叶子节点（决胜局面） TODO: 是否应该先检索哈希?
    if (chessContext->stage == NineChess::GAME_OVER) {
        // 局面评估
        node->value = evaluate(node);
        
        // 为争取速胜，value 值 +- 深度
        if (node->value > 0)
            node->value += depth;
        else
            node->value -= depth;

#ifdef DEBUG_AB_TREE
        node->isLeaf = true;
#endif

#ifdef HASH_MAP_ENABLE
        // 记录确切的哈希值
        recordHash(node->value, depth, hashfEXACT, hash, 0);
#endif

        return node->value;
    }

    // 搜索到第0层或需要退出
    if (!depth || requiredQuit) {
        // 局面评估
        node->value = evaluate(node);

        // 为争取速胜，value 值 +- 深度 (有必要?)
        if (chessContext->turn == NineChess::PLAYER1)
            node->value += depth;
        else
            node->value -= depth;

#ifdef DEBUG_AB_TREE
        if (requiredQuit) {
            node->isTimeout = true;
        }
#endif 

#ifdef HASH_MAP_ENABLE
        // 记录确切的哈希值
        recordHash(node->value, depth, hashfEXACT, hash, 0);
#endif

        return node->value;
    }

    // 生成子节点树，即生成每个合理的着法
    generateLegalMoves(node, bestMove);   // (43%)

    // 排序子节点树
    //sortChildren(node);

    // 根据演算模型执行 MiniMax 检索，对先手，搜索 Max, 对后手，搜索 Min

    minMax = chessTemp.whosTurn() == NineChess::PLAYER1 ? -INF_VALUE : INF_VALUE;

    for (auto child : node->children) {
        // 上下文入栈保存，以便后续撤销着法
        contextStack.push(chessTemp.context);   // (7%)

        // 执行着法
        chessTemp.command(child->move);     // (13%)

#ifdef DEAL_WITH_HORIZON_EFFECT
        // 克服“水平线效应”: 若遇到吃子，则搜索深度增加
        if (child->pruned == false && child->move < 0) {
            epsilon = 1;
        }
        else {
            epsilon = 0;
        }
#endif

        // 递归 Alpha-Beta 剪枝
        value = alphaBetaPruning(depth - 1 + epsilon, alpha, beta, child);

        // 上下文弹出栈，撤销着法
        chessTemp.context = contextStack.top(); // (5%)
        contextStack.pop();

        if (chessTemp.whosTurn() == NineChess::PLAYER1) {
            // 为走棋一方的层, 局面对走棋的一方来说是以 α 为评价

            // 取最大值
            minMax = std::max(value, minMax);

            // α 为走棋一方搜索到的最好值，任何比它小的值对当前结点的走棋方都没有意义
            // 如果某个着法的结果小于或等于 α，那么它就是很差的着法，因此可以抛弃
            //alpha = std::max(value, alpha);

            if (value > alpha) {
#ifdef HASH_MAP_ENABLE
                hashf = hashfEXACT; // ????
#endif
                alpha = value;
            }

        } else {

            // 为走棋方的对手一方的层, 局面对对手一方来说是以 β 为评价

            // 取最小值
            minMax = std::min(value, minMax);

            // β 表示对手目前的劣势，这是对手所能承受的最坏结果
            // β 值越大，表示对手劣势越明显
            // 在对手看来，他总是会找到一个对策不比 β 更坏的
            // 如果当前结点返回 β 或比 β 更好的值，作为父结点的对方就绝对不会选择这种策略，
            // 如果搜索过程中返回 β 或比 β 更好的值，那就够好的了，走棋的一方就没有机会使用这种策略了。
            // 如果某个着法的结果大于或等于 β，那么整个结点就作废了，因为对手不希望走到这个局面，而它有别的着法可以避免到达这个局面。
            // 因此如果我们找到的评价大于或等于β，就证明了这个结点是不会发生的，因此剩下的合理着法没有必要再搜索。
            beta = std::min(value, beta);

            if (value < beta)
            {
#ifdef HASH_MAP_ENABLE
                hashf = hashfBETA; // ????
#endif
                beta = value;
            }
        }

        // 如果某个着法的结果大于 α 但小于β，那么这个着法就是走棋一方可以考虑走的
        // 否则剪枝返回
        if (alpha >= beta) {
            node->pruned = true;

#ifdef HASH_MAP_ENABLE
            //hashf = hashfBETA; // ????
#endif
            break;
        }            
    }

    node->value = minMax; 

#ifdef DEBUG_AB_TREE
    node->alpha = alpha;
    node->beta = beta;
#endif 

    // 删除“孙子”节点，防止层数较深的时候节点树太大
#ifndef DONOT_DELETE_TREE
    for (auto child : node->children) {
        for (auto grandChild : child->children)
            deleteTree(grandChild); // (9%)
        child->children.clear();    // (3%)
    }
#endif // DONOT_DELETE_TREE

#ifdef IDS_SUPPORT
    // 排序子节点树
    sortLegalMoves(node);   // (13%)
#endif // IDS_SUPPORT

#ifdef HASH_MAP_ENABLE
// 记录不一定确切的哈希值
    recordHash(node->value, depth, hashf, hash, node->children[0]->move);

#if 0
    if (hashValue.hash != hash) {
        // 添加到hashmap
        HashValue newHashValue;
        newHashValue.alpha = alpha;
        newHashValue.beta = beta;
        newHashValue.depth = depth;
        newHashValue.type = hashf;
        newHashValue.hash = hash;
        newHashValue.value = node->value;
        recordHash(newHashValue);
    }
    // 更新更深层数据
    else {
        //hashMapMutex.lock();
        if (hashValue.depth < depth) {
            hashValue.value = node->value;
            hashValue.depth = depth;
        }
        //hashMapMutex.unlock();
    }
#endif
#endif /* HASH_MAP_ENABLE */

<<<<<<< HEAD
=======
    // 排序子节点树
    sortLegalMoves(node);   // (13%)

#ifdef BOOK_LEARNING
    if (hitBook) {
        node->value++;
    }
#endif

>>>>>>> 7fd982c1
    // 返回
    return node->value;
}

const char* NineChessAi_ab::bestMove()
{
    vector<Node*> bestMoves;
    size_t retIndex = 0;
    size_t bestMovesSize = 0;

    if ((rootNode->children).size() == 0)
        return "error!";

    qDebug() << "31 ----- 24 ----- 25";
    qDebug() << "| \\       |      / |";
    qDebug() << "|  23 -- 16 -- 17  |";
    qDebug() << "|  | \\    |   / |  |";
    qDebug() << "|  |  15-08-09  |  |";
    qDebug() << "30-22-14    10-18-26";
    qDebug() << "|  |  13-12-11  |  |";
    qDebug() << "|  | /    |   \\ |  |";
    qDebug() << "|  21 -- 20 -- 19  |";
    qDebug() << "| /       |      \\ |";
    qDebug() << "29 ----- 28 ----- 27";
    qDebug() << "";

    int i = 0;
    string moves = "";

    for (auto child : rootNode->children) {
        if (child->value == rootNode->value && !child->pruned)
            qDebug("[%.2d] %d\t%s\t%d *", i, child->move, move2string(child->move), child->value);
        else
            qDebug("[%.2d] %d\t%s\t%d", i, child->move, move2string(child->move), child->value);

        i++;
    }

    for (auto child : rootNode->children) {
        if (child->value == rootNode->value) {
            bestMoves.push_back(child);
        }
    }

    bestMovesSize = bestMoves.size();

    if (bestMovesSize == 0) {
        qDebug() << "Not any child value is equal to root value";
        for (auto child : rootNode->children) {
            bestMoves.push_back(child);
        }
    }

    qDebug() << "Evaluated: " << evaluatedNodeCount << "/" << nodeCount << " = "
        << evaluatedNodeCount * 100 / nodeCount << "%";
    nodeCount = 0;
    evaluatedNodeCount = 0;

#ifdef RANDOM_BEST_MOVE
    time_t time0 = time(0);

    if (time0 % 10 == 0) {       
        retIndex = bestMovesSize > 1 ? 1 : 0;
    }
#else
    retIndex = 0;
#endif

#ifdef RANDOM_BEST_MOVE
    qDebug() << "Return" << retIndex << "of" << bestMovesSize << "results" << "(" << time0 << ")";
#endif

#ifdef HASH_MAP_ENABLE
    qDebug() << "Hash hit count:" << hashHitCount;
#endif

    return move2string(bestMoves[retIndex]->move);
}

    

const char *NineChessAi_ab::move2string(int move)
{
    int c, p;
    if (move < 0) {
        chessTemp.pos2cp(-move, c, p);
        sprintf(cmdline, "-(%1u,%1u)", c, p);
    } else if (move & 0x7f00) {
        int c1, p1;
        chessTemp.pos2cp(move >> 8, c1, p1);
        chessTemp.pos2cp(move & 0x00ff, c, p);
        sprintf(cmdline, "(%1u,%1u)->(%1u,%1u)", c1, p1, c, p);
    } else {
        chessTemp.pos2cp(move & 0x007f, c, p);
        sprintf(cmdline, "(%1u,%1u)", c, p);
    }
    return cmdline;
}

#ifdef HASH_MAP_ENABLE
int NineChessAi_ab::probeHash(uint64_t hash, int depth, int alpha, int beta, int &bestMove, HashType &type)
{
    const int valUNKNOWN = INT32_MIN;
    HashValue hashValue;
    
    if (hashmap.find(hash, hashValue) == false) {
        return valUNKNOWN;
    }

    if (depth > hashValue.depth) {
        goto out;
    }

    type = hashValue.type;

    if (hashValue.type == hashfEXACT) {
        return hashValue.value;
    }
    if ((hashValue.type == hashfALPHA) && // 最多是 hashValue.value
        (hashValue.value <= alpha)) {
        return alpha;
    }
    if ((hashValue.type == hashfBETA) && // 至少是 hashValue.value
        (hashValue.value >= beta)) {
        return beta;
    }

out:
    bestMove = hashValue.bestMove;
    return valUNKNOWN;
}

bool NineChessAi_ab::findHash(uint64_t hash, HashValue &hashValue)
{
    bool ret = false;

    ret = hashmap.find(hash, hashValue);

    if (ret == false)
        return false;

    return ret;

    // TODO: 变换局面
#if 0
    if (iter != hashmap.end())
        return iter;

    // 变换局面，查找hash (废弃)
    chessTempShift = chessTemp;
    for (int i = 0; i < 2; i++) {
        if (i)
            chessTempShift.mirror(false);

        for (int j = 0; j < 2; j++) {
            if (j)
                chessTempShift.turn(false);
            for (int k = 0; k < 4; k++) {
                chessTempShift.rotate(k * 90, false);
                iter = hashmap.find(chessTempShift.getHash());
                if (iter != hashmap.end())
                    return iter;
            }
        }
    }
#endif
}

#endif

#ifdef HASH_MAP_ENABLE

int NineChessAi_ab::recordHash(const HashValue &hashValue)
{
    //hashMapMutex.lock();
    //HashMap<HashValue>::insert(hashValue.hash, hashValue);
    hashmap.insert(hashValue.hash, hashValue);
    //hashMapMutex.unlock();

    return 0;
}

int NineChessAi_ab::recordHash(int value, int depth, HashType type, uint64_t hash, int bestMove)
{
    // 同样深度或更深时替换
    // 注意: 每走一步以前都必须把散列表中所有的标志项置为 hashfEMPTY

    //hashMapMutex.lock();
    HashValue hashValue;
    memset(&hashValue, 0, sizeof(HashValue));    

    if (findHash(hash, hashValue) && 
        hashValue.type != hashfEMPTY &&
        hashValue.depth > depth) {
#ifdef DEBUG
        qDebug() << "Skip recordHash coz depth";
#endif
        return -1;
    }

    hashValue.value = value;
    hashValue.depth = depth;
    hashValue.type = type;
    hashValue.hash = hash;
    hashValue.bestMove = bestMove;

    hashmap.insert(hashValue.hash, hashValue);
    
    //hashMapMutex.unlock();

    return 0;
}

void NineChessAi_ab::clearHashMap()
{
    //hashMapMutex.lock();
    hashmap.clear();
    //hashMapMutex.unlock();
}
#endif /* HASH_MAP_ENABLE */

#ifdef BOOK_LEARNING

bool NineChessAi_ab::findBookHash(uint64_t hash, HashValue &hashValue)
{
    return bookHashMap.find(hash, hashValue);
}

int NineChessAi_ab::recordBookHash(const HashValue &hashValue)
{
    //hashMapMutex.lock();
    bookHashMap.insert(hashValue.hash, hashValue);
    //hashMapMutex.unlock();

    return 0;
}

void NineChessAi_ab::clearBookHashMap()
{
    //hashMapMutex.lock();
    bookHashMap.clear();
    //hashMapMutex.unlock();
}

void NineChessAi_ab::recordOpeningBookToHashMap()
{
    HashValue hashValue;

    for (auto iter = openingBook.begin(); iter != openingBook.end(); ++iter)
    {
#if 0
        if (findBookHash(*iter, hashValue))
        {
        }
#endif
        memset(&hashValue, 0, sizeof(HashValue));
        hashValue.hash = *iter;
        recordBookHash(hashValue);  // 暂时使用直接覆盖策略
    }

    openingBook.clear();
}
#endif // BOOK_LEARNING<|MERGE_RESOLUTION|>--- conflicted
+++ resolved
@@ -678,84 +678,38 @@
     // 临时增加的深度，克服水平线效应用
     int epsilon = 0;
 
-<<<<<<< HEAD
     // 子节点的最优着法
     int bestMove = 0;
-=======
+
 #ifdef BOOK_LEARNING
-    bool hitBook = false;   // 是否在开局库中出现过
-#endif
->>>>>>> 7fd982c1
-
-#ifdef HASH_MAP_ENABLE
+    // 是否在开局库中出现过
+    bool hitBook = false;
+#endif
+
+#if ((defined HASH_MAP_ENABLE) || (defined BOOK_LEARNING)) 
     // 哈希值
     HashValue hashValue;
     memset(&hashValue, 0, sizeof(hashValue));
 
     // 哈希类型
     enum HashType hashf = hashfALPHA;
-#endif
-
-#if ((defined HASH_MAP_ENABLE) || (defined BOOK_LEARNING)) 
+
     // 获取哈希值
     uint64_t hash = chessTemp.getHash();
     node->hash = hash;
-
-<<<<<<< HEAD
-=======
-#ifdef DEBUG_AB_TREE
-    node->depth = depth;
-    node->root = rootNode;
-    // node->player = chessContext->turn;
-    // 初始化
-    node->isLeaf = false;
-    node->isTimeout = false;
-    node->visited = true;
-#ifdef HASH_MAP_ENABLE
-    node->isHash = false;
-#endif
-#if ((defined HASH_MAP_ENABLE) || (defined BOOK_LEARNING)) 
-    node->hash = 0;
-#endif // HASH_MAP_ENABLE
-#endif // DEBUG_AB_TREE
-
-    // 搜索到叶子节点（决胜局面） TODO: 是否应该先检索哈希?
-    if (chessContext->stage == NineChess::GAME_OVER) {
-        // 局面评估
-        node->value = evaluate(node);
-        
-        // 为争取速胜，value 值 +- 深度
-        if (node->value > 0)
-            node->value += depth;
-        else
-            node->value -= depth;
-
-#ifdef DEBUG_AB_TREE
-        node->isLeaf = true;
-#endif
-
-#ifdef HASH_MAP_ENABLE
-        // 记录确切的哈希值
-        recordHash(node->value, alpha, beta, depth, hashfEXACT, hash);
-#endif
-
-        return node->value;
-    }
+#endif
 
 #ifdef BOOK_LEARNING
     // 检索开局库
-    HashValue hashValue;
-
-    if(findBookHash(hash, hashValue)) {
+    if (findBookHash(hash, hashValue)) {
         if (chessContext->turn == NineChess::PLAYER2) {
             // 是否需对后手扣分
             hitBook = true;
         }
     }
-#endif
-
-#ifdef HASH_MAP_ENABLE
->>>>>>> 7fd982c1
+#endif /* BOOK_LEARNING */
+
+#ifdef HASH_MAP_ENABLE
     // 检索 hashmap
     //hashMapMutex.lock();
 
@@ -1028,18 +982,12 @@
 #endif
 #endif /* HASH_MAP_ENABLE */
 
-<<<<<<< HEAD
-=======
-    // 排序子节点树
-    sortLegalMoves(node);   // (13%)
-
 #ifdef BOOK_LEARNING
     if (hitBook) {
         node->value++;
     }
 #endif
 
->>>>>>> 7fd982c1
     // 返回
     return node->value;
 }
@@ -1155,20 +1103,20 @@
 
     type = hashValue.type;
 
-    if (hashValue.type == hashfEXACT) {
-        return hashValue.value;
-    }
-    if ((hashValue.type == hashfALPHA) && // 最多是 hashValue.value
-        (hashValue.value <= alpha)) {
-        return alpha;
-    }
-    if ((hashValue.type == hashfBETA) && // 至少是 hashValue.value
-        (hashValue.value >= beta)) {
-        return beta;
-    }
-
-out:
-    bestMove = hashValue.bestMove;
+    if (hashValue.type == hashfEXACT) {
+        return hashValue.value;
+    }
+    if ((hashValue.type == hashfALPHA) && // 最多是 hashValue.value
+        (hashValue.value <= alpha)) {
+        return alpha;
+    }
+    if ((hashValue.type == hashfBETA) && // 至少是 hashValue.value
+        (hashValue.value >= beta)) {
+        return beta;
+    }
+
+out:
+    bestMove = hashValue.bestMove;
     return valUNKNOWN;
 }
 
@@ -1231,13 +1179,13 @@
     HashValue hashValue;
     memset(&hashValue, 0, sizeof(HashValue));    
 
-    if (findHash(hash, hashValue) && 
-        hashValue.type != hashfEMPTY &&
-        hashValue.depth > depth) {
-#ifdef DEBUG
-        qDebug() << "Skip recordHash coz depth";
-#endif
-        return -1;
+    if (findHash(hash, hashValue) && 
+        hashValue.type != hashfEMPTY &&
+        hashValue.depth > depth) {
+#ifdef DEBUG
+        qDebug() << "Skip recordHash coz depth";
+#endif
+        return -1;
     }
 
     hashValue.value = value;
